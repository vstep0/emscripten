This document describes changes between tagged Emscripten SDK versions.

Note that version numbers do not necessarily reflect the amount of changes
between versions. A version number reflects a release that is known to pass all
tests, and versions may be tagged more or less frequently at different times.

Note that there is *no* ABI compatibility guarantee between versions - the ABI
may change, so that we can keep improving and optimizing it. The compiler will
automatically invalidate system caches when the version number updates, so that
libc etc. are rebuilt for you. You should also rebuild object files and
libraries in your project when you upgrade emscripten.

Not all changes are documented here. In particular, new features, user-oriented
fixes, options, command-line parameters, breaking ABI changes, deprecations,
significant internal modifications and optimizations etc. generally deserve a
mention. To examine the full set of changes between versions, you can use git
to browse the changes between the tags.

See docs/process.md for more on how version tagging works.

2.0.30
------
<<<<<<< HEAD
- Add `emscripten/thread_utils.h` helper header, which includes C++ utilities
  for proxying code to other threads.
=======
2.0.29
-----
- Bug fixes
2.0.28 - 08/23/2021
------
- Added some support for signal handling libc functions (raise, kill,
  sigaction, sigpending, etc).  We still don't have a way to deliver signals from
  the outside but these at least now work for sending signals to the current
  thread (JS context) (#14883).

2.0.27 - 08/12/2021
-------------------
>>>>>>> ad6e356d
- Added `EM_ASYNC_JS` macro - similar to `EM_JS`, but allows using `await`
  inside the JS block and automatically integrates with Asyncify without
  the need for listing the declared function in `ASYNCIFY_IMPORTS` (#9709).
- Errors that occur on pthreads (e.g. uncaught exception) will now get re-thrown
  on the main thread rather than simply being logged (#13666).

2.0.26 - 07/26/2021
-------------------
- When building ports with the `embuilder` tool some of the names of the
  libraries have changed (they now match the filenames in the `tools/ports/`
  directory). For example `sdl-image` is now `sdl_image` (#14737).
- Undefined data symbols (in static executables) are no longer silently ignored
  at link time.  The previous behaviour (which was to silently give all
  undefined data symbols address zero, which could lead to bugs)
  can be enabled by passing either `-Wl,--allow-undefined` or
  `-Wl,--unresolved-symbols=ignore-all`.
- The alignment of `long double`, which is a 128-bit floating-point value
  implemented in software, is reduced from 16 to 8. The lower alignment allows
  `max_align_t` to properly match the alignment we use for malloc, which is 8
  (raising malloc's alignment to achieve correctness the other way would come
  with a performance regression). (#10072)
- The `alignMemory` function is now a library function and therefore not
  included by default.  Debug builds will automatically abort if you try
  to use this function without including it.  The normal library `__deps`
  mechanism can be used to include it, or can be added to
  `DEFAULT_LIBRARY_FUNCS_TO_INCLUDE`.
- dlopen can now load libraries at runtime from the web without preloading
  or embedding.  This features relies on `ASYNCIFY` to suspend execution until
  the library is loaded and then continue on as if dlopen was blocking.  For
  users who don't want to use `ASYNCIFY` (which has a size and runtime cost)
  there is a async (callback-based) version of the dlopen API available as
  `emscripten_dlopen()` declared in `emscropten/emscripten.h`.  See
  `docs/api_reference/emscripten.h.rst` (or the online version) for more
  details.
- Constructors, functions and methods bound with Embind can now be `await`ed.
  When Asyncify is used somewhere in the callstack, previously Embind would
  return `0` / `null` / `false` / instance with a NULL pointer, making it
  impossible to wait for the function to actually finish and retrieve its
  result. Now in those cases it will return a `Promise` instead that will
  resolve with the function's return value upon completion. (#11890)

2.0.25 - 06/30/2021
-------------------

- Support for the 'shell' environment is now disabled by default.  Running under
  `d8`, `js`, or `jsc` is not something that most emscripten users ever want to
  do, so including the support code is, more often than not, unnecessary.  Users
  who want shell support can enable it by including 'shell' in `-s ENVIRONMENT`
  (#14535).
- A new setting called `ALLOW_UNIMPLEMENTED_SYSCALLS` was added.  This setting
  is enabled by default but, if disabled, will generate link-time errors if
  a program references an unimplemented syscall.  This setting is disabled
  by default in `STRICT` mode.
- By default (unless `EXIT_RUNTIME=1` is specified) emscripten programs running
  under node will no longer call `process.exit()` on `exit()`.  Instead they
  will simply unwind the stack and return to the event loop, much like they do
  on the web.  In many cases the node process will then exit naturally if there
  is nothing keeping the event loop going.
  Note for users of node + pthreads: Because of the way that threads are
  implemented under node multi-threaded programs now require `EXIT_RUNTIME=1`
  (or call `emscripten_force_exit`) in order to actually bring down the process.
- Drop support for node versions older than v5.10.0.  We now assume the
  existence of `Buffer.from` which was added in v5.10.0.  If it turns out
  there is still a need to support these older node versions we can
  add a polyfil under LEGACY_VM_SUPPORT (#14447).

2.0.24 - 06/10/2021
-------------------
- Support `--preload-file` in Node.js. (#11785)
- System libraries are now passed to the linker internally via `-lfoo` rather
  than using their full path.  This is in line with how gcc and clang pass system
  libraries to the linker.  This should not effect any builds unless a project a
  happens to have, for example, a file called `libc.a` in one of its library
  paths.  This would have the effect of overriding the system library (as it
  would with gcc or clang) (#14342).
- CMake projects (those that either use emcmake or use Emscripten.cmake
  directly) are new configured to install (by default) directly into the
  emscripten sysroot.  This means that running `cmake --install` (or running the
  install target, via `make install` for example) will install resources into
  the sysroot such that they can later be found and used by `find_path`,
  `find_file`, `find_package`, etc.  Previously the default was to attempt to
  install into the host system (e.g `/usr/local`) which is almost always not
  desirable.  Folks that were previously using `CMAKE_INSTALL_PREFIX` to build
  their own secondary sysroot may be able to simplify their build system by
  removing this completely and relying on the new default.
- Reinstated the warning on linker-only `-s` settings passed when not linking
  (i.e. when compiling with `-c`).  As before this can disabled with
  `-Wno-unused-command-line-argument` (#14182).
- Standalone wasm mode no longer does extra binaryen work during link. It used
  to remove unneeded imports, in hopes of avoiding nonstandard imports that
  could prevent running in WASI VMs, but that has not been needed any more. A
  minor side effect you might see from this is a larger wasm size in standalone
  mode when not optimizing (but optimized builds are unaffected). (#14338)
- You can now explicitly request that an environment variable remain unset by
  setting its value in `ENV` to `undefined`. This is useful for variables, such
  as `LANG`, for which Emscripten normally provides a default value.

2.0.23 - 05/26/2021
-------------------
- libcxxabi updated to llvm-12. (#14288)
- libcxx updated to llvm-12. (#14249)
- compiler-rt updated to llvm-12. (#14280)

2.0.22 - 05/25/2021
-------------------
- Fix a crash bug that was present in 2.0.21 with the use of `-g`.  See
  https://reviews.llvm.org/D102999.
- wasm-ld will now perform string tail merging in debug string sections as well
  as regular data sections.   This behaviour can be be disabled with `-Wl,-O0`.
  This should significantly reduce the size of dwarf debug information in the
  wasm binary.
- The experimental SPLIT_MODULE setting now expects the secondary module to be
  named `<module>.deferred.wasm` instead of `<module>.wasm.deferred`.

2.0.21: 05/18/2021
------------------
- Options such as EXPORTED_FUNCTIONS that can take a response file containing
  list of symbols can now use a simple one-symbol-per-line format.  This new
  format is much simpler and doesn't require commas between symbols, opening
  or closing braces, or any kind of escaping for special characters.
- The WebAssembly linker (`wasm-ld`) now performes string tail merging on any
  static string data in your program.   This has long been part of the native
  ELF linker and should not be observable in well-behaved programs.  This
  behavior can be disabled by passing `-Wl,-O0`.
- The functions `fork`, `vfork`, `posix_spawn` and `system` now fail with
  the errno value `ENOSYS` (52) rather than `EAGAIN` (6).  This is more
  correct, since they will never work and attempting to retry won't help.
- `EXPORT_ES6` will now emit static URLs for main WebAssembly file as well
  as for helper Worker used by `-pthread` that can be statically detected
  by modern bundlers at build time. In particular, you no longer have to set
  `Module.locateFile` hook and `Module.mainScriptUrlOrBlob` settings -
  both bundlers and browsers should pick up the required files automatically.
  Note: this doesn't yet cover other use-cases that emit external files,
  such as dynamic linking, `--proxy-to-worker`, external memory etc. (#14135)
- `EXPORT_ES6` can now be used in combination with `-o [filename].html`. (#14165)
- `EXPORT_ES6` no longer requires setting custom `EXPORT_NAME` too. (#14139)
- New diagnostics allow Emscripten to issue warnings when using Intel SIMD
  intrinsics (from xmmintrin.h) which have slow emulations rather than fast
  WebAssembly equivalents. To enable them, define WASM_SIMD_COMPAT_SLOW
  in the preprocessor (#14152)

2.0.20: 05/04/2021
------------------
- This ChangeLog and the `emscripten-version.txt` file that is checked into
  the repository now reflect the next, upcoming, release once a release is
  made.  Previously they would continue to reflect the old release until after
  we decide to cut the release.  Switching to this method allow for a slightly
  simpler release process that also allows us to tag a version that contains
  the correct version information.
- The version string reported by `-v`/`--version` now includes a `-git` suffix
  (e.g. `2.0.19-git`) when running from git checkout (to help distinguish
  unreleased git versions from official releases) (#14092).
- Temporarily back out new `-Wunused-command-line-argument` warnings introduced
  in 2.0.19.

2.0.19: 05/04/2021
------------------
- Emscripten will now warn when linker-only `-s` settings are specified in
  compile-only (`-c`) mode.  Just like with clang itself, this warning can be
  disabled using the flag: `-Wno-unused-command-line-argument`.
- When building with `-s MAIN_MODULE` emscripten will now error on undefined
  symbol by default.  This matches the behvious of clang/gcc/msvc.  This
  requires that your side modules be present on the command line.  If you do not
  specify your side modules on the command line (either direcly or via
  `RUNTIME_LINKED_LIBS`) you may need to add `-s WARN_ON_UNDEFINED_SYMBOLS=0` to
  avoid errors about symbol that are missing at link time (but present in your
  side modules provided at runtime).  We hope that this case is not common and
  most users are building with side modules listed on the command line (#14060).
- The `RUNTIME_LINKED_LIBS` setting is now deprecated.  It's better to simply
  list dynamic library dependencies directly on the command line.

2.0.18: 04/23/2021
------------------
- The `makeBigInt` function was removed from the emscripten runtime since it
  had no internal users.
- Restored support for --cache command line flag to configure location of the
  Emscripten cache root directory.
- `EXTRA_EXPORTED_RUNTIME_METHODS` is deprecated in favor of just using
  `EXPORTED_RUNTIME_METHODS`.
- When building with `MAIN_MODULE=2` the linker will now automatically include
  any symbols required by side modules found on the command line.  This means
  that for many users of `MAIN_MODULE=2` it should no longer be necessary to
  list explicit `EXPORTED_FUNCTIONS`.  Also, users of `MAIN_MODULE=1` with
  dynamic linking (not dlopen) who list all side modules on the command line,
  should be able to switch to `MAIN_MODULE=2` and get a reduction in code size.
- When building with `MAIN_MODULE` it is now possbile to warn or error on
  undefined symbols assuming all the side modules are passed at link time.  This
  means that for many projects it should now be possbile to enable
  `ERROR_ON_UNDEFINED_SYMBOLS` along with `MAIN_MODULE`.

2.0.17: 04/10/2021
------------------
- Use of closure compiler (`--closure`) is now supported when using dynamic
  linking (building with `-s MAIN_MODULE`) (#13880)
- Specifying `EM_CONFIG` inline (python code in the environment variable itself)
  is no longer supported (#13855).  This has been long deprecated but finally
  completely removed.
- Deprecate `-g4`, which is a little confusing as it does not do more than `-g3`
  but instead emits source maps instead of DWARF. `-g4` will now warn. A new
  flag `-gsource-map` enables source maps without warning.
- In order to behave more like clang and gcc, emscripten no longer
  supports some nonstandard methods of library lookup (that worked
  unintentionally and were untested and not documented):
    1. Linking with `-llibc` rather than `-lc` will no longer work.
    2. Linking a library called `foo.a` via `-lfoo` will no longer work.
       (libraries found via `-l` have to start with `lib`)
- Use LLVM's new pass manager by default, as LLVM does. This changes a bunch of
  things about how LLVM optimizes and inlines, so it may cause noticeable
  changes in compile times, code size, and speed, either for better or for
  worse. You can use the old pass manager (until LLVM removes it) by passing
  `-flegacy-pass-manager` (and `-Wl,--lto-legacy-pass-manager` when doing LTO)
  (note however that neither workaround affects the building of system
  libraries, unless you modify emscripten or build them manually). (#13427)
- Removed use of Python multiprocessing library because of stability issues.
  Added a new environment variable `EM_PYTHON_MULTIPROCESSING=1` that can be set
  to revert back to using Python multiprocessing, in case there are reports of
  regressions (that variable is intended to be temporary). (#13493)
- Binaryen now always inlines single-use functions. This should reduce code size
  and improve performance. If you prefer the old default, you can get that with
  `-sBINARYEN_EXTRA_PASSES=--one-caller-inline-max-function-size=1` (#13744).
- Fix generating of symbol files with `--emit-symbol-map` for JS targets.
  When `-s WASM=2` is used. Two symbols are generated:
    - `[name].js.symbols` - storing Wasm mapping
    - `[name].wasm.js.symbols` - storing JS mapping
  In other cases a single `[name].js.symbols` file is created.

2.0.16: 03/25/2021
------------------
- Lists that are passed on the command line can now skip the opening an closing
  braces, allowing for simpler, more readable settings.  e.g.
    `-s EXPORTED_FUNCTIONS=foo,bar`
- Remove/deprecate no longer used `--llvm-opts` command line option.  Any
  arguments not processed by emcc will be passed through to clang directly
  these days.
- Values returned from `sysconf` now more closely match the definitions found in
  header files and in upstream musl (#13713).
- `DISABLE_EXCEPTION_CATCHING=2` is now deprecated since it can be inferred from
  the presence of the `EXCEPTION_CATCHING_ALLOWED` list.  This makes
  `DISABLE_EXCEPTION_CATCHING` a simple binary option (0 or 1) which defaults to
  0 which will be set to 1 internally if `EXCEPTION_CATCHING_ALLOWED` list is
  specified.
- Values returned from `pathconf` now match the definitions found in header files
  and/or upstream musl:
    _PC_LINK_MAX 3200 -> 8
    _PC_SYNC_IO -1 -> 1
    _PC_REC_INCR_XFER_SIZE -1 -> 4096
    _PC_REC_MAX_XFER_SIZE -1 -> 4096
    _PC_SYMLINK_MAX -1 -> 255
- Added support for wrapping emcc and em++ via ccache: install Emscripten port
  of ccache via emsdk, or from https://github.com/juj/ccache/tree/emscripten,
  and run explicitly with "ccache emcc ..." after installing, or automatically
  just with "emcc ..." after activating ccache via emsdk (#13498).
- Added support to use a custom set of substitution characters . # and ? to
  ease passing arrays of C symbols on the command line to ASYNCIFY_* settings.
  (#13477)
- In MINIMAL_RUNTIME build mode, errno support will now be disabled by default
  due to the code size that it adds. (MINIMAL_RUNTIME=1 implies SUPPORT_ERRNO=0
  by default) Pass -s SUPPORT_ERRNO=1 to enable errno support if necessary.
- Using EM_ASM and EM_JS in a side module will now result in an error (since
  this is not implemented yet).  This could effect users were previously
  inadvertently including (but not actually using) EM_ASM or EM_JS functions in
  side modules (#13649).
- Remove dependency on Uglify by finishing the rewrite of passes to acorn
 (#13636, #13621).
- Primary development branch switched from `master` to `main`.

2.0.15: 03/05/2021
------------------
- Calls to `newlocale` (and `new std::locale` in C++) with arbirary names will
  now succeed.  This is the behaviour of musl libc which emscripten had
  previously inadvertently disabled.
- System libraries are now compiled with debug info (`-g`).  This doesn't
  affect release builds (builds without `-g`) but allows DWARF debugging of
  types defined in system libraries such as C++ STL types (#13078).
- uname machine field is now either wasm32 or wasm64 instead of x86-JS (#13440)
- Several pthreads exit-related fixes (#12985) (#10524).
- Fix IDBFS syncing with existing directories (#13574).
- Add libmodplug port and allow mod files to be played in SDL2 (#13478).

2.0.14: 02/14/2021
------------------
- Add new setting: `REVERSE_DEPS`. This can be used to control how emscripten
  decides which reverse dependecies to include.  See `settings.js` for more
  information.  The default setting ('auto') is the traditional way emscripten
  has worked in the past so there should be no change unless this options is
  actually used.  This option partially replaces the `EMCC_ONLY_FORCED_STDLIBS`
  environment variable which (among other things) essentially had the effect of
  setting `REVERSE_DEPS` to be 'all'.
- Clang now performs loop unrolling when targeting WebAssembly at -O2 and
  higher. It can be disabled using `-fno-unroll-loops`.

2.0.13: 01/19/2021
------------------
- Remove unused `Browser.safeSetInterval` and `Browser.safeCallback`.  These
  had no callers in emscripten itself or any testing.  If there are users of
  these functions we could re-enable them with some testing.
- Fix race condition when running many emcc processes after clearing the cache.
  The processes would race to run the sanity checks and could interfere with
  each other (#13299).
- Emscripten now builds a complete sysroot inside the EM_CACHE directory.
  This includes the system headers which get copied into place there rather
  than adding a sequence of extra include directories.
- Added support for -s MALLOC=emmalloc when -s MAXIMUM_MEMORY is more than 2GB.
  (#13258)
- Add back support for calling the legacy dynCall_sig() API to invoke function
  pointers to wasm functions from JavaScript. Pass -s DYNCALLS=1
  to include that functionality in the build. This fixes a regression that
  started in Aug 31st 2020 (Emscripten 2.0.2) in #12059. Also implement
  support for dynCall() in MINIMAL_RUNTIME builds. (#13296)
- `SDL2_ttf` now uses upstream compiled with `TTF_USE_HARFBUZ` flag.
- The system for linking native libraries on demand (based on the symbols
  present in input object files) has been removed.  Libraries such as libgl,
  libal, and libhtml5 are now included on the link line by default unless
  `-s AUTO_NATIVE_LIBRARIES=0` is used.  This should not effect most builds
  in any way since wasm-ld ignores unreferenced library files.  Only users
  of the `--whole-archive` linker flag (which is used when `MAIN_MODULE=1` is
  set) should be effected.

2.0.12: 01/09/2021
------------------
- `emscripten/vr.h` and other remnants of WebVR support removed. (#13210, which
  is a followup to #10460)
- Stop overriding CMake default flags based on build type. This will
  result in builds that are more like CMake does on other platforms. You
  may notice that `RelWithDebInfo` will now include debug info (it did not
  before, which appears to have been an error), and that `Release` will
  use `-O3` instead of `-O2` (which is a better choice anyhow). (#13083)

2.0.11: 12/17/2020
------------------
- `emcc -v` no longer forces the running the sanity checks.  Sanity checks
  are always run on first use or can be forced with `--check` or by setting
  `EMCC_DEBUG` is set in the environment.
- An upstream LLVM regression with global initializer linking has been fixed
  (#13038).
- Remove a racy unneeded assertion about async dynamic linking (#13060).

2.0.10: 12/04/2020
------------------
- Fix handling of exit() in pthreads. (#12933)
- Added support for C11 thread API. (#9243)
- The WebAssembly memory used by emscripten programs is now, by default, created
  in the wasm file and exported to JavaScript.  Previously we could create the
  memory in JavaScript and import it into the wasm file.  The new
  `IMPORTED_MEMORY` setting can be used to revert to the old behaviour.
  Breaking change: This new setting is required if you provide a runtime
  value for `wasmMemory` or `INITIAL_MEMORY` on the Module object.
- Internally, emscripten now uses the `--sysroot` argument to point clang at
  it headers.  This should not effect most projects but has a minor effect the
  order of the system include paths: The root include path
  (`<emscritpen_root>/system/include`) is now always last in the include path.
- Fix JS pthreads proxying + WASM_BIGINT (#12935)
- Optimize makeDynCall to use dynCall_xx function directly where needed (#12741)

2.0.9: 11/16/2020
-----------------
- dlopen, in conformace with the spec, now checks that one of either RTDL_LAZY
  or RTDL_NOW flags ar set.  Previously, it was possible set nether of these
  without generating an error.
- Allow `-lSDL2_mixer` to just work. (Others like `-lSDL2` always worked, but
  for `SDL2_mixer` things were broken because we build multiple variations of
  that library.) That link flag is now the same as `-s USE_SDL2_MIXER=2`.
- Stack state is no longer stored in JavaScript.  The following variables have
  been replaced with native functions in `<emscripten/stack.h>`:
  - STACK_BASE
  - STACK_MAX
  - STACKTOP
  - TOTAL_STACK
- The ABI used for importing symbol by address in dynamic linking (MAIN_MODULE +
  SIDE_MODULE) is now the same as the ABI used by llvm and wasm-ld.  That is,
  symbol addresses are imported from the 'GOT.mem' and 'GOT.func' pseudo
  modules.  As one side effect of this change it is now required that JavaScript
  functions that are imported by address are now required to have a `__sig`
  specified in the library JavaScript file.
- `MODULARIZE` + `WASM_ASYNC_COMPILATION=0`, that is, modularize mode but with
  async compilation turned off, so that startup is synchronous, now returns the
  Module object from the factory function (as it would not make sense to return
  a Promise without async startup). See #12647
- Added experimental support for using emscripten as a post link tool.  In this
  case the input to emscripten is a single wasm file (for example the output of
  `wasm-ld`).  When emcc is run with `--post-link` it will take a wasm file as
  input that perform all the normal post link steps such as finalizing and
  optimizing the wasm file and generating the JavaScript and/or html that will
  run it.
- Added emulation support and a build time warning for calling Wasm function
  pointers from JS library files via the old syntax
        {{{ makeDynCall('sig') }}} (ptr, arg1, arg2);
  that was broken on Aug 31st 2020 (Emscripten 2.0.2). A build warning will now
  be emitted if the old signature is used. Convert to using the new signature
        {{{ makeDynCall('sig', 'ptr') }}} (arg1, arg2);
  instead.

2.0.8: 10/24/2020
-----------------
- `-s ASSERTIONS=2` now implies `-s STACK_OVERFLOW_CHECK=2`. Previously only
  `-s ASSERTIONS=1` implied `-s STACK_OVERFLOW_CHECK=1`.
- Dynamic linking (MAIN_MODULE + SIDE_MODULE) now produces wasm binaries that
  depend on mutable globals.  Specifically the stack pointer global is mutable
  and shared between the modules. This is an ABI change for dynamic linking.
  (#12536)
- emcc now accepts `--arg=foo` as well as `--arg foo`.  For example
  `--js-library=file.js`.
- Reject promises returned from the factory function created by using the
  MODULARIZE build option if initialization of the module instance fails
  (#12396).
- emrun: Passing command line flags (arguments that start with `-`) to the
  program bring run now requires a `--` on the command line to signal the
  end of `emrun` arguments. e.g:
    `emrun filename.html -- --arg-for-page`
  This is standard behaviour for command line parsing and simplifies the
  emrun logic.

2.0.7: 10/13/2020
-----------------
- Don't run Binaryen postprocessing for Emscripten EH/SjLj. This lets us avoid
  running `wasm-emscripten-finalize` just for C++ exceptions or longjmp. This
  is an ABI change. (#12399)
- Run `SAFE_HEAP` on user JS code using a new Acorn pass, increasing the
  coverage of those tests to all JS in the output (#12450).
- `EM_LOG_DEMANGLE` is now deprecated.  Function names shown in wasm backtraces
  are never mangled (they are either missing or demangled already) so demangled
  is not possible anymore.
- In STRICT mode we no longer link in C++ mode by default.  This means if you
  are building a C++ program in STRICT mode you need to link via `em++` rather
  than `emcc`.  This matches the behaviour of gcc and clang.
- IDBFS now persists files whenever their timestamp changes; previously it acted
  on sync only if the timestamp increased and ignored the file changes otherwise.
- When `-s SUPPORT_LONGJMP=0` is passed to disable longjmp, do not run the LLVM
  wasm backend path that handles longjmp. Before this only affected linking, and
  now the flag gives you the ability to affect codegen at compile time too. This
  is necessary if one does not want any invokes generated for longjmp at all.
  (#12394)

2.0.6: 10/02/2020
-----------------
- Add new `COMPILER_WRAPPER` settings (with corresponding `EM_COMPILER_WRAPPER`
  environment variable.  This replaces the existing `EMMAKEN_COMPILER`
  environment variable which is deprecated, but still works for the time being.
  The main differences is that `EM_COMPILER_WRAPPER` only wrapps the configured
  version of clang rather than replacing it.
- ASAN_SHADOW_SIZE is deprecated. When using AddressSanitizer, the correct
  amount of shadow memory will now be calculated automatically.

2.0.5: 09/28/2020
-----------------
- Fix a rare pthreads + exceptions/longjmp race condition (#12056).
- Add `WEBGL_multi_draw_instanced_base_vertex_base_instance` bindings (#12282).
- Fix a rare pthreads main thread deadlock (that worsened in 2.0.2, but existed
  before). (#12318)
- The WebAssembly table is now created and exported by the generated wasm
  module rather then constructed by the JS glue code.  This is an implemention
  detail that should not affect most users, but reduces code size. (#12296)
- Add `getentropy` in `sys/random.h`, and use that from libc++'s
  `random_device`. This is more efficient, see #12240.
- Fixed `ABORT_ON_WASM_EXCEPTIONS` to work with the recent dynCall changes where
  functions can be called via the WASM table directly, bypassing WASM exports
  (#12269).
- Add `ASYNCIFY_ADVISE` to output which functions have been instrumented for
  Asyncify mode, and why they need to be handled. (#12146)

2.0.4: 09/16/2020
-----------------
- First release with Bazel support.
- Stop including `malloc` and `free` by default. If you need access to them from
  JS, you must export them manually using
  `-s EXPORTED_FUNCTIONS=['_malloc', ..]`.
- Stop running Binaryen optimizations in `-O1`. This makes `-O1` builds a little
  larger but they compile a lot faster, which makes more sense in a "compromise"
  build (in between `-O0` and higher optimization levels suitable for release
  builds). (#12178)
- Add `ERROR_ON_WASM_CHANGES_AFTER_LINK` option that errors if we need to do
  any work in `wasm-emscripten-finalize` or `wasm-opt` after linking. This
  can verify the link is maximally fast and also does no DWARF rewriting.
  (#12173)

2.0.3: 09/10/2020
-----------------
- Breaking changes to calling Wasm function pointers from JavaScript:
  1. It is no longer possible to directly call dynCall_sig(funcPtr, param) to
    call a function pointer from JavaScript code. As a result, JavaScript code
    outside all JS libraries (pre-js/post-js/EM_ASM/EM_JS/external JS code) can no
    longer call a function pointer via static signature matching dynCall_sig, but
    must instead use the dynamic binding function

       dynCall(sig, ptr, args);

    This carries a significant performance overhead. The function dynCall is not
    available in -s MINIMAL_RUNTIME=1 builds.
  2. old syntax for calling a Wasm function pointer from a JS library file used
     to be

      {{{ makeDynCall('sig') }}} (ptr, arg1, arg2);

    This syntax will no longer work, and until Emscripten <2.0.9 causes
    a runtime error TypeError: WebAssembly.Table.get(): Argument 0 must be
    convertible to a valid number.

    New syntax for calling Wasm function pointers from JS library files is

      {{{ makeDynCall('sig', 'ptr') }}} (arg1, arg2);

  See PR #12059 for details.
- The native optimizer and the corresponding config setting
  (`EMSCRIPTEN_NATIVE_OPTIMIZER`) have been removed (it was only relevant to
  asmjs/fastcomp backend).
- Remove `ALLOC_DYNAMIC` and deprecate `dynamicAlloc`. (#12057, which also
  removes the internal `DYNAMICTOP_PTR` API.)
- Add `ABORT_ON_WASM_EXCEPTIONS` which will abort when an unhandled WASM exception
  is encountered. This makes the Emscripten program behave more like a native
  program where the OS would terminate the process and no further code can be
  executed when an unhandled exception (e.g. out-of-bounds memory access) happens.
  Once the program aborts any exported function calls will fail with a "program
  has already aborted" exception to prevent calls into code with a potentially
  corrupted program state.
- Use `__indirect_function_table` as the import name for the table, which is
  what LLVM does.
- Remove `BINARYEN_SCRIPTS` setting.
- The default output format is now executable JavaScript.  Previously we would
  default to output objecting files unless, for example, the output name ended
  in `.js`.  This is contrary to behaviour of clang and gcc.  Now emscripten
  will always produce and executable unless the `-c`, `-r` or `-shared` flags
  are given.  This is true even when the name of the output file ends in `.o`.
  e.g, `emcc foo.c -o foo.o` will produce a JavaScript file called `foo.o`.
  This might surprise some users (although it matches the behavior of existing
  toolchains) so we now produce a warning in this case.

2.0.2: 09/02/2020
-----------------
- Simplify Fetch C API error handling: we used to check if the error code was
  0 and switch that to 404, but that only really helps `file://` URLs, which
  are not very useful for testing anyhow for other reasons (like not working
  in chrome), and it made things more complex. The behavior has been changed
  to be simpler and just leave the browser's error code as it is.
- Enable `--no-heap-copy` file packager option by default, and remove the old
  default behavior entirely. That is the behavior we should have had from the
  beginning as it is more memory-efficient. (#12027)
- `--no-entry` is now required in `STANDALONE_WASM` mode when building a reactor
  (application without a main function).  Previously exporting a list of
  functions that didn't include `_main` would imply this.  Now the list of
  `EXPORTED_FUNCTIONS` is not relevant in the deciding the type of application
  to build. (#12020)
- Allow polymorphic types to be used without RTTI when using embind. (#10914)
- Do not remove `__original_main` using `--inline-main`. We used to do this
  so that it didn't show up in stack traces (which could be confusing because
  it is added by the linker - it's not in the source code). But this has had
  several downsides, so we are stopping that now. This does not affect program
  behavior, unless you look at the wasm internals. However, one noticeable
  effect is that if you use `ASYNCIFY_ADD` or `ASYNCIFY_ONLY` then you may need
  to add `__original_main` to there (since you are doing manual fine-tuning of
  the list of functions, which depends on the wasm's internals). Note that this
  should not matter in `-O2+` anyhow as normal inlining generally removes
  `__original_main`. (#11995)

2.0.1: 08/21/2020
-----------------
- Change the default value of `STACK_OVERFLOW_CHECK` in builds with `ASSERTIONS`
  from 2 to 1. This means that plain debug builds (`-O0`, which enables
  `ASSERTIONS`) do not have the most expensive stack checks on by default. You
  can still add them with `-s STACK_OVERFLOW_CHECK=2`.
- Remove the `RESERVED_FUNCTION_POINTERS` setting, which is no longer needed as
  we have `ALLOW_TABLE_GROWTH`. The old option allowed a fixed number of
  functions to be added to the table, while the new one allows an unlimited
  number. (We needed the old option for fastcomp, which could not support
  growth.) The old setting is mapped to the new one, so that building with
  `-s RESERVED_FUNCTION_POINTERS=K` for any `K > 0` will simply turn on
  table growth. The only noticeable effect of this is that you will be able to
  add an unlimited amount of functions and not just `K`.

2.0.0: 08/10/2020
-----------------
- First release that only supports the new upstream wasm backend (which has been
  the default for a long time) and no longer supports the old fastcomp backend.
  (#11319)
- Python2 is no longer supported by Emscripten.  Emsdk now includes a bundled
  copy of Python3 on both macOS and Windows.  This means that only non-emsdk
  users and linux users should be affected by this change.
- Store exceptions metadata in wasm memory instead of JS. This makes exception
  handling almost 100% thread-safe. (#11518)

1.40.1: 08/01/2020
------------------
- Last release that still has optional support for the old fastcomp backend.
  The new upstream backend, which has been the default for a long time, will
  be the only one supported from 2.0.0 and onward (#11319).
- Fix the WebGL2 regression in 1.40.0 due to #11738 (#11780).
- If input files don't have a known extension assume they are object files
  (linker inputs) rather then source files.  This matches gcc/clang behaviour.
  See #10560.

1.40.0: 07/30/2020
------------------
- This release contains a WebGL2 regression due to #11738.
- The `EM_CONFIG` environment variable and `--em-config` command line option no
  longer support a literal python string. Instead the name of a config file is
  required. Since all config file settings are individually override-able using
  `EM_FOO` this should be enough.
- Running emscripten under python2 is now deprecated.  It will show up as a
  warning (which can be disabled with `-Wno-deprecated`).  Please update to
  python3 as we hope to remove support completely in the next releaase.

1.39.20: 07/20/2020
-------------------
- Remove the `--save-bc` command line option.  This was specific to fastcomp,
  which is deprecated, and for debugging purposes we already have `EMCC_DEBUG`
  which saves all intermediate files.
- It is now an error if a function listed in the `EXPORTED_FUNCTIONS` list is
  missing from the build (can be disabled via `-Wno-undefined`)
  (ERROR_ON_UNDEFINED_SYMBOLS and WARN_ON_UNDEFINED_SYMBOLS no longer apply
  to these symbols which are explicly exported).
- Support for pthreads with wasm2js (`WASM=0`; #11505).
- Rename `emscripten/math.h` to `emscripten/em_math.h` because if a user adds
  `emscripten/` as an include path with `-I`, that can override libc math.h,
  which leads to very confusing errors.

1.39.19: 07/07/2020
-------------------
- In standalone mode make `main` mandatory by default (#11536). To build a
  library ("reactor"), use `--no-entry`. The compiler will suggest that if
  `main` is not present.
- Automatically resume AudioContexts on user input in SDL and OpenAL (#10843).
- Asyncify now does liveness analysis to find which locals to save
  (Binaryen#2890).
- Settings on the command line no longer require a space between the `-s` and
  the name of the setting.   For example, `-sEXPORT_ALL` is now equivalent to
  `-s EXPORT_ALL`.
- Rename `EXCEPTION_CATCHING_WHITELIST` to `EXCEPTION_CATCHING_ALLOWED`. The
  functionality is unchanged, and the old name will be allowed as an alias
  for a few releases to give users time to migrate.
- Add support for the new add-list in Asyncify and update existing list names
  following the updates in Binaryen, so that now we have `ASYNCIFY_ADD` to
  add a function, `ASYNCIFY_REMOVE` to remove one (previously this was
  called `ASYNCIFY_BLACKLIST`), and `ASYNCIFY_ONLY` to set a list of the
  only functions to instrument and no others (previously this was called
  `ASYNCIFY_WHITELIST`). The updated lists also handle indirect calls properly,
  so that if you use `ASYNCIFY_IGNORE_INDIRECT` and then add (using either the
  add-list or the only-list) all the functions that are on the stack when
  pausing, then things will work (for more, see
  https://github.com/WebAssembly/binaryen/pull/2913).

1.39.18: 06/12/2020
-------------------
- Disable `LIBCXX_ABI_OPTIMIZED_FUNCTION` which is an ABI change in libc++
  (changing the layout of the `std::function` object) (#11403).
- New `WASM2C` option that integrates with wabt's wasm2c tool in order to
  compile everything into a single C file (#11213).

1.39.17: 06/05/2020
-------------------
- Use Promise polyfill for MODULARIZE when supporting legacy browsers. (#11320)
- Fix minification of wasm2js output when using --emit-symbol-map. (#11279)
- On first use, emscripten creates a sample config file.  This config file
  is now created in the emscripten directory by default.  The traditional
  `~/.emscripten` config file in the `$HOME` directory is still supported and
  the sample config will still be written there in the case that the emscripten
  root is read-only.
- The default location for downloaded ports is now a directory called "ports"
  within the cache directory.  In practice these means by default they live
  in `cache/ports` inside the emscripten source directory.  This can be
  controlled by setting the location of the cache directory, or for even more
  fine grained control the `EM_PORTS` environment variable and the `PORTS`
  config setting can be used.
- Added support for compiling SSE, SSE2, SSE3, SSSE3, SSE4.1, SSE 4.2 and
  128-bit wide AVX intrinsics, emulated on top of Wasm SIMD instruction set.
  (#11193, #11243, #11290, #11327). Pass -msimd128 -msse<version> to enable
  targeting SSE.
- Removed obsolete SIMD.js support (-s SIMD=1). Use -msimd128 to target Wasm
  SIMD. (#11180)
- Add warning about fastcomp deprecation (can be disabled via `-Wno-fastcomp`).
- The mmap method of JavaScript filesystem drivers (based on library_fs.js) no
  longer takes a target memory.  It's safer/cleaner/smaller to assume the target
  is the global memory buffer.
- Remove emterpreter and `EMTERPRETIFY` settings.  Emterpreter has largely
  been replaced by asyncify and is fastcomp only so due for removing in
  the near future anyway.
- Upgrade various musl string functions to 1.2 to fix aliasing issues. (#11215)

1.39.16: 05/15/2020
-------------------
- Add Math C API for direct access to JavaScript Math object (#11151).
- Address Sanitizer support now includes JavaScript as well, that is, memory
  access of HEAP\* arrays is checked by ASan. That allows errors to be found if
  JS glue code does something wrong like forget to shift a pointer. To use this,
  just build with ASan normally, `-fsanitize=address` at link (#11147).
- Fix embind string conversions in multithreaded builds (#10844).
- `ALLOW_MEMORY_GROWTH` used to silently disable `ABORTING_MALLOC`. It now
  just changes the default, which means you can pass `-s ABORTING_MALLOC=1` to
  override the default, which was not possible before. (If you pass the flag
  and don't want that behavior, stop passing the flag.) (#11131)
- Change the factory function created by using the `MODULARIZE` build option to
  return a Promise instead of the module instance. That is, beforehand

        Module()

  would return an instance (which was perhaps not ready yet if startup was
  async). In the new model, that returns a Promise which you can do `.then` or
  `await` on to get notified when the instance is ready, and the callback
  receives the instance. Note that both before and after this change
  doing `Module()` creates and runs an instance, so the only change is
  the return value from that call.
  This fixes some long-standing bugs with that option which have been reported
  multiple times, but is a breaking change - sorry about that. To reduce the
  risk of confusing breakage, in a build with `ASSERTIONS` we will show a clear
  warning on common errors. For more, see detailed examples for the current
  usage in `src/settings.js` on `MODULARIZE`. (#10697)
- A new `PRINTF_LONG_DOUBLE` option allows printf to print long doubles at full
  float128 precision. (#11130)
- `emscripten_async_queue_on_thread` has been renamed to
  `emscripten_dispatch_to_thread` which no longer implies that it is async -
  the operation is in fact only async if it is sent to another thread, while it
  is sync if on the same one. A new `emscripten_dispatch_to_thread_async`
  function is added which is always async.
- The emscripten cache now lives in a directory called `cache` at the root
  of the emscripten tree by default.  The `CACHE` config setting and the
  `EM_CACHE` environment variable can be used to override this (#11126).
- Honor `CACHE` setting in config file as an alternative to `EM_CACHE`
  environment variable.
- Remove `--cache` command line arg.  The `CACHE` config setting and the
  `EM_CACHE` environment variable can be used to control this.
- Compiling to a file with no suffix will now generate an executable (JS) rather
  than an object file.  This means simple cases like `emcc -o foo foo.c` do the
  expected thing and generate an executable.
- System libraries such as libc and libc++ are now included by default at
  link time rather than selectively included based on the symbols used in the
  input object files.  For small programs that don't use any system libraries
  this might result in slightly slower link times with the old fastcomp
  backend.  In order to exclude these libraries build with `-nostdlib` and/or
  `-nostdlib++`.

1.39.15: 05/06/2020
-------------------
- Add `--extern-pre-js` and `--extern-post-js` emcc flags. Files provided there
  are prepended/appended to the final JavaScript output, *after* all other
  work has been done, including optimization, optional `MODULARIZE`-ation,
  instrumentation like `SAFE_HEAP`, etc. They are the same as prepending/
  appending those files after `emcc` finishes running, and are just a convenient
  way to do that. (For comparison, `--pre-js` and `--post-js` optimize that code
  together with everything else, keep it in the same scope if running
  `MODULARIZE`, etc.).
- Stop defining `FE_INEXACT` and other floating point exception macros in libc,
  since we don't support them. That also prevents musl from including code using
  pragmas that don't make sense for wasm. Ifdef out other uses of those pragmas
  as well, as tip of tree LLVM now fails to compile them on wasm. (#11087)
- Update libcxx and libcxxabi to LLVM 10 release branch (#11038).
- Remove `BINARYEN_PASSES` setting (#11057). We still have
  `BINARYEN_EXTRA_PASSES` (the removed setting completely overrides the set
  of passes from the command line, which doesn't make much sense as some of
  them are mandatory like setting the sbrk ptr).
- Remove `MODULARIZE_INSTANCE` build option (#11037). This was a seldom used
  option that was complicating the logic for `MODULARIZE`. Module instances can
  be created by using `MODULARIZE` and calling the factory function explicitly.
  See the new `--extern-post-js` option added in this release, which can help
  code that used `MODULARIZE_INSTANCE` (you can add an extern post js which
  does `Module = Module();` for example).

1.39.14: 05/01/2020
-------------------
- Update SDL2 to latest in ports, which has recently been updated to include
  upstream 2.0.10.
- Add warning on use of `EMTERPRETIFY` which is soon to be removed.
- Emscripten can now compile assembly files in llvm's .s/.S file format.
- Remove test-only environment variable handling for `EMCC_LEAVE_INPUTS_RAW`.
  The two uses cases in our test code were covered by the `-nostdlib` option.
- Remove untested `CONFIGURE_CC`.  This could be used to override the underlying
  compiler used in emcc/em++ but only during configure tests.  There are other
  ways to control/fake the detected configure features that don't require such
  monkey patching. For example setting defaults via a site file:
  https://www.gnu.org/software/autoconf/manual/autoconf-2.67/html_node/Site-Defaults.html
- Remove undocumented and untested config settings: `COMPILER_OPTS`.  This was
  a global setting in the emscripten config file that would inject extra
  compiler options.
- Allow spaces in a path to Python interpreter when running emscripten from Unix
  shell (#11005).
- Support atexit() in standalone mode (#10995). This also fixes stdio stream
  flushing on exit in that mode.

v1.39.13: 04/17/2020
--------------------
- Support for WebAssembly BigInt integration with a new `WASM_BIGINT` flag. With
  that the VM will use a JS BigInt for a wasm i64, avoiding the need for JS
  legalization. See #10860.
- Add another value for ENVIRONMENT named 'webview' - it is a companion
  option for 'web' and enables some additional compatibility checks
  so that generated code works both in normal web and in a webview like Cordova.
  See #10846

v1.39.12: 04/09/2020
--------------------
- Pass linker flags directly to wasm-ld by default.  We still filter out certain
  flags explicitly.  If there are other flags that it would be useful for us
  to ignore we can add them to the list of ignored flags.
- Optionally support 2GB+ heap sizes. To do this we make the JS code have unsigned
  pointers (we need all 32 bits in them now), which can slightly increase code
  size (>>> instead of >>). This only happens when the heap size may be over
  2GB, which you must opt into explicitly, by setting `MAXIMUM_MEMORY` to a
  higher value (i.e. by default you do not get support for 2GB+ heaps).
  See #10601
- `--llvm-lto` flag is now ignored when using the upstream llvm backend.
  With the upstream backend LTO is controlled via `-flto`.
- Require format string for emscripten_log.
- Program entry points without extensions are now shell scripts rather than
  python programs. See #10729.  This means that `python emcc` no longer works.
  However `emcc`, `emcc.py` and `python emcc.py` all continue to work.
  The reason for this change is that `#!/usr/bin/env python` is no longer
  portable since the python symlink was dropped from Ubuntu 20.04.
- New EM_IMPORT macro to mark C/C++ symbols as imported from outside the module
  (i.e. imported from JS).  Currently we still default to assuming that *all*
  undefined symbols can come from JS, but in the future we hope to mark such
  symbols explicitly to allow the linker to report on genuinely undefined
  symbols.
- Dynamic linking optimizations: Stop emitting unnecessary `fp$` and `g$`
  accessors in main modules, possible in Binaryen thanks to ensuring function
  table indexes are unique (#10741).
- New `JS_MATH` option to use `Math.*` in JS instead of compiled musl (#10821).
- Pass `Module` to Module callback functions like `Module.preRun` (#10777).
- Support not having ports, for packagers of emscripten that don't want
  them (#10810).
- Rename syscalls to have meaningful names (#10750).

v1.39.11: 03/20/2020
--------------------
- The default c++ version is no longer fixed at c++03.  We now fall back to
  clang's default which is currently c++14.
- Remove arc4random function form library.js.  This is a BSD-only library
  function.  Anyone requiring BSD compat should be able to use something like
  https://libbsd.freedesktop.org/.
- Change the meaning of `ASYNCIFY_IMPORTS`: it now contains only new imports
  you add, and does not need to contain the list of default system imports like
  `emscripten_sleep`. There is no harm in providing them, though, so this
  is not a breaking change.
- Enable DWARF support: When compiling with `-g`, normal DWARF emitting happens,
  and when linking with `-g` we preserve that and update it. This is a change
  from before, where we assumed DWARF was unneeded and did not emit it, so this
  can increase the size of debug builds (i.e. builds compiling and/or linking
  with -g). This change is necessary for full debugging support, that is, to
  be able to build with `-g` and use a debugger. Before this change only the
  `-gforce_dwarf` flag enabled DWARF; that flag is now removed. If you want
  the old behavior, build your object files with `-gline-tables-only` (that will
  only add line table info, which is just enough for things like source maps and
  does not include full debug info). For more info and background see #10325.
- Remove hacks from `memset` handling, in particular, in the wasm backend,
  completely remove the JS version of memset from the JS library and from
  `DEFAULT_LIBRARY_FUNCS_TO_INCLUDE`. The regular C version will be linked in
  from compiler_rt normally. A noticeable difference you may see is that
  a JS library cannot add a `__dep` to `memset` - deps only work for JS
  library functions, but now we only have the regular C version. If you hit that
  issue, just add `_memset` to `EXPORTED_FUNCTIONS` (or adjust
  `deps_info.json`).
- Minimal runtime code size optimizations, see #10725, #10724, #10663.
- wasm2js fix for a long-existing but very rare correctness bug, see #10682.
- Use atomics in musl lock/unlock in pthreads builds, which may fix very rare
  pthreads + stdio issues (none have been reported though). See #10670.

v1.39.10: 03/09/2020
--------------------
- Fix a SIMD regression in 1.39.9 (#10658).
- Fix `emscripten_atomic_exchange_u8,16,32,64` (#10657).
- Switch bzip2 to an emscripten-ports mirror.

v1.39.9: 03/05/2020
-------------------
- Add support for -Wall, -Werror, -w, -Wno-error=, -Werror=, for controlling
  internal emscripten errors. The behavior of these flags matches the gcc/clang
  counterparts.
- Rename `TOTAL_MEMORY` to `INITIAL_MEMORY` and `WASM_MEM_MAX` to `MAXIMUM_MEMORY`,
  which are more accurate and match wasm conventions. The old names are still
  supported as aliases.
- Updated of libc++abi and libc++ to llvm 9.0.0 (#10510)
- Refactor syscall interface: Syscalls are no longer variadic (except those
  that are inherently such as open) and no longer take the syscall number as
  arg0.  This should be invisible to most users but will effect any external
  projects that try to implement/emulate the emscripten syscall interface.
  See #10474
- Removed src/library_vr.js, as it was outdated and nonfunctional, and the WebVR
  specification has been obsoleted in favor of the upcoming WebXR specification.
  (#10460)
- Deprecate `WASM_OBJECT_FILES` setting.  There are many standard ways to enable
  bitcode objects (-flto, -flto=full, -flto=thin, -emit-llvm).
- Removed EmscriptenWebGLContextAttributes::preferLowPowerToHighPerformance
  option that has become unsupported by WebGL. Access
  EmscriptenWebGLContextAttributes::powerPreference instead. (#10505)
- When implementing forwarding function aliases in JS libraries, either the
  alias or the target function must contain a signature annotation. (#10550)
- Add a check in Asyncify builds with `ASSERTIONS` that we do not have
  compiled code on the stack when starting to rewind, which is dangerous.
- Implement libc system() for node.js (#10547).
- Standalone mode improvements, time (#10530, #10536), sysconf (#10535),
  getpagesize (#10533), _Exit (#10534)
- Fix many closure compiler warnings (e.g. #10525).
- Avoid unnecessary syscall proxying (#10511).
- Added new link time command line option -jsDfoo=val to allow specifying
  custom preprocessor options to JS library files. (#10624, #10580)

v1.39.8: 02/14/2020
-------------------
- Add LLD_REPORT_UNDEFINED option that should allow for more detailed
  diagnostics when symbols are undefined at link time.  This currently has
  some limitations and is not enabled by default. For example, EM_JS symbols
  are reported as undefined at link time, as are `__invoke_*` functions.
- wasm2js optimizations. See binaryen#2623.
- WebGPU Compute fixes. Simple examples now work. See #10367.
- Many DWARF debug info fixes. Emitting of DWARF is correct as far as we know,
  including when optimizing (a few passes are disabled for now, but almost all
  work). We still only generate it behind the `-gforce_dwarf` flag for now,
  though (but that should be removed soon).

v1.39.7: 02/03/2020
-------------------
- The checked-in copy of the Closure compiler was removed in favor of getting it
  from npm.  This means that developers now need to run `npm install` after
  checking out emscripten if they want to use closure (--closure).  emsdk users
  are not effected because emsdk runs this as a post install step (#9989).
- Added support for specifying JSDoc minification annotations for Closure in
  JS library, pre and post files. See
  https://github.com/google/closure-compiler/wiki/Annotating-JavaScript-for-the-Closure-Compiler
  (#10272)
- Add new Fibers API for context switching, that supersedes the old coroutine
  API that only ran on fastcomp. See #9859
- Added new linker option -s WASM=2 which produces a dual Wasm+JS build, which
  falls back to using a JavaScript version if WebAssembly is not supported in
  target browser/shell. (#10118)
- Added new linker option -s CLOSURE_WARNINGS=quiet|warn|error that allows aborting
  the build if the Closure compiler produced any warnings.

v1.39.6: 01/15/2020
-------------------
- Development has switched from the "incoming" branch to "master".
- Added new system header <emscripten/heap.h>, which enables querying information
  about the current WebAssembly heap state.
- Reduced default geometric memory overgrowth rate from a very generous 2x factor
  to a more memory conserving +20% factor, and capped maximum reservation to 96MB
  at most.
- Added options MEMORY_GROWTH_GEOMETRIC_STEP and MEMORY_GROWTH_GEOMETRIC_CAP
  to allow customizing the heap growth rates.
- Renamed MEMORY_GROWTH_STEP option to MEMORY_GROWTH_LINEAR_STEP option.
- Added new linker option -s HTML5_SUPPORT_DEFERRING_USER_SENSITIVE_REQUESTS=0
  (default enabled) to allow disabling support for deferred fullscreen mode and
  pointer lock requests for applications that do not need deferring support.

v1.39.5: 12/20/2019
-------------------
- Added support for streaming Wasm compilation in MINIMAL_RUNTIME (off by default)
- All ports now install their headers into a shared directory under
  `EM_CACHE`.  This should not really be a user visible change although one
  side effect is that once a given port is built, its headers are then
  universally accessible, just like the library is universally available as
  `-l<name>`.
- Removed `timestamp` field from mouse, wheel, devicemotion and
  deviceorientation events. The presence of a `timestamp` on these events was
  slightly arbitrary, and populating this field caused a small profileable
  overhead that all users might not care about. It is easy to get a timestamp of
  an event by calling `emscripten_get_now()` or `emscripten_performance_now()`
  inside the event handler function of any event.
- Add fine-grained options for specific legacy browser support,
  `MIN_FIREFOX_VERSION`, `MIN_SAFARI_VERSION`, `MIN_IE_VERSION`,
  `MIN_EDGE_VERSION`, `MIN_CHROME_VERSION`. The existing `LEGACY_VM_SUPPORT`
  option sets all of them to 0, that is, maximal backwards compatibility.
  Note that going forward, we will use these settings in more places, so if
  you do need very old legacy browser support, you may need to set either
  `LEGACY_VM_SUPPORT` or the fine-grained options. For more details see #9937
- Default `DISABLE_DEPRECATED_FIND_EVENT_TARGET_BEHAVIOR` to 1. See #9895.
  With this change the old deprecated HTML5 API event target lookup behavior is
  disabled. There is no "Module.canvas" object, no magic "null" default handling,
  and DOM element 'target' parameters are taken to refer to CSS selectors, instead
  of referring to DOM IDs. For more information see:
  <https://groups.google.com/forum/#!msg/emscripten-discuss/xScZ_LRIByk/_gEy67utDgAJ>
- WASI API updated from `wasi_unstable` to `wasi_snapshot_preview1`. This
  is mostly an implementation detail, but if you use `STANDALONE_WASM` it means
  that the output of emscripten now requires a runtime with
  `wasi_snapshot_preview1` support.
- `SAFE_STACK` has been removed, as it overlaps with `STACK_OVERFLOW_CHECK`.
   Replace `SAFE_STACK=1` with `STACK_OVERFLOW_CHECK=2` (note the value is 2).
   This also has the effect of enabling stack checking on upstream builds when
   `ASSERTIONS` are enabled (as assertions enable `STACK_OVERFLOW_CHECK=2`).

v1.39.4: 12/03/2019
-------------------
- Remove deprecated `requestFullScreen` method from `library_browser.js`, please
  use `requestFullscreen` (without the capital S).
- Remove deprecated `requestFullScreen` and `cancelFullScreen` from `library_glut.js`
- Remove deprecated `requestFullScreen` and `cancelFullScreen`from `library_glfw.js`
- Fix SDL2_mixer support for ogg vorbis. See #9849
- Various source maps fixes, see #9926 #9882 #9837 #9814

v1.39.3: 11/14/2019
------------------

v1.39.2: 11/06/2019
------------------
 - Archives with missing indexes will now have ranlib run on them automatically
   at link time.  This avoids linker errors when using GNU ar to build archive
   files.
 - `ERROR_ON_MISSING_LIBRARIES` now also applies to internal symbols that start
   with `emscripten_`.  Prior to this change such missing symbols would result
   in a runtime error, now they are reported at compile time.
 - Pthread blocking on the main thread will now warn in the console. If
   `ALLOW_BLOCKING_ON_MAIN_THREAD` is unset then the warning is an error.
 - Add `pthread_tryjoin_np`, which is a POSIX API similar to `pthread_join`
   but without blocking.
 - New function `emscripten_has_asyncify()`.
 - Add support for pthreads in Node.js, using Node Workers. See #9745

v1.39.1: 10/30/2019
-------------------
 - Only MEMFS is included by default, others (NODEFS, IDBFS, WORKERFS, PROXYFS)
   must be linked in explicitly, using `-lnodefs.js`, `-lidbfs.js`',
   `-lworkerfs.js`, `-lproxyfs.js`. See #9645

v1.39.0: 10/18/2019
-------------------
 - The emsdk defaults to the upstream backend (instead of fastcomp) from this
   release onward (but both backends are still fully supported). See
   https://emscripten.org/docs/compiling/WebAssembly.html#backends
 - Add support for overriding `.emscripten` config variables using environment
   variables.  Any config variable `FOO` can be overridden by `EM_FOO` in the
   environment.
 - `-Werror` now also turns warnings in the python driver code into errors.
 - Internal settings have moved from `settings.js` to `settings_internal.js`.
   These are settings that are for internal use only and are not set-able from
   the command line.  If we misclassified any of these please open a bug.
 - `STANDALONE_WASM` mode now supports setting up argv via wasi APIs.
 - `STANDALONE_WASM` mode now supports running static constructors in `_start`.

v1.38.48: 10/11/2019
--------------------
 - Add support for `MAIN_THREAD_EM_ASM` in wasm backend. #9560
 - Add ability to disable FETCH worker in Fastcomp backend via
   `USE_FETCH_WORKER=0`.  This is useful for people who use FETCH, but don't
   perform any synchronous fetches on the main thread. #9567
 - Remove `EMCONFIGURE_JS`. Since #6269 we have set it to "2" which means never
   use native, always use JS.

v1.38.47: 10/02/2019
--------------------
 - Add support for FETCH API in WASM backend. This doesn't support FETCH in the
   main thread (`USE_FETCH_WORKER=0` is enforced). #9490
 - Redefine errno values to be consistent with wasi. This will let us avoid
   needing to convert the values back and forth as we use more wasi APIs.
   This is an ABI change, which should not be noticeable from user code
   unless you use errno defines (like EAGAIN) *and* keep around binaries
   compiled with an older version that you link against. In that case, you
   should rebuild them. See #9545.
 - Removed build option `-s ONLY_MY_CODE` as we now have much better solutions
   for that, like building to a wasm object file or using `STANDALONE_WASM`
   etc. (see
   https://github.com/emscripten-core/emscripten/wiki/WebAssembly-Standalone).
 - Emscripten now supports the config file (.emscripten) being placed in the
   emscripten directory rather that the current user's home directory.
   See #9543

v1.38.46: 09/25/2019
--------------------
 - Rename libpthreads to libpthread to match its normal name on other platforms.
   This change should be completely internal to emscripten.
 - Remove redundant `COMPILER_ENGINE` and `JS_ENGINE` options.  We only support
   node as the compiler engine so just use a single `NODE_JS` option for that.
 - Module.abort is no longer exported by default. It can be exported in the normal
   way using `EXTRA_EXPORTED_RUNTIME_METHODS`, and as with other such changes in
   the past, forgetting to export it will show a clear error in `ASSERTIONS` mode.
 - Remove `EMITTING_JS` flag, and replace it with `STANDALONE_WASM`. That flag indicates
   that we want the wasm to be as standalone as possible. We may still emit JS in
   that case, but the JS would just be a convenient way to run the wasm on the Web
   or in Node.js.
 - `ASYNCIFY_BLACKLIST` and `ASYNCIFY_WHITELIST` now support simple '\*' wildcard matching

v1.38.45: 09/12/2019
--------------------

v1.38.44: 09/11/2019
--------------------
 - Remove Binaryen from the ports system. This means that emscripten will
   no longer automatically build Binaryen from source. Instead, either use
   the emsdk (binaries are provided automatically, just like for LLVM), or
   build it yourself and point `BINARYEN_ROOT` in .emscripten to it. See #9409

v1.38.43: 08/30/2019
---------------------
 - noExitRuntime is no longer a property on the Module object. Use `noExitRuntime`
   instead of `Module.noExitRuntime`.

v1.38.42: 08/19/2019
--------------------
 - Add support for [address sanitizer](https://clang.llvm.org/docs/AddressSanitizer.html)
   and standalone [leak sanitizer](https://clang.llvm.org/docs/LeakSanitizer.html)
   with multiple threads. (#9060, #9076)
 - Remove `ERROR_ON_MISSING_LIBRARIES` setting (it's always on now)
 - Remove the ability to use Python operators in flags that support KB/MB/GB/TB
   suffixes, e.g. `TOTAL_MEMORY`. This means that `-s TOTAL_MEMORY=1024*1024`
   will no longer work. This is done because the mechanism may result in
   execution of arbitrary code via command line flags.

v1.38.41: 08/07/2019
--------------------
 - Remove fastcomp's implementation of Asyncify. This has been deprecated for
   a long time, since we added Emterpreter-Async, and now we have a new Asyncify
   implementation in the upstream wasm backend. It is recommended to upgrade to
   the upstream backend and use Asyncify there if you need it. (If you do still
   need the older version, you can use 1.38.40.)
 - Drop ExitStatus from inheriting from Error(), as that could capture the whole
   global scope, preventing temporary variables at page startup from being garbage
   collected. (#9108)
 - `__builtin_return_address` now requires `-s USE_OFFSET_CONVERTER=1` to work. (#9073)
 - emrun now uses HTTP/1.1 instead of HTTP/1.0.
 - `callMain` is no longer exported by default on Module, to allow better JS
   minification. You must add it to `EXTRA_EXPORTED_RUNTIME_METHODS` if you want
   to call it on Module. (In assertions builds, an error with an explanation is
   shown.)
 - Allow expressions with side effects as `EM_ASM`'s arguments and prohibit
   non-arithmetic arguments (e.g. pointers, functions, arrays, objects). (#9054)
 - `emcc` on Windows now uses native newline byte sequence to get a line to
   print for parse error reporting. (#9088)
 - Internal API update: one can now specialize embind's (un)marshalling for a
   group of types via SFINAE, instead of a single type. (#9089)
 - Options passed on the `Module` object during startup, like `Module.arguments`,
   are now copied to a local (in order to avoid writing `Module.*` everywhere,
   which wastes space). You can still provide them as always, but you can't
   modify `Module.arguments` and other things *after* startup (which is now
   after we've finished processing them). In a build with assertions enabled you
   will get an error if you access those properties after startup. (#9072)

v1.38.40: 07/24/2019
--------------------
 - LLVM backend pthread builds no longer use external memory initialization
   files, replacing them with passive data segments.
 - LLVM backend now supports thread local storage via the C extension `__thread`
   and the C11/C++11 keyword `thread_local`. (#8976)
 - Internal API change: Move read, readAsync, readBinary, setWindowTitle from
   the Module object to normal JS variables. If you use those internal APIs,
   you must change `Module.readAsync()/Module['readAsync']()` to `readAsync()`.
   Note that read is also renamed to `read_` (since "`read`" is an API call in
   the SpiderMonkey shell). In builds with ASSERTIONS, an error message is
   shown about the API change. This change allows better JS minification
   (the names read, readAsync etc. can be minified, and if the variables are
   not used they can be removed entirely). Defining these APIs on Module
   (which was never documented or intended, but happened to work) is also
   no longer allowed (but you can override `read_` etc. from JS).

v1.38.39: 07/16/2019
--------------------
 - Add support for [address sanitizer](https://clang.llvm.org/docs/AddressSanitizer.html). (#8884)
   - Currently, only supports one thread without dynamic linking.
 - Rename Bysyncify (the name used during development) to Asyncify. This keeps
   the name consistent with the old ASYNCIFY flag, no need for a new one, as
   they basically do the same thing.

v1.38.38: 07/08/2019
--------------------
 - Add support for standalone [leak sanitizer](https://clang.llvm.org/docs/LeakSanitizer.html). (#8711)

v1.38.37: 06/26/2019
--------------------
 - Set ENV['LANG'] following the user's preferred language (HTTP Accept-Language / navigator.languages[0])
 - `emscripten_run_script_string` now returns C `NULL` instead of the string `null`
   or `undefined` when the result of the `eval` is JavaScript `null` or `undefined`.
 - Add a new system for managing system libraries. (#8780)
   This may require minor changes when performing certain operations:
     - When using `embuilder.py` to build a specific library, the name may have
       changed: for consistency, all library names are prefixed with lib now.
     - `embuilder.py` now only builds the requested library, and not its dependencies
       and certain system libraries that are always built. For example, running
       `embuilder.py build libc` no longer builds `libcompiler_rt` if it hasn't be built.
     - When using `EMCC_FORCE_STDLIBS` with a list of libraries, you must now use
       the simplified names, for example, `libmalloc` and `libpthreads` instead of
       `libdlmalloc` or `libpthreads_stub`. These names will link in the correct
       version of the library: if the build is configured to use `emmalloc`, `libmalloc`
       will mean `libemmalloc`, and if thread support is disabled, `libpthreads` will
       mean `libpthreads_stub`. This allows you to say `libmalloc` or `libpthreads` without
       worrying about which implementation is supposed to be used, and avoid duplicate
       symbols if you used the wrong implementation.
 - LLVM wasm backend pthreads fixes, see #8811, #8718

v1.38.36: 06/15/2019
--------------------

v1.38.35: 06/13/2019
--------------------
 - Include some [waterfall fixes](https://github.com/WebAssembly/waterfall/pull/541)
   for the emsdk builds on linux regarding libtinfo.
 - NOTE: due to a CI failure, builds for mac and windows were not generated.

v1.38.34: 06/01/2019
--------------------
 - Add support for [undefined behavior sanitizer](https://clang.llvm.org/docs/UndefinedBehaviorSanitizer.html).
    - This allows `emcc -fsanitize=undefined` to work. (#8651)
    - The minimal runtime (`-fsanitize-minimal-runtime`) also works. (#8617)

v1.38.33: 05/23/2019
--------------------
 - First release to use the new chromium build infrastructure
   https://groups.google.com/forum/#!msg/emscripten-discuss/WhDtqVyW_Ak/8DfDnfk0BgAJ
 - Add `emscripten_return_address` which implements the functionality of
   gcc/clang's `__builtin_return_address`. (#8617)

v1.38.32: SKIPPED
-----------------
 - The transition from the old to the new CI occurred around here. To avoid
   ambiguity while both CIs were still generating builds, we just tagged a new
   one (1.38.33) on the new CI and skipped 1.38.32.
 - The transition also moves all builds and downloads away from the old
   mozilla-games infrastructure to the new chromium ones. As a result all links
   to *mozilla-games* URLs will not work (these were never documented, but could
   be seen from the internals of the emsdk; the new emsdk uses the proper new
   URLs, so you can either use the sdk normally or find the URLs from there).

v1.38.31: 04/24/2019
--------------------
 - Change `ino_t/off_t` to 64-bits. (#8467)
 - Add port for bzip2 library (`libbz2.a`). (#8349)
 - Add port for libjpeg library. (#8361)
 - Enable `ERROR_ON_MISSING_LIBRARIES` by default (#8461)

v1.38.30: 03/21/2019
--------------------
 - Remove Module.buffer which was exported by default unnecessarily. This was an
   undocumented internal detail, but in theory, code may have relied on it.
   (#8277)

v1.38.29: 03/11/2019
--------------------

v1.38.28: 02/22/2019
--------------------
 - Option `-s EMTERPRETIFY_WHITELIST` now accepts shell-style wildcards;
   this allows matching static functions with conflicting names that
   the linker distinguishes by appending a random suffix.
 - Normalize mouse wheel delta in `library_browser.js`. This changes the scroll
   amount in SDL, GLFW, and GLUT. (#7968)

v1.38.27: 02/10/2019
--------------------
 - Change how `EMCC_LOCAL_PORTS` works, to be more usable. See #7963
 - Remove deprecated Pointer_stringify (use UTF8ToString instead). See #8011
 - Added a new option `-s DISABLE_DEPRECATED_FIND_EVENT_TARGET_BEHAVIOR=1` that
   changes the lookup semantics of DOM elements in html5.h event handler
   callbacks and WebGL context creation. The new behavior is to use CSS selector
   strings to look up DOM elements over the old behavior, which was somewhat
   ad hoc constructed rules around default Emscripten uses. The old behavior
   will be deprecated and removed in the future. Build with -s ASSERTIONS=1
   to get diagnostics messages related to this transition.
 - Breaking change with -s USE_PTHREADS=1 + -s FETCH=1: When building with
   -o a.html, the generated worker script is now named "a.fetch.js" according
   to the base name of the specified output, instead of having a fixed name
   "fetch-worker.js".

v1.38.26: 02/04/2019
--------------------
 - Fix some pthreads proxying deadlocks. See #7865

v1.38.25: 01/18/2019
--------------------
 - Move kripken/emscripten,emscripten-fastcomp,emscripten-fastcomp-clang to
   emscripten-core/\*

v1.38.24: 01/17/2019
--------------------
 - Perform JS static allocations at compile time (#7850)

v1.38.23: 01/10/2019
--------------------
 - Remove BINARYEN_METHOD: no more support for interpret modes, and if you want
   non-wasm, use WASM=0.
 - Support specifying multiple possible ENVIRONMENTs (#7809)

v1.38.22: 01/08/2019
--------------------
 - Add Regal port. See #7674
 - System libraries have been renamed to include the `lib` prefix.  If you use
   `EMCC_FORCE_STDLIBS` or `EMCC_ONLY_FORCED_STDLIBS` to select system libraries
   you may need to add the `lib` prefix.
 - Rename `pthread-main.js` to `NAME.worker.js`, where `NAME` is the main
   name of your application, that is, if you emit `program.js` then you'll get
   `program.worker.js` (this allows more than one to exist in the same
   directory, etc.).
 - Dynamic linker has been taught to handle library -> library dependencies.

v1.38.21: 11/30/2018
--------------------
 - fastcomp: Remove `runPostSets` function and replace with normal static
   constructor function. See #7579

v1.38.20: 11/20/2018
--------------------
 - Remove SPLIT_MEMORY option.
 - Move getTempRet0/setTempRet0 to be JS library functions rather than
   auto-generated by fastcomp.
 - Change `strptime()`'s handling of the "%c" to match that of `strftime()`.
   This is a breaking change for code which depends on the old definition of
   "%c".

v1.38.19: 11/15/2018
--------------------

v1.38.18: 11/08/2018
--------------------
 - Wasm dynamic linking: Rename `tableBase/memoryBase` to
   `__table_base/__memory_base` (#7467)

v1.38.17: 11/07/2018
--------------------
 - Minify wasm import and export names. This decreases JS and wasm size by
   minifying the identifiers where JS calls into wasm or vice versa, which
   are not minifiable by closure or other JS-only tools. This happens in
   -O3, -Os and above. See #7431

v1.38.16: 11/02/2018
--------------------
 - Breaking change: Do not automatically set EXPORT_ALL for MAIN_MODULES or
   SIDE_MODULES. This means that you must explicitly export things that will
   be called from outside (normally, on EXPORTED_FUNCTIONS), or
   you can manually enable EXPORT_ALL yourself (which returns to the exact
   same behavior as before). This change brings us in line with more standard
   dynamic linking, and will match what the LLVM wasm backend will have.
   See #7312.
 - Invalid -s flags on the command line are now treated as errors.
 - Remove BUILD_AS_SHARED_LIBRARY setting.

v1.38.15: 10/25/2018
--------------------

v1.38.14: 10/22/2018
--------------------
 - Errors are now reported when functions listed in EXPORTED_FUNCTIONS are not
   defined. This can be disabled via ERROR_ON_UNDEFINED_SYMBOLS=0. See #7311.

v1.38.13: 10/10/2018
--------------------
 - Support `-s NO_X=1` as an alias for `-s X=0` and vice versa, which
   simplifies current settings with `NO_`-prefixed names. See #7151.
 - Various `EMULATED_FUNCTION_POINTER` improvements. See #7108, #7128.
 - `ERROR_ON_UNDEFINED_SYMBOLS` is now the default.  See #7196

v1.38.12: 09/03/2018
--------------------
 - Update SDL2 to 2.0.7. See #7016.
 - Optionally build using native object files (wasm backend only).
   For now this is behind a new option flag: `-s WASM_OBJECT_FILES=1`.
   See #6875.

v1.38.11: 08/02/2018
--------------------
 - Support for loading wasm files in the same dir as the JS file, using
   node.js/Web-specific techniques as applicable. See #5368 and followups.
 - Add an API for async side module compilation in wasm. See #6663.
 - Remove builtin Crunch support. See #6827.

v1.38.10: 07/23/2018
--------------------
 - Change the type of `size_t` and friends from int to long. This may have
   noticeable effects if you depend on the name mangling of a function that uses
   `size_t` (like in `EXPORTED_FUNCTIONS`), and you must rebuild source files to
   bitcode (so your bitcode is in sync with the system libraries after they are
   rebuilt with this change). Otherwise this should not have any noticeable
   effects for users. See #5916.

v1.38.9: 07/22/2018
-------------------
 - Fix `Module.locateFile` to resolve relative paths to *.wasm, *.mem and other
   files relatively to the main JavaScript file rather than the current working
   directory (see #5368).
   - Add second argument `prefix` to `Module.locateFile` function that contains
     the path to the JavaScript file where files are loaded from by default.
   - Remove `Module.*PrefixURL` APIs (use `Module.locateFile` instead).

v1.38.8: 07/06/2018
-------------------
 - Fix a regression in 1.38.7 with binaryen no longer bundling binaryen.js
   (which emscripten doesn't need, that's just for handwritten JS users, but
   emscripten did check for its presence).

v1.38.7: 07/06/2018
-------------------
 - Correctness fix for stack handling in `invoke_*()s`. This may add noticeable
   overhead to programs using C++ exceptions and (less likely) setjmp/longjmp -
   please report any issues. See #6666 #6702
 - Deprecate Module.ENVIRONMENT: Now that we have a compile-time option to set
   the environment, also having a runtime one on Module is complexity that we
   are better off without. When Module.ENVIRONMENT is used with ASSERTIONS it
   will show an error to direct users to the new option (-s ENVIRONMENT=web , or
   node, etc., at compile time).
 - Breaking change: Do not export print/printErr by default. Similar to other
   similar changes (like getValue/setValue). We now use out() and err()
   functions in JS to print to stdout/stderr respectively. See #6756.

v1.38.6: 06/13/2018
-------------------

v1.38.5: 06/04/2018
-------------------
 - Update libc++ to 6.0, bringing c++17 support (std::byte etc.)

v1.38.4: 05/29/2018
-------------------
 - Fix asm.js validation regression from 1.38.2.

v1.38.3: 05/25/2018
-------------------
 - Upgrade to LLVM 6.0.1.

v1.38.2: 05/25/2018
--------------------
 - Add ENVIRONMENT option to specify at compile time we only need JS to support
   one runtime environment (e.g., just the web). When emitting HTML, set that to
   web so we emit web code only. #6565
 - Regression in asm.js validation due to cttz optimization #6547

v1.38.1: 05/17/2018
-------------------
 - Remove special-case support for `src/struct_info.compiled.json`: Make it a
   normal cached thing like system libraries, not something checked into the
   source tree.
 - Breaking change: Emit WebAssembly by default. Only the default is changed -
   we of course still support asm.js, and will for a very long time. But
   changing the default makes sense as the recommended output for most use cases
   should be WebAssembly, given it has shipped in all major browsers and
   platforms and is more efficient than asm.js. Build with `-s WASM=0` to
   disable wasm and use asm.js if you want that (or use `-s
   LEGACY_VM_SUPPORT=1`, which emits output that can run in older browsers,
   which includes a bunch of polyfills as well as disables wasm). (#6419)

v1.38.0: 05/09/2018
-------------------

v1.37.40: 05/07/2018
--------------------
 - Fix regression in 1.37.39 on  -s X=@file  parsing (see #6497, #6436)

v1.37.39: 05/01/2018
--------------------
 - Regression: Parsing of `-s X=@file`  broke if the file contains a newline
   (see #6436; fixed in 1.37.40)

v1.37.38: 04/23/2018
--------------------
 - Breaking change: Simplify exception handling, disabling it by default.
   Previously it was disabled by default in -O1 and above and enabled in -O0,
   which could be confusing. You may notice this change if you need exceptions
   and only run in -O0 (since if you test in -O1 or above, you'd see you need to
   enable exceptions manually), in which case you will receive an error at
   runtime saying that exceptions are disabled by default and that you should
   build with `-s DISABLE_EXCEPTION_CATCHING=0` to enable them.
 - Fix regression in 1.37.37 on configure scripts on MacOS (see #6456)

v1.37.37: 04/13/2018
--------------------
 - Regression: configure scripts on MacOS may be broken (see #6456; fixed in 1.37.38)

v1.37.36: 03/13/2018
--------------------

v1.37.35: 02/23/2018
--------------------
 - MALLOC option, allowing picking between dlmalloc (previous allocator and
   still the default) and emmalloc, a new allocator which is smaller and
   simpler.
 - Binaryen update that should fix all known determinism bugs.

v1.37.34: 02/16/2018
--------------------
 - `addFunction` is now supported on LLVM wasm backend, but when being used on
   the wasm backend, you need to provide an additional second argument, a Wasm
   function signature string. Each character within a signature string
   represents a type. The first character represents the return type of a
   function, and remaining characters are for parameter types.
    - 'v': void type
    - 'i': 32-bit integer type
    - 'j': 64-bit integer type (currently does not exist in JavaScript)
    - 'f': 32-bit float type
    - 'd': 64-bit float type
   For asm.js and asm2wasm you can provide the optional second argument, but it
   isn't needed. For that reason this isn't a breaking change, however,
   providing the second argument is recommended so that code is portable across
   all backends and modes.

v1.37.33: 02/02/2018
--------------------

v1.37.32: 01/31/2018
--------------------

v1.37.31: 01/31/2018
--------------------
 - LLVM and clang updates from upstream (5.0svn, close 5.0 release).

v1.37.30: 01/31/2018
--------------------

v1.37.29: 01/24/2018
--------------------

v1.37.28: 01/08/2018
--------------------
 - Breaking change: Don't export the `ALLOC_*` numeric constants by default. As
   with previous changes, a warning will be shown in `-O0` and when `ASSERTIONS`
   are on if they are used.
 - Breaking change: Don't export FS methods by default. As with previous
   changes, a warning will be shown in `-O0` and when `ASSERTIONS` are on, which
   will suggest either exporting the specific methods you need, or using
   `FORCE_FILESYSTEM` which will auto export all the main filesystem methods.
   Aside from using FS methods yourself, you may notice this change when using a
   file package created standalone, that is, by running the file packager
   directly and then loading it at run time (as opposed to telling `emcc` to
   package the files for you, in which case it would be aware of them at compile
   time); you should build with `FORCE_FILESYSTEM` to ensure filesystem support
   for that case.

v1.37.27: 12/24/2017
--------------------
 - Breaking change: Remove the `Runtime` object, and move all the useful methods
   from it to simple top-level functions. Any usage of `Runtime.func` should be
   changed to `func`.

v1.37.26: 12/20/2017
--------------------
 - Breaking change: Change `NO_EXIT_RUNTIME` to 1 by default. This means that by
   default we don't include code to shut down the runtime, flush stdio streams,
   run atexits, etc., which is better for code size. When `ASSERTIONS` is on, we
   warn at runtime if there is text buffered in the streams that should be
   flushed, or atexits are used.
 - Meta-DCE for JS+wasm: remove unused code between JS+wasm more aggressively.
   This should not break valid code, but may break code that depended on unused
   code being kept around (like using a function from outside the emitted JS
   without exporting it - only exported things are guaranteed to be kept alive
   through optimization).

v1.37.24: 12/13/2017
--------------------
 - Breaking change: Similar to the getValue/setValue change from before (and
   with the same `ASSERTIONS` warnings to help users), do not export the
   following runtime methods by default: ccall, cwrap, allocate,
   Pointer_stringify, AsciiToString, stringToAscii, UTF8ArrayToString,
   UTF8ToString, stringToUTF8Array, stringToUTF8, lengthBytesUTF8, stackTrace,
   addOnPreRun, addOnInit, addOnPreMain, addOnExit, addOnPostRun,
   intArrayFromString, intArrayToString, writeStringToMemory,
   writeArrayToMemory, writeAsciiToMemory.

v1.37.23: 12/4/2017
-------------------
 - Breaking change: Do not polyfill Math.{clz32, fround, imul, trunc} by
   default. A new `LEGACY_VM_SUPPORT` option enables support for legacy
   browsers. In `ASSERTIONS` mode, a warning is shown if a polyfill was needed,
   suggesting using that option.
 - Breaking change: Do not export getValue/setValue runtime methods by default.
   You can still use them by calling them directly in code optimized with the
   main file (pre-js, post-js, js libraries; if the optimizer sees they are
   used, it preserves them), but if you try to use them on `Module` then you
   must export them by adding them to `EXTRA_EXPORTED_RUNTIME_METHODS`. In `-O0`
   or when `ASSERTIONS` is on, a run-time error message explains that, if they
   are attempted to be used incorrectly.

v1.37.17: 7/25/2017
------------------
 - Updated to libc++'s "v2" ABI, which provides better alignment for string data
   and other improvements. This is an ABI-incompatible change, so bitcode files
   from previous versions will not be compatible.

v1.37.13: 5/26/2017
-------------------
 - Improved Android support for emrun.
 - Duplicate function elimination fixes (#5186)
 - Fix problem with embinding derived classes (#5193)
 - Fix CMake compiler detection when EMCC_SKIP_SANITY_CHECK=1 is used. (#5145)
 - Implemented GLFW Joystick API (#5175)
 - Fixed a bug with emcc --clear-ports command (#5248)
 - Updated Binaryen to version 33.
 - Full list of changes:
    - Emscripten: https://github.com/emscripten-core/emscripten/compare/1.37.12...1.37.13
    - Emscripten-LLVM: no changes.
    - Emscripten-Clang: no changes.

v1.37.12: 5/1/2017
------------------
 - Added emscripten-legalize-javascript-ffi option to LLVM to allow disabling JS FFI mangling
 - Full list of changes:
    - Emscripten: https://github.com/emscripten-core/emscripten/compare/1.37.11...1.37.12
    - Emscripten-LLVM: https://github.com/emscripten-core/emscripten-fastcomp/compare/1.37.11...1.37.12
    - Emscripten-Clang: no changes.

v1.37.11: 5/1/2017
------------------
 - Added missing SIGSTKSZ define after musl 1.1.15 update (#5149)
 - Fix emscripten_get_mouse_status (#5152)
 - Fix _mm_set_epi64x() function (#5103)
 - Fix issue with number of gamepads connected at initial page load (#5169, #5170)
 - Full list of changes:
    - Emscripten: https://github.com/emscripten-core/emscripten/compare/1.37.10...1.37.11
    - Emscripten-LLVM: https://github.com/emscripten-core/emscripten-fastcomp/compare/1.37.10...1.37.11
    - Emscripten-Clang: https://github.com/emscripten-core/emscripten-fastcomp-clang/compare/1.37.10...1.37.11

v1.37.10: 4/20/2017
-------------------
 - Added stub for pthread_setcancelstate for singlethreaded runs.
 - Fixed an outlining bug on function returns (#5080)
 - Implemented new parallel test runner architecture (#5074)
 - Added Cocos2D to Emscripten ports. (-s USE_COCOS2D=1)
 - Updated Binaryen to version 32, which migrates Emscripten to use the new
   WebAssembly Names section. This is a forwards and backwards breaking change
   with respect to reading debug symbol names in Wasm callstacks. Use of the new
   Names section format first shipped in Emscripten 1.37.10, Binaryen version
   32, Firefox 55, Firefox Nightly 2017-05-18 and Chrome 59; earlier versions
   still used the old format. For more information, see
   https://github.com/WebAssembly/design/pull/984 and
   https://github.com/WebAssembly/binaryen/pull/933.
 - Full list of changes:
    - Emscripten: https://github.com/emscripten-core/emscripten/compare/1.37.9...1.37.10
    - Emscripten-LLVM: https://github.com/emscripten-core/emscripten-fastcomp/compare/1.37.9...1.37.10
    - Emscripten-Clang: no changes.

v1.37.9: 3/23/2017
------------------
 - Added new build feature -s GL_PREINITIALIZED_CONTEXT=1 which allows pages to
   manually precreate the GL context they use for customization purposes.
 - Added a custom callback hook Module.instantiateWasm() which allows user shell
   HTML file to manually perform Wasm instantiation for preloading and progress
   bar purposes.
 - Added a custom callback hook Module.getPreloadedPackage() to file preloader
   code to allow user shell HTML file to manually download .data files for
   preloading and progress bar purposes.
 - Full list of changes:
    - Emscripten: https://github.com/emscripten-core/emscripten/compare/1.37.8...1.37.9
    - Emscripten-LLVM: https://github.com/emscripten-core/emscripten-fastcomp/compare/1.37.8...1.37.9
    - Emscripten-Clang: no changes.

v1.37.8: 3/17/2017
------------------
 - Fixed a bug with robust_list initialization on pthreads build mode.
 - Full list of changes:
    - Emscripten: https://github.com/emscripten-core/emscripten/compare/1.37.7...1.37.8
    - Emscripten-LLVM: no changes.
    - Emscripten-Clang: no changes.

v1.37.7: 3/15/2017
------------------
 - Updated to LLVM 4.0.
 - Full list of changes:
    - Emscripten: https://github.com/emscripten-core/emscripten/compare/1.37.6...1.37.7
    - Emscripten-LLVM: https://github.com/emscripten-core/emscripten-fastcomp/compare/1.37.6...1.37.7
    - Emscripten-Clang: https://github.com/emscripten-core/emscripten-fastcomp-clang/compare/1.37.6...1.37.7

v1.37.6: 3/15/2017
------------------
 - Implemented readdir() function for WORKERFS.
 - Fixed bugs with Fetch API (#4995, #5027)
 - Full list of changes:
    - Emscripten: https://github.com/emscripten-core/emscripten/compare/1.37.5...1.37.6
    - Emscripten-LLVM: no changes.
    - Emscripten-Clang: no changes.

v1.37.5: 3/13/2017
------------------
 - Updated musl to version 1.1.15 from earlier version 1.0.5.
 - Full list of changes:
    - Emscripten: https://github.com/emscripten-core/emscripten/compare/1.37.4...1.37.5
    - Emscripten-LLVM: no changes.
    - Emscripten-Clang: no changes.

v1.37.4: 3/13/2017
------------------
 - Fixed glGetUniformLocation() to work according to spec with named uniform blocks.
 - Fixed WebAssembly Memory.grow() to work.
 - Switched to 16KB page size from earlier 64KB.
 - Optimize alBufferData() operation.
 - Fixed a resource lookup issue with multiple OpenAL audio contexts.
 - Full list of changes:
    - Emscripten: https://github.com/emscripten-core/emscripten/compare/1.37.3...1.37.4
    - Emscripten-LLVM: no changes.
    - Emscripten-Clang: no changes.

v1.37.3: 2/16/2017
------------------
 - Updated Binaryen to version 0x01. First official stable WebAssembly support version. (#4953)
 - Optimized memcpy and memset with unrolling and SIMD, when available.
 - Improved Emscripten toolchain profiler to track more hot code.
 - Added new linker flag -s WEBGL2_BACKWARDS_COMPATIBILITY_EMULATION=1 to allow
   simultaneously targeting WebGL 1 and WebGL 2.
 - Optimize Emscripten use of multiprocessing pools.
 - More WebGL 2 garbage free optimizations.
 - Full list of changes:
    - Emscripten: https://github.com/emscripten-core/emscripten/compare/1.37.2...1.37.3
    - Emscripten-LLVM: https://github.com/emscripten-core/emscripten-fastcomp/compare/1.37.2...1.37.3
    - Emscripten-Clang: no changes.

v1.37.2: 1/31/2017
------------------
 - Fixed a build error with boolean SIMD types.
 - Improved WebAssembly support, update Binaryen to version 22.
 - Update GL, GLES, GLES2 and GLES3 headers to latest upstream Khronos versions.
 - Implement support for new garbage free WebGL 2 API entrypoints which improve
   performance and reduce animation related stuttering.
 - Fixed a bug where -s USE_PTHREADS builds would not have correct heap size if
   -s TOTAL_MEMORY is not being used.
 - Fixed array type issue that prevented glTexImage3D() and glTexSubImage3D()
   from working.
 - Full list of changes:
    - Emscripten: https://github.com/emscripten-core/emscripten/compare/1.37.1...1.37.2
    - Emscripten-LLVM: https://github.com/emscripten-core/emscripten-fastcomp/compare/1.37.1...1.37.2
    - Emscripten-Clang: no changes.

v1.37.1: 12/26/2016
-------------------
 - Implemented new Fetch API for flexible multithreaded XHR and IndexedDB
   access.
 - Implemented initial version of new ASMFS filesystem for multithreaded
   filesystem operation.
 - Full list of changes:
    - Emscripten: https://github.com/emscripten-core/emscripten/compare/1.37.0...1.37.1
    - Emscripten-LLVM: no changes.
    - Emscripten-Clang: no changes.

v1.37.0: 12/23/2016
-------------------
 - Added support for LLVM sin&cos intrinsics.
 - Fix GLFW mouse button mappings (#4317, #4659)
 - Add support for --emit-symbol-map to wasm
 - Fixed handling of an invalid path in chdir (#4749)
 - Added new EMSCRIPTEN_STRICT mode, which can be enabled to opt in to removing
   support for deprecated behavior.
 - Remove references to Web Audio .setVelocity() function, which has been
   removed from the spec.
 - Full list of changes:
    - Emscripten: https://github.com/emscripten-core/emscripten/compare/1.36.14...1.37.0
    - Emscripten-LLVM: https://github.com/emscripten-core/emscripten-fastcomp/compare/1.36.14...1.37.0
    - Emscripten-Clang: no changes.

v1.36.14: 11/3/2016
-------------------
 - Added support to emscripten_async_wget() for relative paths.
 - Fixed FS.mkdirTree('/') to work.
 - Updated SDL 2 port to version 12.
 - Added more missing pthreads stubs.
 - Normalize system header includes to use the preferred form #include
   <emscripten/foo.h> to avoid polluting header include namespaces.
 - Fixed a bug where transitioning to fullscreen could cause a stack overflow in GLFW.
 - Added new system CMake option
   -DEMSCRIPTEN_GENERATE_BITCODE_STATIC_LIBRARIES=ON to choose if static
   libraries should be LLVM bitcode instead of .a files.
 - Improved SIMD support to be more correct to the spec.
 - Updated Binaryen to version 18. (#4674)
 - Fixed dlopen with RTLD_GLOBAL parameter.
 - Full list of changes:
    - Emscripten: https://github.com/emscripten-core/emscripten/compare/1.36.13...1.36.14
    - Emscripten-LLVM: no changes.
    - Emscripten-Clang: no changes.

v1.36.13: 10/21/2016
--------------------
 - Pass optimization settings to asm2wasm.
 - Fix to exporting emscripten_builtin_malloc() and emscripten_builtin_free()
   when heap is split to multiple parts.
 - Full list of changes:
    - Emscripten: https://github.com/emscripten-core/emscripten/compare/1.36.12...1.36.13
    - Emscripten-LLVM: no changes.
    - Emscripten-Clang: no changes.

v1.36.12: 10/20/2016
--------------------
 - Improved Emscripten toolchain profiler with more data. (#4566)
 - Export dlmalloc() and dlfree() as emscripten_builtin_malloc() and
   emscripten_builtin_free() to allow user applications to hook into memory
   allocation (#4603)
 - Improved asm.js -s USE_PTHREADS=2 build mode compatibility when
   multithreading is not supported.
 - Improved WebGL support with closure compiler (#4619)
 - Improved Bianaryen WebAssembly support
 - Added support for GL_disjoint_timer_query extension (#4575)
 - Improved Emscripten compiler detection with CMake (#4129, #4314, #4318)
 - Added support for int64 in wasm.
 - Optimize small constant length memcpys in wasm.
 - Full list of changes:
    - Emscripten: https://github.com/emscripten-core/emscripten/compare/1.36.11...1.36.12
    - Emscripten-LLVM: https://github.com/emscripten-core/emscripten-fastcomp/compare/1.36.11...1.36.12
    - Emscripten-Clang: no changes.

v1.36.11: 9/24/2016
-------------------
 - Added new runtime functions
   emscripten_sync/async/waitable_run_in_main_runtime_thread() for proxying
   calls with pthreads (#4569)
 - Full list of changes:
    - Emscripten: https://github.com/emscripten-core/emscripten/compare/1.36.10...1.36.11
    - Emscripten-LLVM: no changes.
    - Emscripten-Clang: no changes.

v1.36.10: 9/24/2016
-------------------
 - Improved compiler logging print messages on first run experience. (#4501)
 - Fixed log printing in glFlushMappedBufferRange() and glGetInfoLog()
   functions. (#4521)
 - Added setjmp/longjmp handling for wasm.
 - Improved support for --proxy-to-worker build mode.
 - Improved GLES3 support for glGet() features that WebGL2 does not have. (#4514)
 - Added support for implementation defined glReadPixels() format.
 - Improved WebGL 2 support with closure compilter. (#4554)
 - Implemented support for nanosleep() when building in pthreads mode (#4578)
 - Added support for  llvm_ceil_f64 and llvm_floor_f64 intrinsics.
 - Full list of changes:
    - Emscripten: https://github.com/emscripten-core/emscripten/compare/1.36.9...1.36.10
    - Emscripten-LLVM: https://github.com/emscripten-core/emscripten-fastcomp/compare/1.36.9...1.36.10
    - Emscripten-Clang: no changes.

v1.36.9: 8/24/2016
------------------
 - Fixed glGet for GL_VERTEX_ATTRIB_ARRAY_BUFFER_BINDING to work. (#1330)
 - Move the DYNAMICTOP variable from JS global scope to inside the heap so that
   the value is shared to multithreaded applications. This removes the global
   runtime variable DYNAMICTOP in favor of a new variable DYNAMICTOP_PTR.
   (#4391, #4496)
 - Implemented brk() system function.
 - Fixed --output-eol to work with --proxy-to-worker mode.
 - Improved reported error message when execution fails to stack overflow.
 - Full list of changes:
    - Emscripten: https://github.com/emscripten-core/emscripten/compare/1.36.8...1.36.9
    - Emscripten-LLVM: https://github.com/emscripten-core/emscripten-fastcomp/compare/1.36.8...1.36.9
    - Emscripten-Clang: no changes.

v1.36.8: 8/20/2016
------------------
 - Fixed a memory leak in ctor_evaller.py on Windows (#4446)
 - Migrate to requiring CMake 3.4.3 as the minimum version for Emscripten CMake
   build integration support.
 - Fixed an issue that prevented -s INLINING_LIMIT from working (#4471)
 - Fixed a bug with Building.llvm_nm interpretation of defined symbols (#4488)
 - Add support for DISABLE_EXCEPTION_CATCHING and EXCEPTION_CATCHING_WHITELIST
   options for wasm.
 - Added new emprofile.py script which can be used to profile toolchain wide
   performance. (#4491)
 - Added new linker flag --output-eol, which specifices what kind of line
   endings to generate to the output files. (#4492)
 - Fixed a Windows bug where aborting execution with Ctrl-C might hang
   Emscripten to an infinite loop instead. (#4494)
 - Implement support for touch events to GLUT (#4493)
 - Deprecated unsafe function writeStringToMemory() from src/preamble.js. Using
   stringToUTF8() is recommended instead. (#4497)
 - Full list of changes:
    - Emscripten: https://github.com/emscripten-core/emscripten/compare/1.36.7...1.36.8
    - Emscripten-LLVM: no changes.
    - Emscripten-Clang: no changes.

v1.36.7: 8/8/2016
-----------------
 - Updated to latest upstream LLVM 3.9.
 - Full list of changes:
    - Emscripten: https://github.com/emscripten-core/emscripten/compare/1.36.6...1.36.7
    - Emscripten-LLVM: https://github.com/emscripten-core/emscripten-fastcomp/compare/1.36.6...1.36.7
    - Emscripten-Clang: https://github.com/emscripten-core/emscripten-fastcomp-clang/compare/1.36.6...1.36.7

v1.36.6: 8/8/2016
-----------------
 - Fixed wheelDelta for MSIE (#4316)
 - Fixed inconsistencies in fullscreen API signatures (#4310, #4318, #4379)
 - Changed the behavior of Emscripten WebGL createContext() to not forcibly set
   CSS style on created canvases, but let page customize the style themselves
   (#3406, #4194 and #4350, #4355)
 - Adjusted the reported GL_VERSION field to adapt to the OpenGL ES
   specifications (#4345)
 - Added support for GLES3 GL_MAJOR/MINOR_VERSION fields. (#4368)
 - Improved -s USE_PTHREADS=1 and --proxy-to-worker linker options to be
   mutually compatible. (#4372)
 - Improved IDBFS to not fail on Safari where IndexedDB support is spotty
   (#4371)
 - Improved SIMD.js support when using Closure minifier. (#4374)
 - Improved glGetString to be able to read fields from WEBGL_debug_renderer_info
   extension. (#4381)
 - Fixed an issue with glFramebufferTextureLayer() not working correctly.
 - Fixed a bug with std::uncaught_exception() support (#4392)
 - Implemented a multiprocess lock to access the Emscripten cache. (#3850)
 - Implemented support for the pointerlockerror event in HTML5 API (#4373)
 - Report WebGL GLSL version number in GL_SHADING_LANGUAGE_VERSION string (#4365)
 - Optimized llvm_ctpop_i32() and conversion of strings from C to JS side
   (#4402, #4403)
 - Added support for the OffscreenCanvas proposal, and transferring canvases to
   offscreen in pthreads build mode, linker flag -s OFFSCREENCANVAS_SUPPORT=0/1
   (#4412)
 - Fixed an issue after updating to new LLVM version that response files passed
   to llvm-link must have forward slashes (#4434)
 - Fixed a memory leak in relooper in LLVM.
 - Full list of changes:
    - Emscripten: https://github.com/emscripten-core/emscripten/compare/1.36.5...1.36.6
    - Emscripten-LLVM: https://github.com/emscripten-core/emscripten-fastcomp/compare/1.36.5...1.36.6
    - Emscripten-Clang: no changes.

v1.36.5: 5/24/2016
------------------
 - Added support for passing custom messages when running in web worker.
 - Improved fp128 support when targeting WebAssembly.
 - Updated cpuprofiler.js to support tracing time spent in WebGL functions.
 - Fixed an issue with glFenceSync() function call signature (#4260, #4339)
 - Added missing zero argument version of emscripten_sync_run_in_main_thread().
 - Improves support for targeting pthreads when using Closure minifier (#4348).
 - Fixed an issue where pthreads enabled code did not correctly validate as asm.js
 - Fixed an issue with incorrect SIMD.js related imports (#4341)
 - Full list of changes:
    - Emscripten: https://github.com/emscripten-core/emscripten/compare/1.36.4...1.36.5
    - Emscripten-LLVM: https://github.com/emscripten-core/emscripten-fastcomp/compare/1.36.4...1.36.5
    - Emscripten-Clang: no changes.

v1.36.4: 5/9/2016
-----------------
 - Added EM_TRUE and EM_FALSE #defines to html5.h.
 - Fixed an issue with GLFW window and framebuffer size callbacks.
 - Added support for more missing WebGL 2 texture formats (#4277)
 - Added support for source files with no extension.
 - Updated emrun.py to latest version, adds support to precompressed content and
   running as just a web server without launching a browser.
 - Updated experimental WebAssembly support to generate 0xb version code.
 - Automatically build Binaryen when needed.
 - Updated libc++ to SVN revision 268153. (#4288)
 - Full list of changes:
    - Emscripten: https://github.com/emscripten-core/emscripten/compare/1.36.3...1.36.4
    - Emscripten-LLVM: no changes.
    - Emscripten-Clang: no changes.

v1.36.3: 4/27/2016
------------------
 - Fixed a deadlock bug with pthreads support.
 - Remove sources from temporary garbage being generated in OpenAL code (#4275)
 - Added support for calling alert() from pthreads code.
 - Full list of changes:
    - Emscripten: https://github.com/emscripten-core/emscripten/compare/1.36.2...1.36.3
    - Emscripten-LLVM: no changes.
    - Emscripten-Clang: no changes.

v1.36.2: 4/22/2016
------------------
 - Improve support for targeting WebAssembly with Binaryen.
 - Improve support for LLVM's WebAssembly backend (EMCC_WASM_BACKEND=1
   environment variable).
 - Separate out emscripten cache structure to asmjs and wasm directories.
 - Fix a bug where Emscripten would spawn too many unused python subprocesses (#4158)
 - Optimize Emscripten for large asm.js projects.
 - Added sdl2_net to Emscripten ports.
 - Updated to latest version of the SIMD polyfill (#4165)
 - Fixed an issue with missing texture formats support in GLES 3 (#4176)
 - Added a new WebAssembly linker option -s BINARYEN_IMPRECISE=1 (default=0)
   which mutes potential traps from WebAssembly int div/rem by zero and
   float-to-int conversions.
 - Added support for EXT_color_buffer_float extension.
 - Fixed behavior of SSE shift operations (#4165).
 - Fixed a bug where ctor_evaller.py (-Oz builds) would hang on Windows.
 - Fixed a bug where emscripten_set_main_loop() with EM_TIMING_SETTIMEOUT would
   incorrectly compute the delta times (#4200, #4208)
 - Update pthreads support to latest proposed spec version. (#4212, #4220)
 - Fixed an unresolved symbol linker error in embind (#4225)
 - Fix file_packager.py --use-preload-cache option to also work on Safari and
   iOS (#2977, #4253)
 - Added new file packager option --indexedDB-name to allow specifying the
   database name to use for the cache (#4219)
 - Added DWARF style debugging information.
 - Full list of changes:
    - Emscripten: https://github.com/emscripten-core/emscripten/compare/1.36.1...1.36.2
    - Emscripten-LLVM: https://github.com/emscripten-core/emscripten-fastcomp/compare/1.36.1...1.36.2
    - Emscripten-Clang: no changes.

v1.36.1: 3/8/2016
-----------------
 - Fixed glfwSetWindowSizeCallback to conform to GLFW2 API.
 - Update OpenAL sources only when the browser window is visible to avoid
   occasional stuttering static glitches when the page tab is hidden. (#4107)
 - Implemented LLVM math intrinsics powi, trunc and floor.
 - Added support for SDL_GL_ALPHA_SIZE in GL context initialization. (#4125)
 - Added no-op stubs for several pthread functions when building without
   pthreads enabled (#4130)
 - Optimize glUniform*fv and glVertexAttrib*fv functions to generate less
   garbage and perform much faster (#4128)
 - Added new EVAL_CTORS optimization pass which evaluates global data
   initializer constructors at link time, which would improve startup time and
   reduce code size of these ctors.
 - Implemented support for OpenAL AL_PITCH option.
 - Implemented new build options -s STACK_OVERFLOW_CHECK=0/1/2 which adds
   runtime stack overrun checks. 0: disabled, 1: minimal, between each frame, 2:
   at each explicit JS side stack allocation call to allocate().
 - Fixed an issue with -s SPLIT_MEMORY mode where an unsigned 32-bit memory
   access would come out as signed. (#4150)
 - Fixed asm.js validation in call handlers to llvm_powi_f*.
 - Full list of changes:
    - Emscripten: https://github.com/emscripten-core/emscripten/compare/1.36.0...1.36.1
    - Emscripten-LLVM: https://github.com/emscripten-core/emscripten-fastcomp/compare/1.36.0...1.36.1
    - Emscripten-Clang: no changes.

v1.36.0: 2/23/2016
------------------
 - Fixed an OpenAL bug where OpenAL sources would not respect global volume setting.
 - Fixed an issue where alGetListenerf() with AL_GAIN would not return the
   correct value. (#4091)
 - Fixed an issue where setting alListenerf() with AL_GAIN would not set the
   correct value. (#4092)
 - Implemented new JS optimizer "Duplicate Function Elimination" pass which
   collapses identical functions to save code size.
 - Implemented the _Exit() function.
 - Added support for SSE3 and SSSE3 intrinsics (#4099) and partially for SSE 4.1
   intrinsics (#4030, #4101)
 - Added support for -include-pch flag (#4086)
 - Fixed a regex syntax in ccall on Chrome Canary (#4111)
 - Full list of changes:
    - Emscripten: https://github.com/emscripten-core/emscripten/compare/1.35.23...1.36.0
    - Emscripten-LLVM: https://github.com/emscripten-core/emscripten-fastcomp/compare/1.35.23...1.36.0
    - Emscripten-Clang: no changes.

v1.35.23: 2/9/2016
------------------
 - Provide $NM environment variable to point to llvm-nm when running
   emconfigure, which helps e.g. libjansson to build (#4036)
 - Fixed glGetString(GL_SHADING_LANGUAGE_VERSION) to return appropriate result
   depending on if running on WebGL1 vs WebGL2, instead of hardcoding the result
   (#4040)
 - Fixed a regression with CMake try_run() possibly failing, caused by the
   addition of CMAKE_CROSSCOMPILING_EMULATOR in v1.32.3.
 - Fixed CMake to work in the case when NODE_JS is an array containing
   parameters to be passed to Node.js. (#4045)
 - Fixed a memory issue that caused the Emscripten memory initializer file
   (.mem.js) to be unnecessarily retained in memory during runtime (#4044)
 - Added support for complex valued mul and div ops.
 - Added new option "Module.environment" which allows overriding the runtime ENVIRONMENT_IS_WEB/ENVIRONMENT_IS_WORKER/ENVIRONMENT_IS_NODE/ENVIRONMENT_IS_SHELL fields.
 - Fixed an issue with SAFE_HEAP methods in async mode (#4046)
 - Fixed WebSocket constructor to work in web worker environment (#3849)
 - Fixed a potential issue with some browsers reporting gamepad axis values outside \[-1, 1\] (#3602)
 - Changed libcxxabi to be linked in last, so that it does not override weakly
   linked methods in libcxx (#4053)
 - Implemented new JSDCE code optimization pass which removes at JS link stage
   dead code that is not referenced anywhere (in addition to LLVM doing this for
   C++ link stage).
 - Fixed a Windows issue where embedding memory initializer as a string in JS
   code might cause corrupted output. (#3854)
 - Fixed an issue when spaces are present in directory names in response files
   (#4062)
 - Fixed a build issue when using --tracing and -s ALLOW_MEMORY_GROWTH=1
   simultaneously (#4064)
 - Greatly updated Emscripten support for SIMD.js intrinsics (non-SSE or NEON)
 - Fixed an issue where compiler would not generate a link error when JS library
   function depended on a nonexisting symbol. (#4077)
 - Removed UTF16 and UTF32 marshalling code from being exported by default.
 - Removed the -s NO_BROWSER linker option and automated the detection of when
   that option is needed.
 - Removed the JS implemented C++ symbol name demangler, now always depend on
   the libcxxabi compiled one.
 - Fixed an issue where Emscripten linker would redundantly generate missing
   function stubs for some functions that do exist.
 - Full list of changes:
    - Emscripten: https://github.com/emscripten-core/emscripten/compare/1.35.22...1.35.23
    - Emscripten-LLVM: https://github.com/emscripten-core/emscripten-fastcomp/compare/1.35.22...1.35.23
    - Emscripten-Clang: no changes.

v1.35.22: 1/13/2016
-------------------
 - Updated to latest upstream LLVM trunk as of January 13th.
 - Bumped up the required LLVM version from LLVM 3.8 to LLVM 3.9.
 - Full list of changes:
    - Emscripten: https://github.com/emscripten-core/emscripten/compare/1.35.21...1.35.22
    - Emscripten-LLVM: https://github.com/emscripten-core/emscripten-fastcomp/compare/1.35.21...1.35.22
    - Emscripten-Clang: https://github.com/emscripten-core/emscripten-fastcomp-clang/compare/1.35.21...1.35.22

v1.35.21: 1/13/2016
-------------------
 - Improved support for handling GLFW2 keycodes.
 - Improved emranlib, system/bin/sdl-config and system/bin/sdl2-config to be
   executable in both python2 and python3.
 - Fixed build flags -s AGGRESSIVE_VARIABLE_ELIMINATION=1 and -s USE_PTHREADS=2
   to correctly work when run on a browser that does not support pthreads.
 - Fixed a build issue that caused sequences of \r\r\n to be emitted on Windows.
 - Fixed an issue that prevented building LLVM on Visual Studio 2015
   (emscripten-fastcomp-clang #7)
 - Full list of changes:
    - Emscripten: https://github.com/emscripten-core/emscripten/compare/1.35.20...1.35.21
    - Emscripten-LLVM: https://github.com/emscripten-core/emscripten-fastcomp/compare/1.35.20...1.35.21
    - Emscripten-Clang: https://github.com/emscripten-core/emscripten-fastcomp-clang/compare/1.35.20...1.35.21

v1.35.20: 1/10/2016
-------------------
 - Fixed -s USE_PTHREADS compilation mode to account that SharedArrayBuffer
   specification no longer allows futex waiting on the main thread. (#4024)
 - Added new python2 vs python3 compatibility wrappers for emcmake, emconfigure, emmake and emar.
 - Fixed atomicrmw i64 codegen (#4025)
 - Optimized codegen to simplify "x != 0" to just "x" when output is a boolean.
 - Fixed a compiler crash when generating atomics code in debug builds of LLVM.
 - Fixed a compiler crash when generating SIMD.js code that utilizes
   non-canonical length vectors (e.g. <float x 3>)
 - Full list of changes:
    - Emscripten: https://github.com/emscripten-core/emscripten/compare/1.35.19...1.35.20
    - Emscripten-LLVM: https://github.com/emscripten-core/emscripten-fastcomp/compare/1.35.19...1.35.20
    - Emscripten-Clang: no changes.

v1.35.19: 1/7/2016
------------------
 - Updated to latest upstream LLVM trunk as of January 7th.
 - Full list of changes:
    - Emscripten: no changes.
    - Emscripten-LLVM: https://github.com/emscripten-core/emscripten-fastcomp/compare/1.35.18...1.35.19
    - Emscripten-Clang: https://github.com/emscripten-core/emscripten-fastcomp-clang/compare/1.35.18...1.35.19

v1.35.18: 1/7/2016
------------------
 - Implemented getpeername() and fixed issues with handling getsockname() (#3997)
 - Fixed an issue with daylight saving time in mktime() (#4001)
 - Optimized pthreads code to avoid unnecessary FFI transitions (#3504)
 - Fixed issues with strftime() (#3993)
 - Deprecated memory growth support in asm.js.
 - Implemented llvm_bitreverse_i32() (#3976)
 - Fixed missing include header that affected building relooper on some compilers.
 - Full list of changes:
    - Emscripten: https://github.com/emscripten-core/emscripten/compare/1.35.17...1.35.18
    - Emscripten-LLVM: https://github.com/emscripten-core/emscripten-fastcomp/compare/1.35.17...1.35.18
    - Emscripten-Clang: no changes.

v1.35.17: 1/4/2016
------------------
 - Updated to latest upstream LLVM trunk as of January 4th.
 - Full list of changes:
    - Emscripten: no changes.
    - Emscripten-LLVM: https://github.com/emscripten-core/emscripten-fastcomp/compare/1.35.16...1.35.17
    - Emscripten-Clang: https://github.com/emscripten-core/emscripten-fastcomp/compare/1.35.16...1.35.17

v1.35.16: 1/4/2016
------------------
 - Improved support for -s USE_PTHREADS=2 build mode and added support for Atomics.exchange().
 - Full list of changes:
    - Emscripten: https://github.com/emscripten-core/emscripten/compare/1.35.15...1.35.16
    - Emscripten-LLVM: https://github.com/emscripten-core/emscripten-fastcomp/compare/1.35.15...1.35.16
    - Emscripten-Clang: no changes.

v1.35.15: 1/4/2016
------------------
 - Fixed an error with glClearbufferfv not working. (#3961)
 - Improved file packager code so that file:// URLs work in Chrome too (#3965)
 - Fixed issues with the --memoryprofiler UI.
 - Fixed a Windows issue when generating system libraries in cache (#3939)
 - Fixed a regression from v1.35.13 where GLES2 compilation would not work when
   -s USE_PTHREADS=1 was passed.
 - Added support for WebIDL arrays as input parameters to WebIDL binder.
 - Updated build support when using the LLVM wasm backend.
 - Added new linker option --threadprofiler which generates a threads dashboard
   on the generated page for threads status overview. (#3971)
 - Improved backwards compatibility of building on GCC 4.3 - 4.6.
 - Fixed an asm.js validation issue when building against updated SIMD.js specification. (#3986)
 - Improved Rust support.
 - Full list of changes:
    - Emscripten: https://github.com/emscripten-core/emscripten/compare/1.35.14...1.35.15
    - Emscripten-LLVM: https://github.com/emscripten-core/emscripten-fastcomp/compare/1.35.14...1.35.15
    - Emscripten-Clang: no changes.

v1.35.14: 12/15/2015
--------------------
 - Updated to latest upstream LLVM trunk as of December 15th.
 - Full list of changes:
    - Emscripten: https://github.com/emscripten-core/emscripten/compare/1.35.13...1.35.14
    - Emscripten-LLVM: https://github.com/emscripten-core/emscripten-fastcomp/compare/1.35.13...1.35.14
    - Emscripten-Clang: https://github.com/emscripten-core/emscripten-fastcomp-clang/compare/1.35.13...1.35.14

v1.35.13: 12/15/2015
--------------------
 - Updated -s USE_PTHREADS code generation to reflect that the SharedInt*Array
   hierarchy no longer exists in the SharedArrayBuffer spec.
 - Removed references to Atomic.fence() which no longer is part of the
   SharedArrayBuffer specification.
 - Fixed an issue where JS code minifiers might generate bad code for cwrap
   (#3945)
 - Updated compiler to issue a warning when --separate-asm is being used and
   output suffix is .js.
 - Added new build option -s ONLY_MY_CODE which aims to eliminate most of the
   Emscripten runtime and generate a very minimal compiler output.
 - Added new build option -s WASM_BACKEND=0/1 which controls whether to utilize
   the upstream LLVM wasm emitting codegen backend.
 - Full list of changes:
    - Emscripten: https://github.com/emscripten-core/emscripten/compare/1.35.12...1.35.13
    - Emscripten-LLVM: https://github.com/emscripten-core/emscripten-fastcomp/compare/1.35.12...1.35.13
    - Emscripten-Clang: no changes.

v1.35.12: 11/28/2015
--------------------
 - Update to latest upstream LLVM trunk as of November 28th.
 - Fix Emscripten to handle new style format outputted by llvm-nm.
 - Added new build option BINARYEN_METHOD to allow choosing which wasm
   generation method to use.
 - Updates to Binaryen support.
 - Full list of changes:
    - Emscripten: https://github.com/emscripten-core/emscripten/compare/1.35.11...1.35.12
    - Emscripten-LLVM: https://github.com/emscripten-core/emscripten-fastcomp/compare/1.35.11...1.35.12
    - Emscripten-Clang: https://github.com/emscripten-core/emscripten-fastcomp-clang/compare/1.35.11...1.35.12

v1.35.11: 11/27/2015
--------------------
 - Updated atomics test to stress 64-bit atomics better (#3892)
 - Full list of changes:
    - Emscripten: https://github.com/emscripten-core/emscripten/compare/1.35.10...1.35.11
    - Emscripten-LLVM: https://github.com/emscripten-core/emscripten-fastcomp/compare/1.35.10...1.35.11
    - Emscripten-Clang: no changes.

v1.35.10: 11/25/2015
--------------------
 - Integration with Binaryen.
 - Add a performance warning when multiple FS.syncfs() calls are in flight simultaneously.
 - Correctly pass GLFW_REPEAT when sending key press repeats.
 - Improved filesystem performance when building in multithreaded mode (#3923)
 - Improve error detection when data file fails to load.
 - Clarified that -s NO_DYNAMIC_EXECUTION=1 and -s RELOCATABLE=1 build modes are mutually exclusive.
 - Added new build option -s NO_DYNAMIC_EXECUTION=2 which demotes eval() errors
   to warnings at runtime, useful for iterating fixes in a codebase for multiple
   eval()s  (#3930)
 - Added support to Module.locateFile(filename) to locate the pthread-main.js file (#3500)
 - Changed -s USE_PTHREADS=2 and -s PRECISE_F32=2 to imply --separate-asm
   instead of requiring it, to be backwards compatible (#3829, #3933)
 - Fixed bad codegen for some 64-bit atomics (#3892, #3936)
 - When emitting NaN canonicalization warning, also print the location in code
   where it occurs.
 - Full list of changes:
    - Emscripten: https://github.com/emscripten-core/emscripten/compare/1.35.9...1.35.10
    - Emscripten-LLVM: https://github.com/emscripten-core/emscripten-fastcomp/compare/1.35.9...1.35.10
    - Emscripten-Clang: no changes.

v1.35.9: 11/12/2015
-------------------
 - Implement glfwSetInputMode when mode is GLFW_CURSOR and value is GLFW_CURSOR_NORMAL|GLFW_CURSOR_DISABLED
 - Add explicit abort() when dlopen() is called without linking support
 - Make emcc explicitly reinvoke itself from python2 if called from python3.
 - Optimize memory initializer to omit zero-initialized values (#3907)
 - Full list of changes:
    - Emscripten: https://github.com/emscripten-core/emscripten/compare/1.35.8...1.35.9
    - Emscripten-LLVM: https://github.com/emscripten-core/emscripten-fastcomp/compare/1.35.8...1.35.9
    - Emscripten-Clang: no changes.

v1.35.8: 11/10/2015
-------------------
 - Removed obsoleted EXPORTED_GLOBALS build option.
 - Export filesystem as global object 'FS' in Emscripten runtime.
 - Fixed realpath() function on directories.
 - Fixed round() and roundf() to work when building without -s PRECISE_F32=1 and
   optimize these to be faster (#3876)
 - Full list of changes:
    - Emscripten: https://github.com/emscripten-core/emscripten/compare/1.35.7...1.35.8
    - Emscripten-LLVM: no changes.
    - Emscripten-Clang: no changes.

v1.35.7: 11/4/2015
------------------
 - Updated to latest upstream LLVM trunk version as of November 4th.
 - Full list of changes:
    - Emscripten: https://github.com/emscripten-core/emscripten/compare/1.35.6...1.35.7
    - Emscripten-LLVM: https://github.com/emscripten-core/emscripten-fastcomp/compare/1.35.6...1.35.7
    - Emscripten-Clang: https://github.com/emscripten-core/emscripten-fastcomp-clang/compare/1.35.6...1.35.7

v1.35.6: 11/4/2015
------------------
 - This tag was created for technical purposes, and has no changes compared to
   v1.35.6.

v1.35.5: 11/4/2015
------------------
 - Removed Content-Length and Connection: close headers in POST requests.
 - Migrate to using the native C++11-implemented optimizer by default.
 - Fixed call to glDrawBuffers(0, *); (#3890)
 - Fixed lazy file system to work with closure (#3842)
 - Fixed gzip compression with lazy file system (#3837)
 - Added no-op gracefully failing stubs for process spawn functions (#3819)
 - Clarified error message that memory growth is not supported with shared modules (#3893)
 - Initial work on wasm support in optimizer
 - Full list of changes:
    - Emscripten: https://github.com/emscripten-core/emscripten/compare/1.35.4...1.35.5
    - Emscripten-LLVM: no changes.
    - Emscripten-Clang: no changes.

v1.35.4: 10/26/2015
-------------------
 - Move to legalization in the JS backend.
 - Full list of changes:
    - Emscripten: https://github.com/emscripten-core/emscripten/compare/1.35.3...1.35.4
    - Emscripten-LLVM: https://github.com/emscripten-core/emscripten-fastcomp/compare/1.35.3...1.35.4
    - Emscripten-Clang: https://github.com/emscripten-core/emscripten-fastcomp-clang/compare/1.35.3...1.35.4

v1.35.3: 10/26/2015
-------------------
 - Ignore O_CLOEXEC on NODEFS (#3862)
 - Improved --js-library support in CMake by treating these as libraries (#3840)
 - Still support -Wno-warn-absolute-paths (#3833)
 - Add support to zext <4 x i1> to <4x i32>
 - Emit emscripten versions of llvm and clang in clang --version
 - Full list of changes:
    - Emscripten: https://github.com/emscripten-core/emscripten/compare/1.35.2...1.35.3
    - Emscripten-LLVM: https://github.com/emscripten-core/emscripten-fastcomp/compare/1.35.2...1.35.3
    - Emscripten-Clang: https://github.com/emscripten-core/emscripten-fastcomp-clang/compare/1.35.2...1.35.3

v1.35.2: 10/20/2015
-------------------
 - Rebase against upstream LLVM "google/stable" branch, bringing us to LLVM 3.8.
 - Full list of changes:
    - Emscripten: https://github.com/emscripten-core/emscripten/compare/1.35.1...1.35.2
    - Emscripten-LLVM: https://github.com/emscripten-core/emscripten-fastcomp/compare/1.35.1...1.35.2
    - Emscripten-Clang: https://github.com/emscripten-core/emscripten-fastcomp-clang/compare/1.35.1...1.35.2

v1.35.1: 10/20/2015
-------------------
 - Fixed a bug where passing -s option to LLVM would not work.
 - Work around a WebAudio bug on WebKit "pauseWebAudio failed: TypeError: Not
   enough arguments" (#3861)
 - Full list of changes:
    - Emscripten: https://github.com/emscripten-core/emscripten/compare/1.35.0...1.35.1
    - Emscripten-LLVM: no changes.
    - Emscripten-Clang: no changes.

v1.35.0: 10/19/2015
-------------------
 - Fixed out of memory abort message.
 - Full list of changes:
    - Emscripten: https://github.com/emscripten-core/emscripten/compare/1.34.12...1.35.0
    - Emscripten-LLVM: no changes.
    - Emscripten-Clang: no changes.

v1.34.12: 10/13/2015
--------------------
 - Added new experimental build option -s SPLIT_MEMORY=1, which splits up the
   Emscripten HEAP to multiple smaller slabs.
 - Added SDL2_ttf to Emscripten ports.
 - Added support for building GLES3 code to target WebGL 2. (#3757, #3782)
 - Fixed certain glUniform*() functions to work properly when called in
   conjunction with -s USE_PTHREADS=1.
 - Fixed support for -l, -L and -I command line parameters to accept a space
   between the path, i.e. "-l SDL". (#3777)
 - Fixed SSE2 support in optimized builds.
 - Changed the default behavior of warning when absolute paths are passed to -I
   to be silent. To enable the absolute paths warning, pass
   "-Wwarn-absolute-paths" flag to emcc.
 - Added new linker option -s ABORTING_MALLOC=0 that can be used to make
   malloc() return 0 on failed allocation (Current default is to abort execution
   of the page on OOM) (#3822)
 - Removed the default behavior of automatically decoding all preloaded assets on page startup (#3785)
 - Full list of changes:
    - Emscripten: https://github.com/emscripten-core/emscripten/compare/1.34.11...1.34.12
    - Emscripten-LLVM: https://github.com/emscripten-core/emscripten-fastcomp/compare/1.34.11...1.34.12
    - Emscripten-Clang: no changes.

v1.34.11: 9/29/2015
-------------------
 - Fixed asm.js validation on autovectorized output
 - Fix an issue with printing to iostream in global ctors (#3824)
 - Added support for LLVM pow intrinsics with integer exponent.
 - Full list of changes:
    - Emscripten: https://github.com/emscripten-core/emscripten/compare/1.34.10...1.34.11
    - Emscripten-LLVM: https://github.com/emscripten-core/emscripten-fastcomp/compare/1.34.10...1.34.11
    - Emscripten-Clang: no changes.

v1.34.10: 9/25/2015
-------------------
 - Added wasm compressor/decompressor polyfill (#3766)
 - Added support for sRGB texture formats.
 - Removed the deprecated --compression option.
 - Fixed an issue with asm.js validation for pthreads being broken since v1.34.7 (#3719)
 - Added built-in cpu performance profiler, which is enabled with linker flag --cpuprofiler. (#3781)
 - Added build-in memory usage profiler, which is enabled with linker flag --memoryprofiler. (#3781)
 - Fixed multiple arities per EM_ASM block (#3804)
 - Fixed issues with SSE2 an NaN bit patterns. (emscripten-fastcomp #116)
 - Full list of changes:
    - Emscripten: https://github.com/emscripten-core/emscripten/compare/1.34.9...1.34.10
    - Emscripten-LLVM: https://github.com/emscripten-core/emscripten-fastcomp/compare/1.34.9...1.34.10
    - Emscripten-Clang: no changes.

v1.34.9: 9/18/2015
------------------
 - Fixed an issue with --llvm-lto 3 builds (#3765)
 - Optimized LZ4 compression
 - Fixed a bug where glfwCreateWindow would return success even on failure
   (#3764)
 - Greatly optimized the -s SAFE_HEAP=1 linker flag option by executing the heap
   checks in asm.js side instead.
 - Fixed the return value of EM_ASM_DOUBLE (#3770)
 - Implemented getsockname syscall (#3769)
 - Don't warn on unresolved symbols when LINKABLE is specified.
 - Fixed various issues with SSE2 compilation in optimized builds.
 - Fixed a breakage with -s USE_PTHREADS=2 (#3774)
 - Added support for GL_HALF_FLOAT in WebGL 2. (#3790)
 - Full list of changes:
    - Emscripten: https://github.com/emscripten-core/emscripten/compare/1.34.8...1.34.9
    - Emscripten-LLVM: https://github.com/emscripten-core/emscripten-fastcomp/compare/1.34.8...1.34.9
    - Emscripten-Clang: no changes.

v1.34.8: 9/9/2015
-----------------
 - Fixed a race condition at worker startup (#3741)
 - Update emrun to latest, which improves unit test run automation with emrun.
 - Added support for LZ4 compressing file packages, used with the -s LZ4=1 linker flag. (#3754)
 - Fixed noisy build warning on "unexpected number of arguments in call to strtold" (#3760)
 - Added new linker flag --separate-asm that splits the asm.js module and the
   handwritten JS functions to separate files.
 - Full list of changes:
    - Emscripten: https://github.com/emscripten-core/emscripten/compare/1.34.7...1.34.8
    - Emscripten-LLVM: no changes.
    - Emscripten-Clang: no changes.

v1.34.7: 9/5/2015
-----------------
 - Fixed uses of i64* in side modules.
 - Improved GL support when proxying, and fake WebAudio calls when proxying.
 - Added new main loop timing mode EM_TIMING_SETIMMEDIATE for rendering with
   vsync disabled (#3717)
 - Updated emrun to latest version, adds --safe_firefox_profile option to run
   emrun pages in clean isolated environment.
 - Implemented glGetStringi() method for WebGL2/GLES3. (#3472, #3725)
 - Automatically emit loading code for EMTERPRETIFY_FILE if emitting html.
 - Added new build option -s USE_PTHREADS=2 for running pthreads-enabled pages
   in browsers that do not support SharedArrayBuffer.
 - Added support for building SSE2 intrinsics based code (emmintrin.h), when
   -msse2 is passed to the build.
 - Added exports for getting FS objects by their name (#3690)
 - Updated LLVM to latest upstream PNaCl version (Clang 3.7, July 29th).
 - Full list of changes:
    - Emscripten: https://github.com/emscripten-core/emscripten/compare/1.34.6...1.34.7
    - Emscripten-LLVM: https://github.com/emscripten-core/emscripten-fastcomp/compare/1.34.6...1.34.7
    - Emscripten-Clang: https://github.com/emscripten-core/emscripten-fastcomp-clang/compare/1.34.6...1.34.7

v1.34.6: 8/20/2015
------------------
 - Added new build option -s EMULATED_FUNCTION_POINTERS=2.
 - Fixed a bug with calling functions pointers that take float as parameter
   across dynamic modules.
 - Improved dynamic linking support with -s LINKABLE=1.
 - Added new build option -s MAIN_MODULE=2.
 - Cleaned up a few redundant linker warnings (#3702, #3704)
 - Full list of changes:
    - Emscripten: https://github.com/emscripten-core/emscripten/compare/1.34.5...1.34.6
    - Emscripten-LLVM: https://github.com/emscripten-core/emscripten-fastcomp/compare/1.34.5...1.34.6
    - Emscripten-Clang: no changes.

v1.34.5: 8/18/2015
------------------
 - Added Bullet physics, ogg and vorbis to emscripten-ports.
 - Added FreeType 2.6 to emscripten-ports.
 - Fixed CMake handling when building OpenCV.
 - Fixed and issue with exceptions being thrown in empty glBegin()-glEnd()
   blocks (#3693)
 - Improved function pointer handling between dynamically linked modules
 - Fixed some OpenAL alGetSource get calls (#3669)
 - Fixed issues with building the optimizer on 32-bit Windows (#3673)
 - Increased optimizer stack size on Windows to 10MB (#3679)
 - Added support for passing multiple input files to opt, to speed up
   optimization and linking in opt.
 - Full list of changes:
    - Emscripten: https://github.com/emscripten-core/emscripten/compare/1.34.4...1.34.5
    - Emscripten-LLVM: https://github.com/emscripten-core/emscripten-fastcomp/compare/1.34.4...1.34.5
    - Emscripten-Clang: no changes.

v1.34.4: 8/4/2015
-----------------
 - Add special handling support for /dev/null as an input file (#3552)
 - Added basic printf support in NO_FILESYSTEM mode (#3627)
 - Update WebVR support to the latest specification, and add support for
   retrieving device names
 - Improved --proxy-to-worker build mode with proxying (#3568, #3623)
 - Generalized EXPORT_FS_METHODS to EXPORT_RUNTIME_METHODS
 - Added node externs for closure
 - Fixed a memory allocation bug in pthreads code (#3636)
 - Cleaned up some debug assertion messages behind #ifdef ASSERTIONS (#3639)
 - Fixed umask syscall (#3637)
 - Fixed double alignment issue with formatStrind and emscripten_log (#3647)
 - Added new EXTRA_EXPORTED_RUNTIME_METHODS build option
 - Updated emrun to latest version
 - Full list of changes:
    - Emscripten: https://github.com/emscripten-core/emscripten/compare/1.34.3...1.34.4
    - Emscripten-LLVM: https://github.com/emscripten-core/emscripten-fastcomp/compare/1.34.3...1.34.4
    - Emscripten-Clang: no changes.

v1.34.3: 7/15/2015
------------------
 - Move libc to musl+syscalls
 - Full list of changes:
    - Emscripten: https://github.com/emscripten-core/emscripten/compare/1.34.2...1.34.3
    - Emscripten-LLVM: no changes.
    - Emscripten-Clang: no changes.

v1.34.2: 7/14/2015
------------------
 - Upgrade to new SIMD.js polyfill version and improved SIMD support.
 - Improved WebGL support in --proxy-to-worker mode (#3569)
 - Removed warning on unimplemented JS library functions
 - Fix WebGL 2 support with closure compiler
 - Fixed an issue with WebRTC support (#3574)
 - Fixed emcc to return a correct error process exit code when invoked with no input files
 - Fixed a compiler problem where global data might not get aligned correctly for SIMD.
 - Fixed a LLVM backend problem which caused recursive stack behavior when
   linking large codebases, which was seen to cause a stack overflow crash on
   Windows.
 - Full list of changes:
    - Emscripten: https://github.com/emscripten-core/emscripten/compare/1.34.1...1.34.2
    - Emscripten-LLVM: https://github.com/emscripten-core/emscripten-fastcomp/compare/1.34.1...1.34.2
    - Emscripten-Clang: no changes.

v1.34.1: 6/18/2015
------------------
 - Fixed an issue with resize canvas not working with GLFW.
 - Fixed handling of empty else blocks.
 - Full list of changes:
    - Emscripten: https://github.com/emscripten-core/emscripten/compare/1.34.0...1.34.1
    - Emscripten-LLVM: no changes.
    - Emscripten-Clang: no changes.

v1.34.0: 6/16/2015
------------------
 - Fixed an issue when generating .a files from object files that reside on
   separate drives on Windows (#3525).
 - Added a missing dependency for GLFW (#3530).
 - Removed the Emterpreter YIELDLIST option.
 - Added support for enabling memory growth before the runtime is ready.
 - Added a new feature to store the memory initializer in a string literal
   inside the generated .js file.
 - Fixed a code miscompilation issue with a constexpr in fcmp.
 - Full list of changes:
    - Emscripten: https://github.com/emscripten-core/emscripten/compare/1.33.2...1.34.0
    - Emscripten-LLVM: https://github.com/emscripten-core/emscripten-fastcomp/compare/1.33.2...1.34.0
    - Emscripten-Clang: no changes.

v1.33.2: 6/9/2015
-----------------
 - Added support for OpenAL Extension AL_EXT_float32 (#3492).
 - Added support for handling command line flags -M and -MM (#3518).
 - Fixed a code miscompilation issue with missing ';' character (#3520).
 - Full list of changes:
    - Emscripten: https://github.com/emscripten-core/emscripten/compare/1.33.1...1.33.2
    - Emscripten-LLVM: https://github.com/emscripten-core/emscripten-fastcomp/compare/1.33.1...1.33.2
    - Emscripten-Clang: no changes.

v1.33.1: 6/3/2015
-----------------
 - Added support for multithreading with the POSIX threads API (pthreads), used
   when compiling and linking with the -s USE_PTHREADS=1 flag (#3266).
 - Full list of changes:
    - Emscripten: https://github.com/emscripten-core/emscripten/compare/1.33.0...1.33.1
    - Emscripten-LLVM: https://github.com/emscripten-core/emscripten-fastcomp/compare/1.33.0...1.33.1
    - Emscripten-Clang: no changes.

v1.33.0: 5/29/2015
------------------
 - Fix an issue with writing to /dev/null (#3454).
 - Added a hash to objects inside .a files to support to linking duplicate
   symbol names inside .a files (#2142).
 - Provide extensions ANGLE_instanced_arrays and EXT_draw_buffers as aliases to
   the WebGL ones.
 - Fixed LLVM/Clang to build again on Windows after previous LLVM upgrade.
 - Full list of changes:
    - Emscripten: https://github.com/emscripten-core/emscripten/compare/1.32.4...1.33.0
    - Emscripten-LLVM: https://github.com/emscripten-core/emscripten-fastcomp/compare/1.32.4...1.33.0
    - Emscripten-Clang: no changes.

v1.32.4: 5/16/2015
------------------
 - Update LLVM and Clang to PNaCl's current 3.7 merge point (April 17 2015)
 - Added libpng to Emscripten-ports.
 - Added intrinsic llvm_fabs_f32.
 - Full list of changes:
    - Emscripten: https://github.com/emscripten-core/emscripten/compare/1.32.3...1.32.4
    - Emscripten-LLVM: https://github.com/emscripten-core/emscripten-fastcomp/compare/1.32.3...1.32.4
    - Emscripten-Clang: https://github.com/emscripten-core/emscripten-fastcomp-clang/compare/1.32.3...1.32.4

v1.32.3: 5/15/2015
------------------
 - Improved dynamic linking support.
 - Added new option to file_packager.py to store metadata externally.
 - Improved CMake support with CMAKE_CROSSCOMPILING_EMULATOR (#3447).
 - Added support for sysconf(_SC_PHYS_PAGES) (#3405, 3442).
 - Full list of changes:
    - Emscripten: https://github.com/emscripten-core/emscripten/compare/1.32.2...1.32.3
    - Emscripten-LLVM: https://github.com/emscripten-core/emscripten-fastcomp/compare/1.32.2...1.32.3
    - Emscripten-Clang: no changes.

v1.32.2: 5/8/2015
-----------------
 - Removed a (name+num)+num -> name+newnum optimization, which caused heavy
   performance regressions in Firefox when the intermediate computation wraps
   around the address space (#3438).
 - Improved dynamic linking support.
 - Improved emterpreter when doing dynamic linking.
 - Fixed an issue with source maps debug info containing zeroes as line numbers.
 - Full list of changes:
    - Emscripten: https://github.com/emscripten-core/emscripten/compare/1.32.1...1.32.2
    - Emscripten-LLVM: https://github.com/emscripten-core/emscripten-fastcomp/compare/1.32.1...1.32.2
    - Emscripten-Clang: no changes.

v1.32.1: 5/2/2015
-----------------
 - Removed old deprecated options -s INIT_HEAP, MICRO_OPTS, CLOSURE_ANNOTATIONS,
   INLINE_LIBRARY_FUNCS, SHOW_LABELS, COMPILER_ASSERTIONS and
   COMPILER_FASTPATHS.
 - Added support for dynamic linking and dlopen().
 - Fixed a compilation issue that affected -O2 builds and higher (#3430).
 - Full list of changes:
    - Emscripten: https://github.com/emscripten-core/emscripten/compare/1.32.0...1.32.1
    - Emscripten-LLVM: https://github.com/emscripten-core/emscripten-fastcomp/compare/1.32.0...1.32.1
    - Emscripten-Clang: no changes.

v1.32.0: 4/28/2015
------------------
 - Compile .i files properly as C and not C++ (#3365).
 - Removed old deprecated options -s PRECISE_I32_MUL, CORRECT_ROUNDINGS,
   CORRECT_OVERFLOWS, CORRECT_SIGNS, CHECK_HEAP_ALIGN, SAFE_HEAP_LINES,
   SAFE_HEAP >= 2, ASM_HEAP_LOG, SAFE_DYNCALLS, LABEL_DEBUG, RUNTIME_TYPE_INFO
   and EXECUTION_TIMEOUT, since these don't apply to fastcomp, which is now the
   only enabled compilation mode.
 - Preliminary work towards supporting dynamic linking and dlopen().
 - Fixed an issue where emrun stripped some characters at output (#3394).
 - Fixed alignment issues with varargs.
 - Full list of changes:
    - Emscripten: https://github.com/emscripten-core/emscripten/compare/1.31.3...1.32.0
    - Emscripten-LLVM: https://github.com/emscripten-core/emscripten-fastcomp/compare/1.31.3...1.32.0
    - Emscripten-Clang: no changes.

v1.31.3: 4/22/2015
------------------
 - Improved support for -E command line option (#3365).
 - Removed the old optimizeShifts optimization pass that was not valid for
   asm.js code.
 - Fixed an issue when simultaneously using EMULATE_FUNCTION_POINTER_CASTS and
   EMULATED_FUNCTION_POINTERS.
 - Fixed an issue with -s PRECISE_I64_MATH=2 not working (#3374).
 - Full list of changes:
    - Emscripten: https://github.com/emscripten-core/emscripten/compare/1.31.2...1.31.3
    - Emscripten-LLVM: https://github.com/emscripten-core/emscripten-fastcomp/compare/1.31.2...1.31.3
    - Emscripten-Clang: no changes.

v1.31.2: 4/20/2015
------------------
 - Added support for file suffixes .i and .ii (#3365).
 - Fixed an issue with embind and wide strings (#3299).
 - Removed more traces of the old non-fastcomp compiler code.
 - Full list of changes:
    - Emscripten: https://github.com/emscripten-core/emscripten/compare/1.31.1...1.31.2
    - Emscripten-LLVM: no changes.
    - Emscripten-Clang: no changes.

v1.31.1: 4/17/2015
------------------
 - Added support for unicode characters in EM_ASM() blocks (#3348).
 - Removed the pointer masking feature as experimental and unsupported.
 - Fixed an issue where exit() did not terminate execution of Emterpreter (#3360).
 - Removed traces of the old non-fastcomp compiler code.
 - Full list of changes:
    - Emscripten: https://github.com/emscripten-core/emscripten/compare/1.31.0...1.31.1
    - Emscripten-LLVM: https://github.com/emscripten-core/emscripten-fastcomp/compare/1.31.0...1.31.1
    - Emscripten-Clang: no changes.

v1.31.0: 4/14/2015
------------------
 - Remove references to unsupported EMCC_FAST_COMPILER mode, fastcomp is always enabled (#3347).
 - Full list of changes:
    - Emscripten: https://github.com/emscripten-core/emscripten/compare/1.30.6...1.31.0
    - Emscripten-LLVM: https://github.com/emscripten-core/emscripten-fastcomp/compare/1.30.6...1.31.0
    - Emscripten-Clang: no changes.

v1.30.6: 4/14/2015
------------------
 - Removed support for the deprecated jcache functionality (#3313).
 - Added support to emscripten_GetProcAddress() to fetch symbols with the ANGLE
   suffix (#3304, #3315).
 - Added immintrin.h header file to include all SSE support.
 - Added an async option to ccall (#3307).
 - Stopped from using 0 as a valid source ID for OpenAL (#3303).
 - When project has disabled exception catching, build an exceptions-disabled
   version of libcxx.
 - Split libcxx into two parts to optimize code size for projects that only need
   small amount of libcxx (#2545, #3308).
 - Avoid fprintf usage in emscripten_GetProcAddress() to allow using it with -s
   NO_FILESYSTEM=1 (#3327).
 - Removed old deprecated functionalities USE_TYPED_ARRAYS, FHEAP, GC emulation
   and non-asmjs-emscripten ABI.
 - Don't refer to prefixed GL extensions when creating a GL context (#3324).
 - Removed support code for x86_fp80 type (#3341).
 - Optimize EM_ASM() calls even more (#2596).
 - Full list of changes:
    - Emscripten: https://github.com/emscripten-core/emscripten/compare/1.30.5...1.30.6
    - Emscripten-LLVM: https://github.com/emscripten-core/emscripten-fastcomp/compare/1.30.5...1.30.6
    - Emscripten-Clang: no changes.

v1.30.5: 4/7/2015
-----------------
 - Fixed WebIDL operation when closure is enabled after the previous EM_ASM()
   optimizations.
 - Optimized jsCall() to handle variadic cases of number of arguments faster
   (#3290, #3305).
 - Removed support for the getwd() function (#1115, #3309).
 - Fixed a problem with -s IGNORED_FUNCTIONS and -s DEAD_FUNCTIONS not working
   as expected (#3239).
 - Fixed an issue with -s EMTERPRETIFY_ASYNC=1 and emscripten_sleep() not
   working (#3307).
 - Full list of changes:
    - Emscripten: https://github.com/emscripten-core/emscripten/compare/1.30.4...1.30.5
    - Emscripten-LLVM: https://github.com/emscripten-core/emscripten-fastcomp/compare/1.30.4...1.30.5
    - Emscripten-Clang: no changes.

v1.30.4: 4/3/2015
-----------------
 - Optimized the performance and security of EM_ASM() blocks by avoiding the use
   of eval() (#2596).
 - Full list of changes:
    - Emscripten: https://github.com/emscripten-core/emscripten/compare/1.30.3...1.30.4
    - Emscripten-LLVM: https://github.com/emscripten-core/emscripten-fastcomp/compare/1.30.3...1.30.4
    - Emscripten-Clang: no changes.

v1.30.3: 4/3/2015
-----------------
 - Improved error handling in library_idbstore.js.
 - Fixed an asm.js validation issue with EMULATE_FUNCTION_POINTER_CASTS=1 feature (#3300).
 - Fixed Clang build by adding missing nacltransforms project after latest
   LLVM/Clang upstream merge.
 - Full list of changes:
    - Emscripten: https://github.com/emscripten-core/emscripten/compare/1.30.2...1.30.3
    - Emscripten-LLVM: https://github.com/emscripten-core/emscripten-fastcomp/compare/1.30.2...1.30.3
    - Emscripten-Clang: https://github.com/emscripten-core/emscripten-fastcomp-clang/compare/1.30.2...1.30.3

v1.30.2: 4/1/2015
-----------------
 - Added support to writing to mmap()ed memory by implementing msync() (#3269).
 - Updated SDL2 port to version 7.
 - Exported new singleton function Module.createContext() for creating a GL
   context from SDL2.
 - Added support for asm.js/Emscripten arch in Clang.
 - Finished LLVM 3.6 upgrade merge.
 - Full list of changes:
    - Emscripten: https://github.com/emscripten-core/emscripten/compare/1.30.1...1.30.2
    - Emscripten-LLVM: https://github.com/emscripten-core/emscripten-fastcomp/compare/1.30.1...1.30.2
    - Emscripten-Clang: https://github.com/emscripten-core/emscripten-fastcomp-clang/compare/1.30.1...1.30.2

v1.30.1: 3/24/2015
------------------
 - Upgraded LLVM+Clang from vrsion 3.5 to version 3.6.
 - Full list of changes:
    - Emscripten: https://github.com/emscripten-core/emscripten/compare/1.30.0...1.30.1
    - Emscripten-LLVM: https://github.com/emscripten-core/emscripten-fastcomp/compare/1.30.0...1.30.1
    - Emscripten-Clang: https://github.com/emscripten-core/emscripten-fastcomp-clang/compare/1.30.0...1.30.1

v1.30.0: 3/24/2015
------------------
 - Fixed a bug where html5.h API would not remove event handlers on request.
 - Fixed a regression issue that broke building on Windows when attempting to
   invoke tools/gen_struct_info.py.
 - Improved memory growth feature to better handle growing to large memory sizes
   between 1GB and 2GB (#3253).
 - Fixed issues with emrun with terminating target browser process, managing
   lingering sockets and command line quote handling.
 - Fixed a bug where unsigned integer return values in embind could be returned
   as signed (#3249).
 - Improved handling of lost GL contexts.
 - Changed malloc to be fallible (return null on failure) when memory growth is
   enabled (#3253).
 - Fixed a bug with WebIDL not being able to handle enums (#3258).
 - Updated POINTER_MASKING feature to behave as a boolean rather than a mask
   (#3240).
 - Improved "emcmake cmake" on Windows to automatically remove from path any
   entries that contain sh.exe in them, which is not supported by CMake.
 - Fixed an issue with symlink handling in readlink (#3277).
 - Updated SDL2 port to version 6.
 - Removed the obsolete FAST_MEMORY build option.
 - Added reciprocalApproximation and reciprocalSqrtApproximation SIMD intrinsics.
 - Full list of changes:
    - Emscripten: https://github.com/emscripten-core/emscripten/compare/1.29.12...1.30.0
    - Emscripten-LLVM: https://github.com/emscripten-core/emscripten-fastcomp/compare/1.29.12...1.30.0
    - Emscripten-Clang: no changes.

v1.29.12: 3/15/2015
-------------------
 - Fix a bug where SDL_malloc and SDL_free were not available. (#3247)
 - Fix various issues with emrun usage. (#3234)
 - Fixed an off-by-one memory access in native optimizer.
 - Improve emterpreter support.
 - Full list of changes:
    - Emscripten: https://github.com/emscripten-core/emscripten/compare/1.29.11...1.29.12
    - Emscripten-LLVM: no changes.
    - Emscripten-Clang: no changes.

v1.29.11: 3/11/2015
-------------------
 - Remove the requirement to pass -s PRECISE_F32=1 manually when building with
   SIMD support.
 - Fix a temp directory leak that could leave behind empty directories in the
   temp directory after build (#706)
 - Improve support for growable Emscripten heap in asm.js mode.
 - Added a warning message when generating huge asset bundles with file packager.
 - Fixed a bug where emscripten_get_gamepad_status might throw a JS exception if
   called after a gamepad was disconnected.
 - Improve emterpreter sleep support.
 - Optimize code generation when multiple consecutive bitshifts are present.
 - Optimize redundant stack save and restores, and memcpy/memsets.
 - Full list of changes:
    - Emscripten: https://github.com/emscripten-core/emscripten/compare/1.29.10...1.29.11
    - Emscripten-LLVM: https://github.com/emscripten-core/emscripten-fastcomp/compare/1.29.10...1.29.11
    - Emscripten-Clang: no changes.

v1.29.10: 2/19/2015
-------------------
 - Add a warning message when generating code that has a very large number of
   variables, which optimization flags could remove.
 - Improve support for SIMD casts and special loads.
 - Fix the process return code when using EMCONFIGURE_JS=1.
 - Improved the error message in abort().
 - Fix main loop handling during emterpreter sync save/load.
 - Handle emscripten_async_call and friends during sleep, by pausing all
   safeSet*() operations.
 - Add support for Google WTF when building with --tracing.
 - Improve emterpreter stability with fuzzing.
 - Add an option to load the memory initializer file from a typed array (#3187)
 - Remove linker warning message when linking to -lm, since Emscripten includes
   musl that implements the math libraries built-in.
 - Add support for SDL_WM_SetCaption(), which calls to Module['setWindowTitle'],
   or if not present, sets the web page title. (#3192)
 - Full list of changes:
    - Emscripten: https://github.com/emscripten-core/emscripten/compare/1.29.9...1.29.10
    - Emscripten-LLVM: https://github.com/emscripten-core/emscripten-fastcomp/compare/1.29.9...1.29.10
    - Emscripten-Clang: no changes.

v1.29.9: 2/9/2015
-------------------
 - Documented FORCE_ALIGNED_MEMORY to be no longer supported.
 - Fixes issues with native optimizer handling of "if () else {}" statements.
   (#3129)
 - Improved cross-browser support for EMSCRIPTEN_FULLSCREEN_FILTERING_NEAREST.
   (#3165)
 - Added new linker option --profiling-funcs, which generates output that is
   otherwise minified, except that function names are kept intact, for use in
   profilers and getting descriptive call stacks.
 - The Module object is no longer written in global scope. (#3167)
 - Added new emscripten_idb_* API. (#3169)
 - Added new function emscripten_wget_data().
 - Add support for GL_RED with GLES3/WebGL2. (#3176)
 - Added basic WebVR support. (#3177)
 - Full list of changes:
    - Emscripten: https://github.com/emscripten-core/emscripten/compare/1.29.8...1.29.9
    - Emscripten-LLVM: no changes.
    - Emscripten-Clang: no changes.

v1.29.8: 1/31/2015
-------------------
 - Fix a temp file leak with emterpreter. (#3156)
 - Fix a typo that broke glBlitFramebuffer. (#3159)
 - Added scandir() and alphasort() from musl. (#3161)
 - Add a warning if multiple .a files with same basename are being linked
   together. (#2619)
 - Full list of changes:
    - Emscripten: https://github.com/emscripten-core/emscripten/compare/1.29.7...1.29.8
    - Emscripten-LLVM: https://github.com/emscripten-core/emscripten-fastcomp/compare/1.29.7...1.29.8
    - Emscripten-Clang: no changes.

v1.29.7: 1/28/2015
-------------------
 - Fixed an issue with backwards compatibility in emscripten-ports. (#3144)
 - Warn on duplicate entries in archives. (#2619)
 - Removed the MAX_SETJMPS limitation to improve setjmp/longjpmp support.
   (#3151)
 - Improve the native optimizer to not emit empty if clauses in some cases.
   (#3154)
 - Optimize Math.clz32, Math.min, NaN, and inf handling in asm.js.
 - Full list of changes:
    - Emscripten: https://github.com/emscripten-core/emscripten/compare/1.29.6...1.29.7
    - Emscripten-LLVM: https://github.com/emscripten-core/emscripten-fastcomp/compare/1.29.6...1.29.7
    - Emscripten-Clang: no changes.

v1.29.6: 1/23/2015
-------------------
 - Fixed an issue where calling glGen*() when the GL context was lost might
   throw a JS exception, instead a GL_INVALID_OPERATION is now recorded.
 - Improve label handling in native optimizer.
 - Full list of changes:
    - Emscripten: https://github.com/emscripten-core/emscripten/compare/1.29.5...1.29.6
    - Emscripten-LLVM: no changes.
    - Emscripten-Clang: no changes.

v1.29.5: 1/23/2015
-------------------
 - Enable compiling source files with the extension ".c++".
 - Enable versioning of the emscripten ports so that older Emscripten versions
   can keep using older versions of the ports (#3144)
 - Added a whitelist option to emterpreter, a linker flag of form -s
   EMTERPRETIFY_WHITELIST=["symbol1","symbol2"]. (#3129)
 - Improved emscripten_get_pointerlock_status() to always fill the output
   structure even when pointer lock is not supported.
 - Added an environment variable EMCC_NO_OPT_SORT=0/1 option to configure
   whether the generated output should have the functions sorted by length,
   useful for debugging.
 - Added new tool tools/merge_pair.py which allows bisecting differences between
   two output files to find discrepancies.
 - Improved parsing in cashew.
 - Improved output message from emconfigure and emmake when inputs are unexpected.
 - Added built-in asm handler for LLVM fabs operation.
 - Full list of changes:
    - Emscripten: https://github.com/emscripten-core/emscripten/compare/1.29.4...1.29.5
    - Emscripten-LLVM: https://github.com/emscripten-core/emscripten-fastcomp/compare/1.29.4...1.29.5
    - Emscripten-Clang: no changes.

v1.29.4: 1/21/2015
-------------------
 - Added new C <-> JS string marshalling functions asciiToString(),
   stringToAscii(), UTF8ToString(), stringToUTF8() that can be used to copy
   strings across the JS and C boundaries. (#2363)
 - Added new functions lengthBytesUTF8(), lengthBytesUTF16() and
   lengthBytesUTF32() to allow computing the byte lengths of strings in
   different encodings. (#2363)
 - Upgraded SDL2 port to version 4.
 - Add support for saving the emterpreter stack when there are functions
   returning a value on the stack (#3129)
 - Notice async state in emterpreter trampolines (#3129)
 - Optimize SDL1 pixel copying to the screen.
 - Fixed an issue with emterpreter parsing. (#3141)
 - Fixed an issue with native optimizer and -s PPRECISE_F32=1.
 - Full list of changes:
    - Emscripten: https://github.com/emscripten-core/emscripten/compare/1.29.3...1.29.4
    - Emscripten-LLVM: https://github.com/emscripten-core/emscripten-fastcomp/compare/1.29.3...1.29.4
    - Emscripten-Clang: no changes.

v1.29.3: 1/16/2015
-------------------
 - Fixed a bug with OpenGL context initialization enableExtensionsByDefault. (#3135)
 - Fixed an issue with nested if parsing in native optimizer.
 - Full list of changes:
    - Emscripten: https://github.com/emscripten-core/emscripten/compare/1.29.2...1.29.3
    - Emscripten-LLVM: no changes.
    - Emscripten-Clang: no changes.

v1.29.2: 1/16/2015
-------------------
 - Fixed an issue with embind compilation in LLVM 3.5.
 - Fixed an issue with SDL audio queueing stability, which would queue audio too
   eagerly and cause stutter in some applications (#3122, #3124)
 - Enabled native JS optimizer to be built automatically on Windows, requires
   VS2012 or VS2013.
 - Improve error message to reflect the fact that DLOPEN_SUPPORT is currently
   not available (#2365)
 - Improve SIMD load and store support.
 - Upgraded SDL2 port to version 3.
 - Fix a bug with native JS optimizer and braces in nested ifs.
 - Improved emterpreter support.
 - Fixed LLVM 3.5 to build with Visual Studio on Windows (emscripten-fastcomp #61)
 - Full list of changes:
    - Emscripten: https://github.com/emscripten-core/emscripten/compare/1.29.1...1.29.2
    - Emscripten-LLVM: https://github.com/emscripten-core/emscripten-fastcomp/compare/1.29.1...1.29.2
    - Emscripten-Clang: no changes.

v1.29.1: 1/7/2015
-------------------
 - Migrated to upstream PNaCl LLVM+Clang 3.5 from the previous 3.4.
 - Full list of changes:
    - Emscripten: https://github.com/emscripten-core/emscripten/compare/1.29.0...1.29.1
    - Emscripten-LLVM: https://github.com/emscripten-core/emscripten-fastcomp/compare/1.29.0...1.29.1
    - Emscripten-Clang: https://github.com/emscripten-core/emscripten-fastcomp-clang/compare/1.29.0...1.29.1

v1.29.0: 1/7/2015
-------------------
 - Full list of changes:
    - Emscripten: https://github.com/emscripten-core/emscripten/compare/1.28.3...1.29.0
    - Emscripten-LLVM: https://github.com/emscripten-core/emscripten-fastcomp/compare/1.28.3...1.29.0
    - Emscripten-Clang: no changes.

v1.28.3: 1/4/2015
-------------------
 - embuilder.py tool
 - Many fixes for native optimizer on Windows
 - Perform LLVM LTO in a separate invocation of opt, so that it does not mix
   with legalization and other stuff we do at link time
 - Full list of changes:
    - Emscripten: https://github.com/emscripten-core/emscripten/compare/1.28.2...1.28.3
    - Emscripten-LLVM: https://github.com/emscripten-core/emscripten-fastcomp/compare/1.28.2...1.28.3
    - Emscripten-Clang: https://github.com/emscripten-core/emscripten-fastcomp-clang/compare/1.28.2...1.28.3

v1.28.2: 12/17/2014
-------------------
 - Enable native optimizer by default
 - Disable slow2asm legacy testing (asm.js mode in pre-fastcomp)
 - Full list of changes:
    - Emscripten: https://github.com/emscripten-core/emscripten/compare/1.28.1...1.28.2
    - Emscripten-LLVM: https://github.com/emscripten-core/emscripten-fastcomp/compare/1.28.1...1.28.2
    - Emscripten-Clang: no changes.

v1.28.1: 12/15/2014
-------------------
 - Use a lot more MUSL math functions
 - Full list of changes:
    - Emscripten: https://github.com/emscripten-core/emscripten/compare/1.28.0...1.28.1
    - Emscripten-LLVM: https://github.com/emscripten-core/emscripten-fastcomp/compare/1.28.0...1.28.1
    - Emscripten-Clang: no changes.

v1.28.0: 12/12/2014
-------------------
 - Full list of changes:
    - Emscripten: https://github.com/emscripten-core/emscripten/compare/1.27.2...1.28.0
    - Emscripten-LLVM: https://github.com/emscripten-core/emscripten-fastcomp/compare/1.27.2...1.28.0
    - Emscripten-Clang: no changes.

v1.27.2: 12/10/2014
-------------------
 - Added more complete support for SSE1 SIMD intrinsics API. (#2792)
 - Fixed an issue with glTexImage2D on GL_LUMINANCE + GL_FLOAT textures. (#3039)
 - Use the cashew asm.js parser in native optimizer.
 - Fixed issues with IE when running closure minified pages. (#3012)
 - Enabled asm.js validation for SIMD compilation.
 - Full list of changes:
    - Emscripten: https://github.com/emscripten-core/emscripten/compare/1.27.1...1.27.2
    - Emscripten-LLVM: https://github.com/emscripten-core/emscripten-fastcomp/compare/1.27.1...1.27.2
    - Emscripten-Clang: no changes.

v1.27.1: 11/20/2014
-------------------
 - Migrated to upstream PNaCl LLVM+Clang 3.4 from the previous 3.3.
 - Added a FindOpenGL.cmake to support find_package() for OpenGL in CMake scripts.
 - Full list of changes:
    - Emscripten: https://github.com/emscripten-core/emscripten/compare/1.27.0...1.27.1
    - Emscripten-LLVM: https://github.com/emscripten-core/emscripten-fastcomp/compare/1.27.0...1.27.1
    - Emscripten-Clang: https://github.com/emscripten-core/emscripten-fastcomp-clang/compare/1.27.0...1.27.1

v1.27.0: 11/20/2014
-------------------
 - Added new work in progress option -s NATIVE_OPTIMIZER=1 that migrates
   optimizer code from JS to C++ for better performance.
 - Fixed an embind issue when compiling with closure (#2974)
 - Fixed an embind issue with unique_ptr (#2979)
 - Fixed a bug with new GL context initialization in proxy to worker mode.
 - Fixed an issue where GL context event handlers would leak after a GL context
   has been freed.
 - Optimized embind operation in Chrome by avoiding using Function.prototype.bind().
 - Full list of changes:
    - Emscripten: https://github.com/emscripten-core/emscripten/compare/1.26.1...1.27.0
    - Emscripten-LLVM: https://github.com/emscripten-core/emscripten-fastcomp/compare/1.26.1...1.27.0
    - Emscripten-Clang: no changes.

v1.26.1: 11/7/2014
------------------
 - Fixed emscripten::val handle for special js values (#2930)
 - Implemented SDL 1.2 SDL_SetClipRect / SDL_GetClipRect (#2931)
 - Added support for building zlib from Emscripten Ports with linker flag -s USE_ZLIB=1.
 - Improved experimental GLES3 support.
 - Fixed issues with llseek (#2945)
 - Enable using emscripten_get_now() in web workers (#2953)
 - Added stricter input data validation in GL code.
 - Added new HTML5 C API for managing fullscreen mode transitions to resolve
   cross-browser issue #2556 (#2975)
 - Fixed an issue with using structs in va_args (#2923)
 - Full list of changes:
    - Emscripten: https://github.com/emscripten-core/emscripten/compare/1.26.0...1.26.1
    - Emscripten-LLVM: https://github.com/emscripten-core/emscripten-fastcomp/compare/1.26.0...1.26.1
    - Emscripten-Clang: https://github.com/emscripten-core/emscripten-fastcomp-clang/compare/1.26.0...1.26.1

v1.26.0: 10/29/2014
-------------------
 - Fixed an issue where emar would forward --em-config to llvm-ar (#2886)
 - Added a new "emterpreter" feature that allows running Emscripten compiled
   code in interpreted form until asm.js compilation is ready (-s
   EMTERPRETIFY=1).
    - For more information, see
      https://groups.google.com/d/msg/emscripten-discuss/vhaPL9kULxk/_eD2G06eucwJ
 - Added new "Emscripten Ports" architecture that enables building SDL2 with -s
   USE_SDL=2 command line flag.
 - Added support for SDL 1.2 SDL_CreateRGBSurfaceFrom() function.
 - Improved experimental SIMD support.
 - Use only minimum necessary digits to print floating point literals in
   generated JS code for smaller code output.
 - Full list of changes:
    - Emscripten: https://github.com/emscripten-core/emscripten/compare/1.25.2...1.26.0
    - Emscripten-LLVM: https://github.com/emscripten-core/emscripten-fastcomp/compare/1.25.2...1.26.0
    - Emscripten-Clang: no changes.

v1.25.2: 10/16/2014
-------------------
 - Fixed a bug in tmpfile() function not allocating the mode argument correctly.
 - Fixed a bug with handling empty files in IDBFS (#2845)
 - Added an implementation of the utimes() function (#2845)
 - Added experimental WebGL 2.0 support with the linker flag -s USE_WEBGL2=1.
   (#2873)
 - Fixed a UnboundTypeError occurring in embind (#2875)
 - Fixed an error "IndexSizeError: Index or size is negative or greater than the
   allowed amount" being thrown by Emscripten SDL 1.2 surface blit code. (#2879)
 - Fixed a JS minifier issue that generated "x--y from x - -y" (#2869)
 - Added a new emcc command line flag "--cache <dir>" to control the location of
   the Emscripten cache directory (#2816)
 - Implemented SDL_ConvertSurface() and added support for SDL_SRCALPHA in
   SDL_SetAlpha (#2871)
 - Fixed issues with the GL library handling of invalid input values.
 - Optimized SDL copyIndexedColorData function (#2890)
 - Implemented GLES3 emulation for glMapBufferRange() for upcoming WebGL 2
   support, using the -s FULL_ES3=1 linker option.
 - Fixed a bug where setting up and cancelling the main loop multiple times
   would stack up the main loop to be called too frequently (#2839)
 - Introduced a new API emscripten_set_main_loop_timing() for managing the
   Emscripten main loop calling frequency (#2839)
 - Added new optimization flags SDL.discardOnLock and SDL.opaqueFrontBuffer to
   Emscripten SDL 1.2 SDL_LockSurface() and SDL_UnlockSurface() (#2870)
 - Fixed a bug with glfwGetProcAddress().
 - Added option to customize GLOBAL_BASE (the starting address of global
   variables in the Emscripten HEAP).
 - Added the ability to register mouseover and mouseout events from the HTML5
   API.
 - Improved experimental SIMD support.
 - Full list of changes:
    - Emscripten: https://github.com/emscripten-core/emscripten/compare/1.25.1...1.25.2
    - Emscripten-LLVM: no changes.
    - Emscripten-Clang: no changes.

v1.25.1: 10/1/2014
------------------
 - Updated heap resize support code when -s ALLOW_MEMORY_GROWTH=1 is defined.
 - Updated libc++ to new version from upstream svn revision 218372, 2014-09-24.
 - Fixed a bug where building on Windows might generate output JS files with
   incorrect syntax (emscripten-fastcomp #52)
 - Improved experimental SIMD support.
 - Full list of changes:
    - Emscripten: https://github.com/emscripten-core/emscripten/compare/1.25.0...1.25.1
    - Emscripten-LLVM: https://github.com/emscripten-core/emscripten-fastcomp/compare/1.25.0...1.25.1
    - Emscripten-Clang: no changes.


v1.25.0: 9/30/2014
------------------
 - Fixed a warning message with -s EXPORTED_FUNCTIONS.
 - Full list of changes:
    - Emscripten: https://github.com/emscripten-core/emscripten/compare/1.24.1...1.25.0
    - Emscripten-LLVM: no changes.
    - Emscripten-Clang: no changes.

v1.24.1: 9/27/2014
------------------
 - Fixed issues with the tmpnam and tmpfile functions (#2797, 2798)
 - Fixed CMake package find code to not search any system directories, because
   Emscripten is a cross-compiler.
 - Improved support for the proposed solution for heap resizing.
 - Fixed an issue where one could not run a main loop without having first a GL
   context created when -s FULL_ES2 or -s LEGACY_GL_EMULATION were set.
 - For compatibility, Emscripten will no longer warn about missing library files
   for -lGL, -lGLU and -lglut libraries, since Emscripten provides the
   implementation for these without having to explicitly link to anything.
 - Added support for readonly (const) attributes and automatically call
   Pointer_stringify on DOMStrings in WebIDL.
 - Improved SIMD support for the experimental Ecmascript SIMD spec.
 - Added support for GLFW 3.0.
 - Added new Emscripten HTML 5 functions emscripten_set_mouseenter_callback()
   and emscripten_set_mouseleave_callback().
 - Emscripten now recognizes an environment variable
   EMCC_JSOPT_BLACKLIST=a,b,c,d which can be used to force-disable Emscripten to
   skip running specific JS optimization passes. This is intended as a debugging
   aid to help zoom in on JS optimizer bugs when compiling with -O1 and greater.
   (#2819)
 - Fixed a bug where Module['TOTAL_STACK'] was ignored (#2837).
 - Improved SIMD support for the experimental Ecmascript SIMD spec. Preliminary asm.js validation.
 - Full list of changes:
    - Emscripten: https://github.com/emscripten-core/emscripten/compare/1.24.0...1.24.1
    - Emscripten-LLVM: https://github.com/emscripten-core/emscripten-fastcomp/compare/1.24.0...1.24.1
    - Emscripten-Clang: no changes.

v1.24.0: 9/16/2014
------------------
 - Renamed the earlier Module.locateFilePackage() to Module.locateFile() added
   in v1.22.2 to better reflect its extended usage.
 - Improved exceptions support with exception_ptr.
 - Fixed a bug where restoring files from IDBFS would not preserve their file modes.
 - Fixed and issue where one could not pass a null pointer to strftime() function.
 - Improved SIMD support for the experimental Ecmascript SIMD spec.
 - Full list of changes:
    - Emscripten: https://github.com/emscripten-core/emscripten/compare/1.23.5...1.24.0
    - Emscripten-LLVM: https://github.com/emscripten-core/emscripten-fastcomp/compare/1.23.5...1.24.0
    - Emscripten-Clang: no changes.

v1.23.5: 9/12/2014
------------------
 - Added new functions emscripten_get_device_pixel_ratio(),
   emscripten_set_canvas_css_size() and emscripten_get_canvas_css_size() which
   allow handling High DPI options from C code.
 - Fixed bugs with timzone-related functions in the JS-implemented C standard
   library.
 - Implemented clock_gettime(CLOCK_MONOTONIC) and added a new function
   emscripten_get_now_is_monotonic() to query whether the JS-provided timer is
   monotonic or not.
 - Fixed an issue where the user could not pass --llvm-opts=xxx when also
   specifying --llvm-lto=2.
 - Renamed the linker option -profiling to --profiling for consistency. The old
   form is still supported.
 - Formalized the set of valid characters to be used in files passed to the
   file_packager.py (#2765).
 - Implemented SDL function SDL_BlitScaled.
 - Fixed a bug with right modifier keys in SDL.
 - Full list of changes:
    - Emscripten: https://github.com/emscripten-core/emscripten/compare/1.23.4...1.23.5
    - Emscripten-LLVM: no changes.
    - Emscripten-Clang: no changes.

v1.23.4: 9/7/2014
------------------
 - Implemented new targetX and targetY fields for native HTML5 mouse and touch
   events (#2751)
 - Improved SIMD support for the experimental Ecmascript SIMD spec.
 - Full list of changes:
    - Emscripten: https://github.com/emscripten-core/emscripten/compare/1.23.3...1.23.4
    - Emscripten-LLVM: https://github.com/emscripten-core/emscripten-fastcomp/compare/1.23.3...1.23.4
    - Emscripten-Clang: no changes.

v1.23.3: 9/7/2014
------------------
 - Removed the scons-tools SCons build system as unused.
 - Fixed an issue where applications could not handle WebGL context creation
   failures gracefully.
 - Fixed a bug where the stringToC function in ccall/cwrap might not allocate
   enough space to hold unicode strings.
 - Removed CMake from attempting to link to library -ldl when building projects,
   by unsetting CMAKE_DL_LIBS.
 - Fixed a bug where write_sockaddr might return undefined data in its output
   structure.
 - Added a new _experimental_ -s POINTER_MASKING=1 linker option that might help
   JS VMs to optimize asm.js code.
 - Added first version of a memory tracing API to profile memory usage in
   Emscripten applications.
 - Added functions glob and globfree from musl regex library.
 - Improved SIMD support for the experimental Ecmascript SIMD spec.
 - Full list of changes:
    - Emscripten: https://github.com/emscripten-core/emscripten/compare/1.23.2...1.23.3
    - Emscripten-LLVM: https://github.com/emscripten-core/emscripten-fastcomp/compare/1.23.2...1.23.3
    - Emscripten-Clang: no changes.

v1.23.2: 9/2/2014
------------------
 - Adjusted the process and group ids reported by the stub library functions to
   be closer to native unix values.
 - Set stack to be aligned to 16 bytes. (#2721)
 - Fixed a compiler error "unresolved symbol:
   __cxa_decrement_exception_refcount" (#2715)
 - Added a new warning message that instructs that building .so, .dll and .dylib
   files is not actually supported, and is faked for compatibility reasons for
   existing build chains. (#2562)
 - Fixed problems with SDL mouse scrolling (#2643)
 - Implemented OpenAL function alSourceRewind.
 - Removed several old header files from the Emscripten repository that had been
   included for emulation purposes (zlib.h, png.h, tiff.h, tiffio.h), but their
   implementation is not included.
 - Work around an issue in d8 with binary file reading that broke e.g. printf
   when running in d8. (#2731)
 - Rigidified the semantics of Module.preRun and Module.postRun: These must
   always be JS arrays, single functions are not allowed (#2729)
 - Improved compiler warning diagnostics when generating output that will not
   validate as asm.js (#2737)
 - Updated to latest emrun version to enable support for passing arguments with
   hyphens to the program. (#2742)
 - Added Bessel math functions of the first kind  (j0, j1, jn) from musl.
 - Improved SIMD support for the experimental Ecmascript SIMD spec.
 - Full list of changes:
    - Emscripten: https://github.com/emscripten-core/emscripten/compare/1.23.1...1.23.2
    - Emscripten-LLVM: https://github.com/emscripten-core/emscripten-fastcomp/compare/1.23.1...1.23.2
    - Emscripten-Clang: no changes.

v1.23.1: 8/26/2014
------------------
 - Add support for the Chrome variant of the Gamepad API.
 - Updates to SIMD.js support.
 - Implemented glutSetCursor function.
 - Added new link-time options -s NO_FILESYSTEM=1 and -s NO_BROWSER=1 to enable
   reducing output file sizes when those functionalities are not necessary.
 - Added a new option --closure 2 to allow running closure even on the asm.js output.
 - Fixed a regression bug that broke the use of
   emscripten_set_socket_error_callback() in emscripten.h
 - Removed the support for old discontinued Mozilla Audio Data API in src/library_sdl.js.
 - Removed the support for using Web Audio ScriptProcessorNode to stream audio.
 - Improved SDL audio streaming by using the main rAF() callback instead of a
   separate setTimeout() callback to schedule the audio data.
 - Deprecated compiling without typed arrays support.
 - Migrated to using musl PRNG functions. Fixes reported bugs about the quality of randomness (#2341)
 - Improved SIMD support for the experimental Ecmascript SIMD spec.
 - Full list of changes:
    - Emscripten: https://github.com/emscripten-core/emscripten/compare/1.23.0...1.23.1
    - Emscripten-LLVM: https://github.com/emscripten-core/emscripten-fastcomp/compare/1.23.0...1.23.1
    - Emscripten-Clang: no changes.

v1.23.0: 8/21/2014
------------------
 - Added support for array attributes in WebIDL bindings.
 - Allow cloning pointers that are scheduled for deletion in embind, and add
   support for null in embind_repr().
 - Fixed possible issues with rounding and flooring operations.
 - Full list of changes:
    - Emscripten: https://github.com/emscripten-core/emscripten/compare/1.22.2...1.23.0
    - Emscripten-LLVM: no changes.
    - Emscripten-Clang: no changes.

v1.22.2: 8/19/2014
------------------
 - Adds stack overflow checks when building with the link flag -s ASSERTIONS=1.
 - Fix an issue where EM_ASM was not usable with closure when closure removed
   the Module object (#2639)
 - The locale "POSIX" is now recognized (#2636)
 - Fixed a problem with embind on IE11.
 - Added OpenAL functions alSource3i, alListener3f, alGetEnumValue and
   alSpeedOfSound and also recognize ALC_MAX_AUXILIARY_SENDS.
 - Fixed an issue where emcc would create .o files in the current directory when
   compiling multiple code files simultaneously (#2644)
 - The -s PROXY_TO_WORKER1= option now looks for a GET option "?noProxy" in the
   page URL to select at startup time whether proxying should be on or off.
 - Added new functions emscripten_yield, emscripten_coroutine_create and
   emscripten_coroutine_next which implement coroutines when building with the
   -s ASYNCIFY=1 option.
 - Optimized the size of intermediate generated .o files by omitting LLVM debug
   info from them when not needed. (#2657)
 - Fixed WebSocket connection URLs to allow a port number in them, e.g.
   "server:port/addr" (2610)
 - Added support for void* to the WebIDL binder, via the identifier VoidPtr.
 - Optimize emcc to not copy bitcode files around redundantly.
 - Fix stat() to correctly return ENOTDIR when expected (#2669).
 - Fixed issues with nested exception catching (#1714).
 - Increased the minimum size of the Emscripten HEAP to 64k instead of a previous 4k.
 - The {{{ cDefine('name') }}} macros now raise a compile-time error if the
   define name is not found, instead of hiding the error message inside the
   compiled output (#2672)
 - Fixed an issue where --emrun parameter was not compatible with the -s
   PROXY_TO_WORKER=1 option.
 - Improved WebGL support when compiling with the PROXY_TO_WORKER=1 option.
 - Fixed a regression issue with the handling of running dtors of classes that
   use virtual inheritance. (#2682)
 - Added an option Module.locateFilePackage() as a means to customize where data
   files are found in relative to the running page (#2680). NOTE: This parameter
   was later renamed to Module.locateFile() instead in release 1.24.0.
 - Fixed a bug where OpenAL sources would not properly delete.
 - Fixed a bug with upstream libc++ on std::map, std::multimap and
   std::unordered_map self-assignment
   (http://llvm.org/bugs/show_bug.cgi?id=18735)
 - Allow using __asm__ __volatile__("": : :"memory") as a compile-time
   reordering barrier (#2647)
 - Full list of changes:
    - Emscripten: https://github.com/emscripten-core/emscripten/compare/1.22.1...1.22.2
    - Emscripten-LLVM: https://github.com/emscripten-core/emscripten-fastcomp/compare/1.22.1...1.22.2
    - Emscripten-Clang: no changes.

v1.22.1: 8/7/2014
------------------
 - Added support for prefixing functions with '$' in JS libraries, in order to
   cause them not be prefixed with '_' when compiling.
 - Improved WebIDL compiler to support enums.
 - Fixed a bug with emscripten_force_exit() that would throw an exception (#2629).
 - Fixed setlocale() when setting a bad locale. (#2630)
 - Fixed a compiler miscompilation bug when optimizing loops. (#2626)
 - Fixed an issue with rethrowing an exception (#2627)
 - Fixed a bug where malloc()ing from JS code would leak memory if the C/C++
   side does not use malloc() (#2621)
 - Removed an unnecessary assert() in glReadPixels, and improved it to support
   more texture pixel types.
 - Fixed a bug with std::locale accepting unknown locale names (#2636)
 - Added support for WebIDL binder to work with Closure (#2620)
 - Added no-op SDL IMG_Quit() and TTF_Quit() symbols.
 - Migrated to building libcxx and libcxxapi with -Oz optimization flags.
 - Full list of changes:
    - Emscripten: https://github.com/emscripten-core/emscripten/compare/1.22.0...1.22.1
    - Emscripten-LLVM: no changes.
    - Emscripten-Clang: no changes.

v1.22.0: 8/5/2014
------------------
 - Added support to emrun to dump files to the local filesystem for debugging
   purposes.
 - Implemented emscripten_wget in ASYNCIFY mode.
 - Improved extension catching support (#2616)
 - Fixed .a link groups to also work when linking to bitcode. (#2568)
 - Full list of changes:
    - Emscripten: https://github.com/emscripten-core/emscripten/compare/1.21.10...1.22.0
    - Emscripten-LLVM: https://github.com/emscripten-core/emscripten-fastcomp/compare/1.21.10...1.22.0
    - Emscripten-Clang: no changes.

v1.21.10: 7/29/2014
-------------------
 - Fixed a Windows-specific issue where the generated output files might contain
   line endings of form \r\r\n. This caused browser debuggers to get confused
   with line numbers. (#2133)
 - Improved the node.js workaround introduced in v1.21.8.
 - Implemented new HTML5 API for direct WebGL context creation, emscripten_webgl_*().
 - Fixed a bug when loading in node.js and loaded by another module (#2586)
 - Full list of changes:
    - Emscripten: https://github.com/emscripten-core/emscripten/compare/1.21.9...1.21.10
    - Emscripten-LLVM: no changes.
    - Emscripten-Clang: no changes.

v1.21.9: 7/28/2014
------------------
 - Fixed issues with exception catching. (#2531)
 - Full list of changes:
    - Emscripten: https://github.com/emscripten-core/emscripten/compare/1.21.8...1.21.9
    - Emscripten-LLVM: no changes.
    - Emscripten-Clang: no changes.

v1.21.8: 7/28/2014
------------------
 - Fixed an issue when using --embed-file to embed very large files.
 - Worked around a Windows node.js bug where the compiler output might get cut
   off when the compilation ends in an error.
   (https://github.com/joyent/node/issues/1669)
 - Full list of changes:
    - Emscripten: https://github.com/emscripten-core/emscripten/compare/1.21.7...1.21.8
    - Emscripten-LLVM: https://github.com/emscripten-core/emscripten-fastcomp/compare/1.21.7...1.21.8
    - Emscripten-Clang: no changes.

v1.21.7: 7/25/2014
------------------
 - Added new environment variable EMCC_ONLY_FORCED_STDLIBS which can be used to
   restrict to only linking to the chosen set of Emscripten-provided libraries.
   (See also EMCC_FORCE_STDLIBS)
 - Adjusted argv[0] and environment variables USER, HOME, LANG and _ to report a
   more convenient set of default values. (#2565)
 - Fixed an issue where the application could not use environ without also
   referring to getenv() (#2557)
 - Fixed an issue with IDBFS running in web workers.
 - Print out an error if IDBFS is used without IDB support.
 - Fixed calling Runtime.getFuncWrapper() when -s ALIASING_FUNCTION_POINTERS=1 (#2010)
 - Fixed an issue where deleting files during directory iteration would produce
   incorrect iteration results (#2528)
 - Fixed support for strftime with %z and %Z (#2570)
 - Fixed a bug with truncate() throwing an exception (#2572)
 - Improved the linker to generate warning messages if user specifies -s X=Y
   linker flags that do not exist (#2579)
 - Fixed an issue with creating read-only files (#2573)
 - Added first implementation for the ASYNCIFY option, which splits up
   synchronous blocking loops to asynchronous execution. For more information on
   this approach, see https://github.com/emscripten-core/emscripten/wiki/Asyncify
 - Full list of changes:
    - Emscripten: https://github.com/emscripten-core/emscripten/compare/1.21.6...1.21.7
    - Emscripten-LLVM: https://github.com/emscripten-core/emscripten-fastcomp/compare/1.21.6...1.21.7
    - Emscripten-Clang: no changes.

v1.21.6: 7/22/2014
------------------
 - Separated OpenAL AL and ALC errors to properly separate fields.
 - When using EGL to initialize a GL context, initialize a stencil buffer to the
   context as well, since proper EGL context choosing is not yet implemented.
 - Added new linker flag -s DEMANGLE_SUPPORT to choose whether to compile the
   application with libcxxabi-provided demangling support ___cxa_demangle().
 - Fixed a problem where calling stat() on a nonexisting file in the runtime VFS
   would result in an exception being thrown. (#2552)
 - When using the -v flag, no longer retain intermediate compilation files. To
   preserve the intermediate files, set the EMCC_DEBUG=1 environment variable.
   (#2538)
 - Added a new HTML setting Module.memoryInitializerPrefixURL which specifies a
   prefix for where the memory initializer file .mem.js should be loaded from
   (#2542)
 - Implemented eglReleaseThread to work according to spec.
 - Implemented a new function emscripten_force_exit() which immediately shuts
   down the C runtime.
 - Fixed a bug with exception handling that resulted in an error unresolved
   symbol: _ZTISt13bad_exception (#2560)
 - Full list of changes:
    - Emscripten: https://github.com/emscripten-core/emscripten/compare/1.21.5...1.21.6
    - Emscripten-LLVM: no changes.
    - Emscripten-Clang: no changes.

v1.21.5: 7/21/2014
------------------
 - Added support for glDrawBuffers with the WEBGL_draw_buffers extension.
 - Added stub implementation for eglReleaseThread.
 - Fixed a bug where passing -E to emcc used the system include headers instead
   of the built-in ones. (#2534)
 - Fixed the stacktrace() function to work on MSIE as well.
 - Removed the zlib.h header file from system include directory, since
   Emscripten does not provide an implementation of zlib built-in.
 - Added support for __cxa_bad_typeid (#2547)
 - Fixed an internal compiler crash with a certain pattern involving optimized
   builds and int64_t (#2539)
 - Fixed an issue with -s EXCEPTION_CATCHING_WHITELIST handling where an
   extension that was a substring of another might get erroneously handled.
 - Full list of changes:
    - Emscripten: https://github.com/emscripten-core/emscripten/compare/1.21.4...1.21.5
    - Emscripten-LLVM: https://github.com/emscripten-core/emscripten-fastcomp/compare/1.21.4...1.21.5
    - Emscripten-Clang: no changes.

v1.21.4: 7/17/2014
------------------
 - Implemented the getsockopt() function.
 - Added new event callback functions emscripten_set_socket_xx_callback() that
   allow listening to WebSocket events in an asynchronous manner.
 - Greatly improved CMake support, now various forms of configure-time test
   builds are supported, and the default extension is set to ".js"
 - Prohibit the virtual filesystem from creating files with name '.' or '..' at
   runtime.
 - Have runtime mkdir() function call normalize the path to be created before
   creation.
 - Fixed an issue with omitting the third paramter in cwrap() call (#2511).
 - Fixed an issue where mouse event handling would throw an exception if the
   page did not contain a canvas object.
 - Fixed a GL initialization problem when user has extended Array with custom
   functions (#2514)
 - Added new compiler defines __EMSCRIPTEN_major__, __EMSCRIPTEN_minor__ and
   __EMSCRIPTEN_tiny__ which communicate the compiler version major.minor.tiny
   to compiled applications (#2343)
 - Fixed a bug where emrun did not properly capture the exit code when exit
   runtime via not calling exit().
 - Fixed an error message when symlinkin invalid filenams at runtime.
 - Fixed a bug in EGL context creation that parsed the input context creation
   parameters with wrong terminator.
 - Improved ffdb.py to be smarter when to attempt port forwarding to connect to
   a FFOS device DevTools port.
 - Implemented strsignal() function (#2532)
 - Full list of changes:
    - Emscripten: https://github.com/emscripten-core/emscripten/compare/1.21.3...1.21.4
    - Emscripten-LLVM: no changes.
    - Emscripten-Clang: no changes.

v1.21.3: 7/10/2014
------------------
 - Added implementations for SDL function SDL_AudioQuit and SDL_VideoQuit.
 - Fix an issue with the optimizeShifts optimization enabled in previous version.
 - Fixed the -s RELOOPER command line parameter to work.
 - Fixed a bug where building the system libc migt result in a compiler deadlock
   on Windows.
 - Removed emcc from trying to link in .dll files as static libraries on
   Windows.
 - Added support for GL_HALF_FLOAT_OES.
 - Fixed a bug where emcmake did not work on Windows.
 - Use multithreaded compilation to build libc.
 - Fixed an issue where the GL interop library could throw an exception in an
   error condition, instead of raising a GL error.
 - Full list of changes:
    - Emscripten: https://github.com/emscripten-core/emscripten/compare/1.21.2...1.21.3
    - Emscripten-LLVM: no changes.
    - Emscripten-Clang: no changes.

v1.21.2: 7/5/2014
------------------
 - Improved the checks that detect that code is run only while the runtime is
   initialized.
 - The memory initializer file (.mem.js) is now emitted by default when
   compiling with at least -O2 optimization level.
 - Fixed a performance issue where built-in math functions (Math.sqrt, etc.)
   took a slightly slower path (#2484).
 - Added support for the ffs libc function.
 - Re-enabled optimizeShifts optimization when not compiling for asm.js (#2481)
 - Full list of changes:
    - Emscripten: https://github.com/emscripten-core/emscripten/compare/1.21.1...1.21.2
    - Emscripten-LLVM: no changes.
    - Emscripten-Clang: no changes.

v1.21.1: 7/3/2014
------------------
 - Fixed an issue where wrong python interpreter could get invoked on Windows
   when both native and cygwin python were installed.
 - Updated musl from version 0.9.13 to version 1.0.3.
 - Full list of changes:
    - Emscripten: https://github.com/emscripten-core/emscripten/compare/1.21.0...1.21.1
    - Emscripten-LLVM: no changes.
    - Emscripten-Clang: no changes.

v1.21.0: 7/2/2014
------------------
 - Enable memory init files (.mem) by default in optimized builds (-O2+), as if
   --memory-init-file 1  is specified. This makes the default behavior on
   optimized builds emit smaller and faster-to-load code, but does require that
   you ship both a .js and a .mem file (if you prefer not to, can use
   --memory-init-file 1  ).
 - Implemented new SDL 1.2 functions SDL_GetRGB, SDL_GetRGBA and SDL_putenv.
 - Added support for /dev/random, /dev/urandom and C++11 std::random_device,
   which will use cryptographically secure random api if available. (#2447)
 - Added support for CMake find_path() directive.
 - Added support for std::unique_ptr in embind.
 - Improved Windows support for ffdb.py.
 - Implemented the clip_rect structure for created SDL surfaces.
 - Fixed a regression with SDL touch events (#2466)
 - Added support for C++11 std::thread::hardware_concurrency which backs to
   navigator.hardwareConcurrency. See
   http://wiki.whatwg.org/wiki/Navigator_HW_Concurrency (#2456)
 - Optimized embind code generation with constexprs.
 - Enabled the use of Runtime.add&removeFunction when closure minification is
   active (#2446)
 - Implemented support for accessing WebGL when building via the proxy to worker
   architecture.
 - Full list of changes:
    - Emscripten: https://github.com/emscripten-core/emscripten/compare/1.20.0...1.21.0
    - Emscripten-LLVM: no changes.
    - Emscripten-Clang: no changes.

v1.20.0: 6/13/2014
------------------
 - Optimize in-memory virtual filesystem performance when serialized to an IndexedDB.
 - Fixed memcpy regression with ta0 and ta1 modes.
 - Fixed an issue with line numbers being messed up when generating source maps (#2410)
 - Fixed an ffdb logging bug that could cause it to drop messages if they were
   being received too fast. Added support getting memory and system descriptions
   with ffdb.
 - Added a new extension to SDL "emscripten_SDL_SetEventHandler()" which enabled
   application to perform SDL event handling inside a JS event handler to
   overcome browser security restrictions. (#2417)
 - Full list of changes:
    - Emscripten: https://github.com/emscripten-core/emscripten/compare/1.19.2...1.20.0
    - Emscripten-LLVM: no changes.
    - Emscripten-Clang: no changes.

v1.19.2: 6/9/2014
------------------
 - Updated CMake support for response file handling.
 - Fixed issues with glfwGetProcAddress and glfwSetWindowSizeCallback.
 - Fixed an issue with regexes that caused issues on IE11 runtime (#2400)
 - Added a new functions emscripten_get_preloaded_image_data() and
   emscripten_get_preloaded_image_data_from_FILE() to obtain pixel data of
   preloaded images.
 - Greatly improved ffdb capabilities to operate a FFOS device.
 - Fixed a Windows-specific bug where the user temp directory was littered with
   temporary .rsp files that did not get cleaned up.
 - Improved SIMD support.
 - Full list of changes:
    - Emscripten: https://github.com/emscripten-core/emscripten/compare/1.19.1...1.19.2
    - Emscripten-LLVM: https://github.com/emscripten-core/emscripten-fastcomp/compare/1.19.1...1.19.2
    - Emscripten-Clang: no changes.

v1.19.1: 6/3/2014
------------------
 - Migrate to using musl sscanf and sprintf and the family that writes to
   memory, and not directly to the filesystem.
 - Improve the error messages from -s SAFE_HEAP_ACCESS=1 runtime checks.
 - Added new linker flag -s NO_DYNAMIC_EXECUTION=1 which removes the use of
   eval() and new Function() in the generated output. For more information, see
   "Eval and related functions are disabled" in
   https://developer.chrome.com/extensions/contentSecurityPolicy .
 - Fixed a compiler issue when very large double constants are present. (#2392)
 - Full list of changes:
    - Emscripten: https://github.com/emscripten-core/emscripten/compare/1.19.0...1.19.1
    - Emscripten-LLVM: no changes.
    - Emscripten-Clang: no changes.

v1.19.0: 5/29/2014
------------------
 - Added an error message to signal that linkable modules are not supported in fastcomp.
 - Fixed a miscompilation issue that resulted in an error "SyntaxError: invalid
   increment operand" and a statement +(+0) being generated (#2314)
 - Make optimized compiler output smaller by running the shell code through
   uglify when not using closure.
 - Fixed a crash in SDL audio loading code introduced in v1.18.3
 - Fixed an issue where glTex(Sub)Image2D might throw an exception on error,
   instead of setting glGetError().
 - Added new typedefs emscripten_align1_short, emscripten_align{1/2}_int,
   emscripten_align{1/2}_float and emscripten_align{1/2/4}_double to ease
   signaling the compiler that unaligned data is present. (#2378)
 - Fixed an embind issue with refcount tracking on smart pointers.
 - Full list of changes:
    - Emscripten: https://github.com/emscripten-core/emscripten/compare/1.18.4...1.19.0
    - Emscripten-LLVM: https://github.com/emscripten-core/emscripten-fastcomp/compare/1.18.4...1.19.0
    - Emscripten-Clang: no changes.

v1.18.4: 5/27/2014
------------------
 - Fixed error message on unsupported linking options (#2365)
 - Updated embind to latest version from IMVU upstream.
 - Fixed an issue where source maps did not load properly in Firefox.
 - Added a more descriptive error message to fastcomp when MAX_SETJMPS limit is
   violated. (#2379)
 - Full list of changes:
    - Emscripten: https://github.com/emscripten-core/emscripten/compare/1.18.3...1.18.4
    - Emscripten-LLVM: https://github.com/emscripten-core/emscripten-fastcomp/compare/1.18.3...1.18.4
    - Emscripten-Clang: no changes.

v1.18.3: 5/21/2014
------------------
 - Added support to emcc command line for "archive groups": -Wl,--start-group
   and -Wl,--end-group
 - Greatly optimized ccall and cwrap implementations.
 - Added new support for SDL_Mix backend to use WebAudio to play back audio clips.
 - Fixed a registerizeHarder issue with elimination of conditional expressions.
 - Migrated single-character standard C functions (islower, tolower, and the
   family) to use musl implementations.
 - Updated relooper to not optimize out breaks if it causes excessive nesting.
 - Full list of changes:
    - Emscripten: https://github.com/emscripten-core/emscripten/compare/1.18.2...1.18.3
    - Emscripten-LLVM: https://github.com/emscripten-core/emscripten-fastcomp/compare/1.18.2...1.18.3
    - Emscripten-Clang: no changes.

v1.18.2: 5/19/2014
------------------
 - Fixed a problem which blocked user applications from handling WebGL context
   loss events themselves.
 - Added a new HTML5 api function emscripten_is_webgl_context_lost() which
   allows polling for context loss in addition to receiving events.
 - Improved async wget progress events to work better across browsers.
 - Improved WebIDL binder support.
 - Added new typeof() function to emscripten::val.
 - Added support for SDL window events SDL_WINDOWEVENT_FOCUS_GAINED,
   SDL_WINDOWEVENT_FOCUS_LOST, SDL_WINDOWEVENT_SHOWN, SDL_WINDOWEVENT_HIDDEN.
 - Fixed a compiler miscompilation on unsigned i1 bitcasts (#2350)
 - Fixed a compiler bug where doubles in varargs might not get 8-byte aligned (#2358)
 - Full list of changes:
    - Emscripten: https://github.com/emscripten-core/emscripten/compare/1.18.1...1.18.2
    - Emscripten-LLVM: https://github.com/emscripten-core/emscripten-fastcomp/compare/1.18.1...1.18.2
    - Emscripten-Clang: no changes.

v1.18.1: 5/12/2014
------------------
 - Fixed an issue where the mouse wheel scroll did not work with SDL.
 - Fixed an issue with emscripten_async_wget, which undesirably expected that
   the string pointer passed to it stayed alive for the duration of the
   operation (#2349)
 - Emscripten now issues a warning message when the EXPORTED_FUNCTIONS list
   contains invalid symbol names (#2338)
 - Full list of changes:
    - Emscripten: https://github.com/emscripten-core/emscripten/compare/1.18.0...1.18.1
    - Emscripten-LLVM: no changes.
    - Emscripten-Clang: no changes.

v1.18.0: 5/10/2014
------------------
 - Enable support for low-level C<->JS interop to marshall 64 bit integers from
   C to JS.
 - Fixed an issue that caused some programs to immediately run out of memory
   "(cannot enlarge memory arrays)" at startup. (#2334)
 - Fixed a crash issue with generated touch events that didn't correspond to a real touch.
 - Full list of changes:
    - Emscripten: https://github.com/emscripten-core/emscripten/compare/1.17.0...1.18.0
    - Emscripten-LLVM: https://github.com/emscripten-core/emscripten-fastcomp/compare/1.17.0...1.18.0
    - Emscripten-Clang: no changes.

v1.17.0: 5/6/2014
------------------
 - Enabled asm.js compilation and -s PRECISE_F32 support when using embind.
 - Improved relooper to emit switches in many-entried blocks.
 - Fixed a GLFW bug where mouse wheel direction was reversed.
 - Fixed glfwGetKey to work even when no callback is registered with
   glfwGetKeyCallback (#1320)
 - Added a new tool 'webidl_binder' that generates C <-> JS interop code from
   WebIDL descriptions.
 - Fix emscripten compilation to work on pages that don't contain a HTML canvas.
 - Added a new error message to default shell when an uncaught exception is thrown.
 - Improved error diagnostics reported by -s SAFE_HEAP=1.
 - Added support for registering callbacks hook to VFS file open, write, move,
   close and delete.
 - Added embind support to std::basic_string<unsigned char>
 - By default, the C runtime will no longer exit after returning from main()
   when safeSetTimeout() or safeSetInterval() is used.
 - Fixed an issue with sscanf formatting (#2322)
 - Fixed an issue where precompiled headers were given a wrong output filename (#2320)
 - Enabled registerizeHarder optimization pass to work when outlining is enabled.
 - Fixed an issue with strptime month handling (#2324)
 - Added an initial implementation of a new tool 'ffdb' which can be used to
   operate a Firefox OS phone from the command line.
 - Fixed a compiler crash on assertion failure '!contains(BranchesOut, Target)'
   (emscripten-fastcomp #32)
 - Added a new ABI to Clang that targets Emscripten specifically. Stop aligning
   member functions to save some space in the function table array.
 - Full list of changes:
    - Emscripten: https://github.com/emscripten-core/emscripten/compare/1.16.0...1.17.0
    - Emscripten-LLVM: https://github.com/emscripten-core/emscripten-fastcomp/compare/1.16.0...1.17.0
    - Emscripten-Clang: https://github.com/emscripten-core/emscripten-fastcomp-clang/compare/1.16.0...1.17.0

v1.16.0: 4/16/2014
------------------
 - Removed browser warnings message in VFS library about replacing __proto__ performance issue.
 - Full list of changes:
    - Emscripten: https://github.com/emscripten-core/emscripten/compare/1.15.1...1.16.0
    - Emscripten-LLVM: no changes.
    - Emscripten-Clang: https://github.com/emscripten-core/emscripten-fastcomp-clang/compare/1.15.1...1.16.0

v1.15.1: 4/15/2014
------------------
 - Added support for SDL2 touch api.
 - Added new user-controllable emdind-related define #define
   EMSCRIPTEN_HAS_UNBOUND_TYPE_NAMES, which allows optimizing embind for minimal
   size when std::type_info is not needed.
 - Fixed issues with CMake support where CMAKE_AR and CMAKE_RANLIB were not
   accessible from CMakeLists.txt files.
 - Full list of changes:
    - Emscripten: https://github.com/emscripten-core/emscripten/compare/1.15.0...1.15.1
    - Emscripten-LLVM: no changes.
    - Emscripten-Clang: no changes.

v1.15.0: 4/11/2014
------------------
 - Fix outlining feature for functions that return a double (#2278)
 - Added support for C++11 atomic constructs (#2273)
 - Adjusted stdout and stderr stream behavior in the default shell.html to
   always print out to both web page text log box, and the browser console.
 - Fixed an issue with loop variable optimization.
 - Full list of changes:
    - Emscripten: https://github.com/emscripten-core/emscripten/compare/1.14.1...1.15.0
    - Emscripten-LLVM: https://github.com/emscripten-core/emscripten-fastcomp/compare/1.14.1...1.15.0
    - Emscripten-Clang: https://github.com/emscripten-core/emscripten-fastcomp-clang/compare/1.14.1...1.15.0

v1.14.1: 4/8/2014
------------------
 - Added new command line utility 'emcmake', which can be used to call
   emconfigure for cmake.
 - Added a new emcc command line parameter '--valid-abspath', which allows
   selectively suppressing warning messages that occur when using absolute path
   names in include and link directories.
 - Added a new emcc linker command line parameter '--emit-symbol-map', which
   will save a map file between minified global names and the original function
   names.
 - Fixed an issue with --default-object-ext not always working properly.
 - Added optimizations to eliminate redundant loop variables and redundant
   self-assignments.
 - Migrated several libc functions to use compiled code from musl instead of
   handwritten JS implementations.
 - Improved embind support.
 - Renamed the EM_ASM_() macro to the form EM_ASM_ARGS().
 - Fixed mouse button ordering issue in glfw.
 - Fixed an issue when creating a path name that ends in a slash (#2258, #2263)
 - Full list of changes:
    - Emscripten: https://github.com/emscripten-core/emscripten/compare/1.14.0...1.14.1
    - Emscripten-LLVM: https://github.com/emscripten-core/emscripten-fastcomp/compare/1.14.0...1.14.1
    - Emscripten-Clang: no changes.

v1.14.0: 3/25/2014
------------------
 - Added new emcc linker command line option '-profiling', which defaults JS
   code generation options suited for benchmarking and profiling purposes.
 - Implemented the EGL function eglWaitGL().
 - Fixed an issue with the HTML5 API that caused the HTML5 event listener unregistration to fail.
 - Fixed issues with numpad keys in SDL support library.
 - Added a new JS optimizer pass 'simplifyIfs', which is run when -s
   SIMPLIFY_IFS=1 link flag is set and -g is not specified. This pass merges
   multiple nested if()s together into single comparisons, where possible.
 - Removed false positive messages on missing internal "emscripten_xxx" symbols at link stage.
 - Updated to latest relooper version.
 - Full list of changes:
    - Emscripten: https://github.com/emscripten-core/emscripten/compare/1.13.2...1.14.0
    - Emscripten-LLVM: https://github.com/emscripten-core/emscripten-fastcomp/compare/1.13.2...1.14.0
    - Emscripten-Clang: no changes.

v1.13.2: 3/15/2014
------------------
 - Fixed issues with SDL audio on Safari.
 - Fixed issues with HTML5 API mouse scroll events on Safari.
 - Fixed issues with HTML5 fullscreen requests in IE11.
 - Enabled support for emscripten_get_callstack on IE10+.
 - Fixed issues with Closure symbol minification.
 - Further improved em_asm()-related error messages.
 - Updated to latest relooper version.
 - Full list of changes:
    - Emscripten: https://github.com/emscripten-core/emscripten/compare/1.13.1...1.13.2
    - Emscripten-LLVM: https://github.com/emscripten-core/emscripten-fastcomp/compare/1.13.1...1.13.2
    - Emscripten-Clang: no changes.

v1.13.1: 3/10/2014
------------------
 - Disallow C implicit function declarations by making it an error instead of a
   warning by default. These will not work with Emscripten, due to strict
   Emscripten signature requirements when calling function pointers (#2175).
 - Allow transitioning to full screen from SDL as a response to mouse press
   events.
 - Fixed a bug in previous 1.13.0 release that broke fullscreen transitioning
   from working.
 - Fixed emscripten/html5.h to be used in C source files.
 - Fix an issue where extraneous system libraries would get included in the
   generated output (#2191).
 - Added a new function emscripten_async_wget2_data() that allows reading from
   an XMLHTTPRequest directly into memory while supporting advanced features.
 - Fixed esc key code in GLFW.
 - Added new emscripten_debugger() intrinsic function, which calls into JS
   "debugger;" statement to break into a JS debugger.
 - Fixed varargs function call alignment of doubles to 8 bytes.
 - Switched to using default function local stack alignment to 16 bytes to be SIMD-friendly.
 - Improved error messages when user code has a syntax error in em_asm() statements.
 - Switched to using a new custom LLVM datalayout format for Emscripten. See
   https://github.com/emscripten-core/emscripten-fastcomp/commit/65405351ba0b32a8658c65940e0b65ceb2601ad4
 - Optimized function local stack space to use fewer temporary JS variables.
 - Full list of changes:
    - Emscripten: https://github.com/emscripten-core/emscripten/compare/1.13.0...1.13.1
    - Emscripten-LLVM: https://github.com/emscripten-core/emscripten-fastcomp/compare/1.13.0...1.13.1
    - Emscripten-Clang: https://github.com/emscripten-core/emscripten-fastcomp-clang/compare/1.13.0...1.13.1

v1.13.0: 3/3/2014
------------------
 - Fixed the deprecated source mapping syntax warning.
 - Fixed a buffer overflow issue in emscripten_get_callstack (#2171).
 - Added support for -Os (optimize for size) and -Oz (aggressively optimize for
   size) arguments to emcc.
 - Fixed a typo that broko the call signature of glCompressedTexSubImage2D()
   function (#2173).
 - Added new browser fullscreen resize logic that always retains aspect ratio
   and adds support for IE11.
 - Improve debug messaging with bad function pointer calls when -s ASSERTIONS=2
   is set.
 - Full list of changes: https://github.com/emscripten-core/emscripten/compare/1.12.3...1.13.0

v1.12.3: 2/27/2014
------------------
 - Fixed alcOpenDevice on Safari.
 - Improved the warning message on missing symbols to not show false positives (#2154).
 - Improved EmscriptenFullscreenChangeEvent HTML5 API structure to return
   information about HTML element and screen sizes for convenience.
 - Full list of changes: https://github.com/emscripten-core/emscripten/compare/1.12.2...1.12.3

v1.12.2: 2/25/2014
------------------
 - Added better warning message if Emscripten, LLVM and Clang versions don't match.
 - Introduced the asmjs-unknown-emscripten target triple that allows
   specializing LLVM codegen for Emscripten purposes.
 - Full list of changes: https://github.com/emscripten-core/emscripten/compare/1.12.1...1.12.2

v1.12.1: 2/25/2014
------------------
 - TURNED ON FASTCOMP BY DEFAULT. This means that you will need to migrate to
   fastcomp-clang build. Either use an Emscripten SDK distribution, or to build
   manually, see
   http://kripken.github.io/emscripten-site/docs/building_from_source/LLVM-Backend.html
   for info.
 - Migrate to requiring Clang 3.3 instead of Clang 3.2. The fastcomp-clang
   repository by Emscripten is based on Clang 3.3.
 - Deprecated old Emscripten libgc implementation.
 - asm.js will now be always enabled, even in -O0 builds in fastcomp.
 - Remove support for -s RUNTIME_TYPE_INFO, which is unsupported in fastcomp.
 - Added a new "powered by Emscripten" logo.
 - Updated default shell.html graphical layout.
 - Added new macro EM_ASM_, which allows sending values to JS without returning anything.
 - Deprecated the jcache compiler option. It should not be needed anymore.
 - Added support for fetching callstack column information in Firefox 30 in emscripten_get_callstack.
 - Fix issues with missing exceptions-related symbols in fastcomp.
 - Full list of changes: https://github.com/emscripten-core/emscripten/compare/1.12.0...1.12.1

v1.12.0: 2/22/2014
------------------
 - Improved the runtime abort error message when calling an invalid function
   pointer if compiled with -s ASSERTIONS=1 and 2. This allows the developer to
   better deduce errors with bad function pointers or function pointers casted
   and invoked via a wrong signature.
 - Added a new api function emscripten_set_main_loop_arg, which allows passing a
   userData pointer that will be carried via the function call, useful for
   object-oriented encapsulation purposes (#2114).
 - Fixed CMake MinSizeRel configuration type to actually optimize for minimal size with -Os.
 - Added support for GLES2 VAO extension OES_vertex_array_object for browsers that support it.
 - Fix issues with emscripten/html5.f when compiled with the SAFE_HEAP option.
 - Full list of changes: https://github.com/emscripten-core/emscripten/compare/1.11.1...1.12.0

v1.11.1: 2/19/2014
------------------
 - Improved eglSwapBuffers to be spec-conformant.
 - Fixed an issue with asm.js validation and va_args (#2120).
 - Fixed asm.js validation issues found with fuzzing.
 - Added new link-time compiler flag -s RETAIN_COMPILER_SETTINGS=1, which
   enables a runtime API for querying which Emscripten settings were used to
   compile the file.
 - Full list of changes: https://github.com/emscripten-core/emscripten/compare/1.11.0...1.11.1

v1.11.0: 2/14/2014
------------------
 - Implemented some new SDL library functions.
 - Renamed standard file descriptors to have handles 0, 1 and 2 rather than 1, 2
   and 3 to coincide with unix numbering.
 - Improved embind support with smart pointers and mixins.
 - Improved the registerization -O3 optimization pass around switch-case constructs.
 - Upper-case files with suffix .C are now also recognized (#2109).
 - Fixed an issue with glGetTexParameter (#2112).
 - Improved exceptions support in fastcomp.
 - Added new linker option -s NO_EXIT_RUNTIME=1, which can be used to set a
   default value for the Module["noExitRuntime"] parameter at compile-time.
 - Improved SDL audio buffer queueing when the sample rate matches the native
   web audio graph sample rate.
 - Added an optimization that removes redundant Math.frounds in -O3.
 - Improved the default shell.html file.
 - Full list of changes: https://github.com/emscripten-core/emscripten/compare/1.10.4...1.11.0

v1.10.4: 2/10/2014
------------------
 - Added support for legacy GL emulation in fastcomp.
 - Deprecated the --split-js compiler option. This is not supported in fastcomp.
 - Full list of changes: https://github.com/emscripten-core/emscripten/compare/1.10.3...1.10.4

v1.10.3: 2/9/2014
------------------
 - Work on supporting GL/EGL GetProcAddress.
 - Fixed issues with shared lib linking support.
 - Full list of changes: https://github.com/emscripten-core/emscripten/compare/1.10.2...1.10.3

v1.10.2: 2/7/2014
------------------
 - Added basic FS unmount support.
 - Improved screen orientation lock API to return a success code.
 - Added PRECISE_F32 support to fastcomp.
 - Fixed issues in fastcomp related to special floating point literal
   serialization.
 - Improved SDL audio buffer queueing.
 - Added new link-time option -s WARN_UNALIGNED=1 to fastcomp to report compiler
   warnings about generated unaligned memory accesses, which can hurt
   performance.
 - Optimized libc strcmp and memcmp with the implementations from musl libc.
 - Optimized libc memcpy and memset to back to native code for large buffer sizes.
 - Full list of changes: https://github.com/emscripten-core/emscripten/compare/1.10.1...1.10.2

v1.10.1: 1/31/2014
------------------
 - Improve srand() and rand() to be seedable and use a Linear Congruential
   Generator (LCG) for the rng generation for performance.
 - Improved OpenAL library support.
 - Full list of changes: https://github.com/emscripten-core/emscripten/compare/1.10.0...1.10.1

v1.10.0: 1/29/2014
------------------
 - Improved C++ exception handling.
 - Improved OpenAL library support.
 - Fixed an issue where loading side modules could try to allocate from sealed
   heap (#2060).
 - Fixed safe heap issues (2068).
 - Added new EM_ASM variants that return a value but do not receive any inputs
   (#2070).
 - Add support for simultaneously using setjmp and C++ exceptions in fastcomp.
 - Full list of changes: https://github.com/emscripten-core/emscripten/compare/1.9.5...1.10.0

v1.9.5: 1/25/2014
------------------
 - Added a spinner logo to default html shell.
 - Full list of changes: https://github.com/emscripten-core/emscripten/compare/1.9.4...1.9.5

v1.9.4: 1/24/2014
------------------
 - Add support for Ninja and Eclipse+Ninja builds with Emscripten+CMake.
 - Fixed regressions with GL emulation.
 - Added support for #if !X in .js library preprocessor.
 - Make the syntax EM_ASM("code"); not silently fail. Note that the proper form
   is EM_ASM(code); without double-quotes.
 - Optimize generated code size by minifying loop labels as well.
 - Revised the -O3 optimization level to mean "safe, but very slow optimizations
   on top of -O2", instead of the old meaning "unsafe optimizations". Using -O3
   will now only do safe optimizations, but can be very slow compared to -O2.
 - Implemented a new registerization optimization pass that does extra variable
   elimination in -O3 and later to reduce the number of local variables in
   functions.
 - Implemented a new emscripten/html5.h interface that exposes common HTML5 APIs
   directly to C code without having to handwrite JS wrappers.
 - Improved error messages reported on user-written .js libraries containing
   syntax errors (#2033).
 - Fixed glBufferData() function call signature with null data pointer.
 - Added new option Module['filePackagePrefixURL'] that allows customizing the
   URL where the VFS package is loaded from.
 - Implemented glGetTexEnviv and glGetTexEnvfv in GL emulation mode.
 - Optimized the size of large memory initializer sections.
 - Fixed issues with the safe heap compilation option.
 - Full list of changes: https://github.com/emscripten-core/emscripten/compare/1.9.3...1.9.4

v1.9.3: 1/17/2014
------------------
 - re-merge split blocks in multiples
 - Full list of changes: https://github.com/emscripten-core/emscripten/compare/1.9.2...1.9.3

v1.9.2: 1/16/2014
------------------
 - Full list of changes: https://github.com/emscripten-core/emscripten/compare/1.9.1...1.9.2

v1.9.1: 1/16/2014
------------------
 - Optimize desktop GL fixed function pipeline emulation texture load
   instruction counts when GL_COMBINE is used.
 - fix Math_floor coercion in unrecommended codegen modes
 - Full list of changes: https://github.com/emscripten-core/emscripten/compare/1.9.0...1.9.1

v1.9.0: 1/16/2014
------------------
 - Full list of changes: https://github.com/emscripten-core/emscripten/compare/1.8.14...1.9.0

v1.8.14: 1/15/2014
------------------
 - add musl fputws and fix vswprintf.
 - Full list of changes: https://github.com/emscripten-core/emscripten/compare/1.8.13...1.8.14

v1.8.13: 1/15/2014
------------------
 - remove musl use of fwritex
 - Full list of changes: https://github.com/emscripten-core/emscripten/compare/1.8.12...1.8.13

v1.8.12: 1/15/2014
------------------
 - Added new GLEW 1.10.0 emulation support.
 - Fixed an issue where the runtime could start more than once when run in a
   browser (#1992)
 - Fix a regression in wprintf.
 - Full list of changes: https://github.com/emscripten-core/emscripten/compare/1.8.11...1.8.12

v1.8.11: 1/15/2014
------------------
 - Full list of changes: https://github.com/emscripten-core/emscripten/compare/1.8.10...1.8.11

v1.8.10: 1/14/2014
------------------
 - Update libc implementation from musl libc.
 - Full list of changes: https://github.com/emscripten-core/emscripten/compare/1.8.9...1.8.10

v1.8.9: 1/14/2014
------------------
 - add fputwc, which enables wprintf.
 - Full list of changes: https://github.com/emscripten-core/emscripten/compare/1.8.8...1.8.9

v1.8.8: 1/14/2014
------------------
 - Update to latest libcxx and libcxxabi libraries.
 - Fix handling of floating point negative zero (#1898)
 - Fixed a memory leak in relooper in previous release.
 - Fixed an issue in previous release with VBO handling in GL optimizations.
 - Full list of changes: https://github.com/emscripten-core/emscripten/compare/1.8.7...1.8.8

v1.8.7: 1/13/2014
------------------
 - Added support to numpad keycodes in glut support library.
 - Fix SIMD support with fastcomp.
 - Fixed a compiler error 'ran out of names' that could occur with too many
   minified symbol names.
 - Work around webkit imul bug https://bugs.webkit.org/show_bug.cgi?id=126345
   (#1991)
 - Optimized desktop GL fixed function pipeline emulation path for better
   performance.
 - Added support for exceptions when building with fastcomp.
 - Fix and issue where the run() function could be called multiple times at
   startup (#1992)
 - Removed a relooper limitation with fixed buffer size.
 - Full list of changes: https://github.com/emscripten-core/emscripten/compare/1.8.6...1.8.7

v1.8.6: 1/8/2014
------------------
 - Added support for the libuuid library, see http://linux.die.net/man/3/libuuid.
 - Fixed .js file preprocessor to preprocess recursively (#1984).
 - Fixed a compiler codegen issue related to overflow arithmetic (#1975)
 - Added new link-time optimization flag -s AGGRESSIVE_VARIABLE_ELIMINATION=1
   that enables the aggressiveVariableElimination js optimizer pass, which tries
   to remove temporary variables in generated JS code at the expense of code
   size.
 - Full list of changes: https://github.com/emscripten-core/emscripten/compare/1.8.5...1.8.6

v1.8.5: 1/7/2014
------------------
 - Fixed compiler issues when used with LLVM 3.4.
 - Full list of changes: https://github.com/emscripten-core/emscripten/compare/1.8.4...1.8.5

v1.8.4: 1/6/2014
------------------
 - Added support to Return and Backspace keys to glut
 - Fixed compiler issues when used with LLVM 3.4.
 - Full list of changes: https://github.com/emscripten-core/emscripten/compare/1.8.3...1.8.4

v1.8.3: 1/5/2014
------------------
 - Improved SDL and page scroll pos handling support for IE10 and IE11.
 - Optimized SDL_UnlockSurface performance.
 - Full list of changes: https://github.com/emscripten-core/emscripten/compare/1.8.2...1.8.3

v1.8.2: 1/4/2014
------------------
 - Fixed glGetFramebufferAttachmentParameteriv and an issue with glGetXXX when
   the returned value was null.
 - Full list of changes: https://github.com/emscripten-core/emscripten/compare/1.8.1...1.8.2

v1.8.1: 1/3/2014
------------------
 - Added support for WebGL hardware instancing extension.
 - Improved fastcomp native LLVM backend support.
 - Added support for #include filename.js to JS libraries.
 - Deprecated --compression emcc command line parameter that manually compressed
   output JS files, due to performance issues. Instead, it is best to rely on
   the web server to serve compressed JS files.
 - Full list of changes: https://github.com/emscripten-core/emscripten/compare/1.8.0...1.8.1

v1.8.0: 12/28/2013
------------------
 - Fix two issues with function outliner and relooper.
 - Full list of changes: https://github.com/emscripten-core/emscripten/compare/1.7.9...1.8.0

v1.7.9: 12/27/2013
------------------
 - Added new command line parameter --em-config that allows specifying a custom
   location for the .emscripten configuration file.
 - Reintroduced relaxed asm.js heap sizes, which no longer need to be power of
   2, but a multiple of 16MB is sufficient.
 - Added emrun command line tool that allows launching .html pages from command
   line on desktop and Android as if they were native applications. See
   https://groups.google.com/forum/#!topic/emscripten-discuss/t2juu3q1H8E . Adds
   --emrun compiler link flag.
 - Began initial work on the "fastcomp" compiler toolchain, a rewrite of the
   previous JS LLVM AST parsing and codegen via a native LLVM backend.
 - Added --exclude-file command line flag to emcc and a matching --exclude
   command line flag to file packager, which allows specifying files and
   directories that should be excluded while packaging a VFS data blob.
 - Improved GLES2 and EGL support libraries to be more spec-conformant.
 - Optimized legacy GL emulation code path. Added new GL_FFP_ONLY optimization
   path to fixed function pipeline emulation.
 - Added new core functions emscripten_log() and emscripten_get_callstack() that
   allow printing out log messages with demangled and source-mapped callstack
   information.
 - Improved BSD Sockets support. Implemented getprotobyname() for BSD Sockets library.
 - Fixed issues with simd support.
 - Various bugfixes: #1573, #1846, #1886, #1908, #1918, #1930, #1931, #1942, #1948, ..
 - Full list of changes: https://github.com/emscripten-core/emscripten/compare/1.7.8...1.7.9

v1.7.8: 11/19/2013
------------------
 - Fixed an issue with -MMD compilation parameter.
 - Added EM_ASM_INT() and EM_ASM_DOUBLE() macros. For more information, read
   https://groups.google.com/forum/#!topic/emscripten-discuss/BFGTJPCgO6Y .
 - Fixed --split parameter to also work on Windows.
 - Fixed issues with BSD sockets accept() call.
 - Full list of changes: https://github.com/emscripten-core/emscripten/compare/1.7.7...1.7.8

v1.7.7: 11/16/2013
------------------
 - Improve SDL audio buffer queue timing support.
 - Improved default precision of clock_gettime even when not using CLOCK_REALTIME.
 - Optimize and fix issues with LLVM IR processing.
 - Full list of changes: https://github.com/emscripten-core/emscripten/compare/1.7.6...1.7.7

v1.7.6: 11/15/2013
------------------
 - Added regex implementation from musl libc.
 - The command line parameter -s DEAD_FUNCTIONS=[] can now be used to explicitly
   kill functions coming from built-in library_xx.js.
 - Improved EGL support and GLES2 spec conformance.
 - Reverted -s TOTAL_MEMORY=x to require pow2 values, instead of the relaxed
   'multiples of 16MB'. This is because the relaxed rule is released only in
   Firefox 26 which is currently in Beta and ships on the week of December 10th
   (currently in Beta). As of writing, current stable Firefox 25 does not yet
   support these.
 - Adjusted the default linker behavior to warn about all missing symbols,
   instead of silently ignoring them. Use -s WARN_ON_UNDEFINED_SYMBOLS=0 to
   suppress these warnings if necessary.
 - Full list of changes: https://github.com/emscripten-core/emscripten/compare/1.7.5...1.7.6

v1.7.5: 11/13/2013
------------------
 - Fix issues with the built-in C++ function name demangler.
 - Full list of changes: https://github.com/emscripten-core/emscripten/compare/1.7.4...1.7.5

v1.7.4: 11/12/2013
------------------
 - Fixed issues with BSD sockets code and SDL joystick implementation.
 - Full list of changes: https://github.com/emscripten-core/emscripten/compare/1.7.3...1.7.4

v1.7.3: 11/12/2013
------------------
 - Added support for generating single-precision floating point instructions.
    - For more information, read
      https://blog.mozilla.org/javascript/2013/11/07/efficient-float32-arithmetic-in-javascript/
 - Made GLES2 support library more spec-conformant by throwing fewer exceptions
   on errors. Be sure to build with -s GL_ASSERTIONS=1, remember to use
   glGetError() and check the browser console to best detect WebGL rendering
   errors.
 - Converted return value of emscripten_get_now() from float to double, to not
   lose precision in the function call.
 - Added support for joysticks in SDL via the Gamepad API
 - Full list of changes: https://github.com/emscripten-core/emscripten/compare/1.7.2...1.7.3

v1.7.2: 11/9/2013
------------------
 - The compiler now always generates a .js file that contains the generated
   source code even when compiling to a .html file.
    - Read https://groups.google.com/forum/#!topic/emscripten-discuss/EuHMwqdSsEs
 - Implemented depth+stencil buffer choosing behavior in GLUT, SDL and GLFW.
 - Fixed memory leaks generated by glGetString and eglGetString.
 - Greatly optimized startup times when virtual filesystems with a large amount
   of files in them.
 - Added some support for SIMD generated by LLVM.
 - Fixed some mappings with SDL keyboard codes.
 - Added a new command line parameter --no-heap-copy to compiler and file
   packager that can be used to optimize VFS memory usage at startup.
 - Updated libcxx to revision 194185, 2013-11-07.
 - Improvements to various library support.
 - Full list of changes: https://github.com/emscripten-core/emscripten/compare/1.7.1...1.7.2

v1.7.1: 10/24/2013
------------------
 - Remove old call to Runtime.warn in file packager code
 - Fix bug with parsing of empty types.
 - Full list of changes: https://github.com/emscripten-core/emscripten/compare/1.7.0...1.7.1

v1.7.0: 10/23/2013
------------------
 - Adds mouse wheel events support in GLUT library.
 - Adds support for a new link parameter -s CASE_INSENSITIVE_VFS=1 to enable
   Emscripten virtual filesystem to search files ignoring case.
 - *Numerous* optimizations in both compilation and runtime stages.
 - Remove unnecessary whitespace, compact postSets function, and other
   optimizations in compilation output to save on generated file size.
 - Fixes float parsing from negative zero.
 - Removes the -s EMIT_GENERATED_FUNCTIONS link parameter as unneeded.
 - Fixes an issue where updating subranges of GL uniform arrays was not
   possible.
 - asm.js heap size (-s TOTAL_MEMORY=x) no longer needs to be a power of 2. As a
   relaxed rule, choosing any multiple of 16MB is now possible.
 - O1 optimization no longer runs the 'simplifyExpressions' optimization pass.
   This is to improve build iteration times when using -O1. Use -O2 to run that
   pass.
 - EM_ASM() can now be used even when compiling to asm.js.
 - All currently specified non-debugging-related WebGL 1 extensions are now
   enabled by default on startup, no need to ctx.getExtension() manually to
   enable them.
 - Improve readability of uncaught JavaScript exceptions that are thrown all the
   way up to the web console by printing out the stack trace of where the throw
   occurred.
 - Fix an issue when renaming a directory to a subdirectory.
 - Several compiler stability fixes.
 - Adds a JavaScript implementation of cxa_demangle function for demangling call
   stack traces at runtime for easier debugging.
 - GL context MSAA antialising is now DISABLED by default, to make the GL
   behavior consistent with desktop usage.
 - Added support to SDL, GLUT and GLFW libraries to specify MSAA on/off at startup.
 - Implemented glColor4ubv in GL emulation mode.
 - Fix an issue with LLVM keyword __attribute__ ((__constructor__)) (#1155).
 - Fix an issue with va_args and -s UNALIGNED_MEMORY=1 (#1705).
 - Add initial support code for LLVM SIMD constructs and a JavaScript SIMD
   polyfill implementation from
   https://github.com/johnmccutchan/ecmascript_simd/ .
 - Fixed support for node.js native filesystem API NODEFS on Windows.
 - Optimize application startup times of Emscripten-compiled programs by
   enabling the virtual filesystem XHR and asm.js compilation to proceed in
   parallel when opening a page.
 - Full list of changes: https://github.com/emscripten-core/emscripten/compare/1.6.4...1.7.0

v1.6.4: 9/30/2013
------------------
 - Implements a new preprocessor tool for preparsing C struct definitions
   (#1554), useful for Emscripten support library implementors.
 - Fix parsing issue with sscanf (#1668).
 - Improved the responsiveness of compiler print output on Windows.
 - Improved compilation times at link stage.
 - Added support for new "NODEFS" filesystem that directly accesses files on the
   native filesystem. Only usable with node.js when compiling to JS.
 - Added support for new IDBFS filesystem for accessing files in IndexedDB storage (#1601.
 - Full list of changes: https://github.com/emscripten-core/emscripten/compare/1.6.3...1.6.4

v1.6.3: 9/26/2013
------------------
 - Emscripten CMake toolchain now generates archive files with .a suffix when
   project target type is static library, instead of generatic .bc files
   (#1648).
 - Adds iconv library from the musl project to implement wide functions in C
   library (#1670).
 - Full list of changes:
   https://github.com/emscripten-core/emscripten/compare/1.6.2...1.6.3

v1.6.2: 9/25/2013
------------------
 - Added support for dprintf() function (#1250).
 - Fixes several compiler stability issues (#1637, #1166, #1661, #1651 and more).
 - Enables support for WEBGL_depth_texture.
 - Adds support for new link flag -s GL_ASSERTIONS=1 which can be used to add
   extra validation layer to the Emscripten GL library to catch code issues.
 - Adds support to Web Audio API in SDL audio backend so that SDL audio now
   works in Chrome and new Opera as well.
 - Fixes an alpha blending issue with SDL_SetAlpha.
 - Implemented locale-related code in C library.
 - Full list of changes: https://github.com/emscripten-core/emscripten/compare/1.6.1...1.6.2

v1.6.1: 9/22/2013
------------------
 - Several optimizations to compiler link stage.
 - Full list of changes: https://github.com/emscripten-core/emscripten/compare/1.6.0...1.6.1

v1.6.0: 9/21/2013
------------------
 - Enable support for %[] pattern in scanf.
 - Added dependency tracking support to linked .js files in CMake toolchain.
 - The hex prefix 0x is now properly handled in sscanf (#1632).
 - Simplify internal compiler operations by removing the internal framework.js.
 - Full list of changes: https://github.com/emscripten-core/emscripten/compare/1.5.9...1.6.0

v1.5.9: 9/15/2013
------------------
 - Add support for SDL_Delay in web workers.
 - Full list of changes: https://github.com/emscripten-core/emscripten/compare/1.5.8...1.5.9

v1.5.8: 9/14/2013
------------------
 - Add support for the GCC -E compiler flag.
 - Update Emscripten libc headers to musl-0.9.13.
 - Added new utility function emscripten_async_load_script() to asynchronously
   load a new .js script URL.
 - Full list of changes: https://github.com/emscripten-core/emscripten/compare/1.5.7...1.5.8

v1.5.7: 8/30/2013
------------------
 - The script tag in default shell.html is now marked 'async', which enables
   loading the JS script code asynchronously in Firefox without making the main
   thread unresponsive.
 - Implemented new utility function emscripten_get_canvas_size() which returns
   the current Module <canvas> element size in pixels.
 - Optimize code size in compiled side modules.
 - Optimize startup memory usage by avoiding unnecessary copying of VFS data at
   startup.
 - Add support for SDL_WM_ToggleFullScreen().
 - Add support for emscripten_get_now() when running in SpiderMonkey shell.
 - Added new environment variable EM_BUILD_VERBOSE=0,1,2,3 to set an extra
   compiler output verbosity level for debugging.
 - Added better support for dlopen() to simulate dynamic library loading in
   JavaScript.
 - Improved support for BSD sockets and networking.
 - Added new SOCKFS filesystem, which reads files via a network connection.
 - Avoid issues with long command line limitations in CMake toolchain by using
   response files.
 - Fix issues with client-side vertex data rendering in GL emulation mode.
 - Improved precision of clock_gettime().
 - Improve function outlining support.
 - Added support for using NMake generator with CMake toolchain.
 - Improved support for flexible arrays in structs (#1602).
 - Added ability to marshal UTF16 and UTF32 strings between C++ <-> JS code.
 - Added a new commandline tool validate_asms.py to help automating asm.js
   validation testing.
 - Improved stability with inline asm() syntax.
 - Updated libc headers to new version.
 - Full list of changes: https://github.com/emscripten-core/emscripten/compare/1.5.6...1.5.7

v1.5.6: 8/17/2013
------------------
 - Improved BSD sockets support.
 - Added touch events support to GLUT library.
 - Added new --js-opts=0/1 command line option to control whether JS optimizer
   is run or not.
 - Improved OpenAL support.
 - Added new command line tool tools/find_bigvars.py which can be used on an
   output file to detect large functions and needs for outlining.
 - Merged link flags -s FORCE_GL_EMULATION and -s DISABLE_GL_EMULATION to a
   single opt-in flag -s LEGACY_GL_EMULATION=0/1 to control whether GL emulation
   is active.
 - Improved SDL input support.
 - Several stability-related compiler fixes.
 - Fixed source mapping generation support on Windows.
 - Added back the EMSCRIPTEN_KEEPALIVE attribute qualifier to help prevent
   inlining and to retain symbols in output without dead code elimination
   occurring.
 - Fix issues when marshalling UTF8 strings between C<->JS.
 - Full list of changes: https://github.com/emscripten-core/emscripten/compare/1.5.5...1.5.6

v1.5.5: 8/9/2013
------------------
 - Update libcxx to revision 187959, 2013-08-08.
 - Full list of changes: https://github.com/emscripten-core/emscripten/compare/1.5.4...1.5.5

v1.5.4: 8/9/2013
------------------
 - Fixed multiple issues with C stdlib support.
 - Fix audio buffer queueing issues with OpenAL.
 - Improved BSD sockets support.
 - Added a new compile+link time command line option -Wno-warn-absolute-paths to
   hide the emscripten compiler warning when absolute paths are passed into the
   compiler.
 - Added new link flag -s STB_IMAGE=0/1 and integrate it to SDL image loading to
   enable synchronous image loading support with SDL.
 - Several improvements on function outlining support.
 - Fix issues with GLES2 interop support.
 - Full list of changes: https://github.com/emscripten-core/emscripten/compare/1.5.3...1.5.4

v1.5.3: 6/28/2013
------------------
 - Added new optimization level --llvm-lto 3 to run even more aggressive LTO
   optimizations.
 - Improve optimizations for libc and other libraries.
 - Full list of changes: https://github.com/emscripten-core/emscripten/compare/1.5.2...1.5.3

v1.5.2: 6/27/2013
------------------
 - Added support for generating source maps along the built application when -g
   is specified. This lets the browser show original .cpp sources when
   debugging.
 - GLUT and SDL improvements.
 - Added new link option -g<level> where level=0-4, which allows controlling
   various levels of debuggability added to the output.
 - Full list of changes: https://github.com/emscripten-core/emscripten/compare/1.5.1...1.5.2

v1.5.1: 6/22/2013
------------------
 - File packager now skips all directories and files starting with '.', and hidden files on Windows.
 - Fix issues with strnlen, memmove, LDBL_ constants, va_args, float.h, and others.
 - Full list of changes: https://github.com/emscripten-core/emscripten/compare/1.5.0...1.5.1

v1.5.0: 6/17/2013
------------------
 - Several compiler optimizations.
 - Improve SDL key events support.
 - Increase debug logging when specifying emcc -v.
 - Full list of changes: https://github.com/emscripten-core/emscripten/compare/1.4.9...1.5.0

v1.4.9: 6/8/2013
------------------
 - Several compiler optimizations.
 - Full list of changes: https://github.com/emscripten-core/emscripten/compare/1.4.8...1.4.9

v1.4.8: 6/6/2013
------------------
 - Add support for webrtc-based sockets.
 - Full list of changes: https://github.com/emscripten-core/emscripten/compare/1.4.7...1.4.8

v1.4.7: 6/2/2013
------------------
 - Remove more unneeded break and continue statements in relooper.
 - Full list of changes: https://github.com/emscripten-core/emscripten/compare/1.4.6...1.4.7

v1.4.6: 6/2/2013
------------------
 - Improve relooper code.
 - Full list of changes: https://github.com/emscripten-core/emscripten/compare/1.4.5...1.4.6

v1.4.5: 6/1/2013
------------------
 - Improve relooper code.
 - Full list of changes: https://github.com/emscripten-core/emscripten/compare/1.4.4...1.4.5

v1.4.4: 6/1/2013
------------------
 - Add support for symlinks in source files.
 - Fix various issues with SDL.
 - Added -s FORCE_ALIGNED_MEMORY=0/1 link time flag to control whether all loads
   and stores are assumed to be aligned.
 - Fix file packager to work with closure.
 - Major improvements to embind support, and optimizations.
 - Improve GL emulation.
 - Optimize VFS usage.
 - Allow emscripten to compile .m and .mm files.
 - Added new syntax --preload-file src@dst to file packager command line to
   allow placing source files to custom destinations in the FS.
 - Full list of changes: https://github.com/emscripten-core/emscripten/compare/1.4.3...1.4.4

v1.4.3: 5/8/2013
------------------
 - Fix issue with strcat.
 - Major embind improvements.
 - Switch to le32-unknown-nacl LLVM target triple as default build option
   instead of the old i386-pc-linux-gnu target triple.
 - Improve compiler logging behavior.
 - Full list of changes: https://github.com/emscripten-core/emscripten/compare/1.4.2...1.4.3

v1.4.2: 5/3/2013
------------------
 - Fix issues with le32-unknown-nacl LLVM target triple.
 - Add some GLEW support.
 - Full list of changes: https://github.com/emscripten-core/emscripten/compare/1.4.1...1.4.2

v1.4.1: 4/28/2013
------------------
 - Implement support for le32-unknown-nacl LLVM target triple.
 - Added new cmdline option -s ERROR_ON_UNDEFINED_SYMBOLS=0/1 to give
   compile-time error on undefined symbols at link time. Default off.
 - Full list of changes: https://github.com/emscripten-core/emscripten/compare/1.3.8...1.4.1

v1.3.8: 4/29/2013
------------------
 - Improved 64-bit integer ops codegen.
 - Added Indexed DB support to vfs.
 - Improve warning message on dangerous function pointer casts when compiling in
   asm.js mode.
 - Added --use-preload-cache command line option to emcc, to be used with the
   file packager.
 - Fixes to libcextra.
 - Full list of changes: https://github.com/emscripten-core/emscripten/compare/1.3.7...1.3.8

v1.3.7: 4/24/2013
------------------
 - Merge IMVU implementation of embind to emscripten trunk. Embind allows
   high-level C++ <-> JS types interop.
 - Enable asm.js compilation in -O1 and higher by default. Fix issues when
   compiling to asm.js.
 - Improve libc support with Emscripten with the musl libc headers.
 - Full list of changes: https://github.com/emscripten-core/emscripten/compare/1.3.6...1.3.7

v1.3.6: 4/2/2013
------------------
 - Fix hang issue with strtof.
 - Update libcxx to upstream r178253 from March 29, 2013.
 - Fix issues with GL emulation.
 - Full list of changes: https://github.com/emscripten-core/emscripten/compare/1.3.5...1.3.6

v1.3.5: 3/25/2013
------------------
 - Get exceptions working as they did before.
 - Remove symbol removing hack.
 - Full list of changes: https://github.com/emscripten-core/emscripten/compare/1.3.4...1.3.5

v1.3.4: 3/24/2013
------------------
 - Update to new libcxx and libcxxabi versions from upstream.
 - Full list of changes: https://github.com/emscripten-core/emscripten/compare/1.3.3...1.3.4

v1.3.3: 3/23/2013
------------------
 - Remove unneeded check from relooper.
 - Full list of changes: https://github.com/emscripten-core/emscripten/compare/1.3.2...1.3.3

v1.3.2: 3/22/2013
------------------
 - Fix issues with fgets.
 - Add support for non-fullscreen pointer lock.
 - Improve OpenAL support.
 - Full list of changes: https://github.com/emscripten-core/emscripten/compare/1.3.1...1.3.2

v1.3.1: 3/19/2013
------------------
 - Improve SDL audio and mixer support.
 - Add GLES2 emulation features when -s FULL_ES2=1 is specified.
 - Add support for OpenAL.
 - Add new -s OPENAL_DEBUG=0/1 link command line option.
 - Fixed an issue with mouse coordinate being offset with canvas.
 - Removed -s UTF_STRING_SUPPORT=0 parameter, this is now always on.
 - Full list of changes: https://github.com/emscripten-core/emscripten/compare/1.3.0...1.3.1

v1.3.0: 3/11/2013
------------------
 - Improve GLES2 emulation with -s FULL_ES2=1.
 - Deprecated -s USE_TYPED_ARRAYS=1 and -s QUANTUM_SIZE=1.
 - Implement a minifier infrastructure when compiling for asm.js.
 - Full list of changes: https://github.com/emscripten-core/emscripten/compare/1.2.9...1.3.0

v1.2.9: 3/7/2013
------------------
 - Improved canvas behavior when transitioning between fullscreen.
 - Added support for getopt().
 - Fixed several libc issues.
 - Full list of changes: https://github.com/emscripten-core/emscripten/compare/1.2.8...1.2.9

v1.2.8: 3/6/2013
------------------
 - Remove unnecessary recursion in relooper RemoveUnneededFlows.
 - Full list of changes: https://github.com/emscripten-core/emscripten/compare/1.2.7...1.2.8

v1.2.7: 3/6/2013
------------------
 - Added SDL_Mixer support.
 - Implemented stubs for several Unix and threading-related functions.
 - Full list of changes: https://github.com/emscripten-core/emscripten/compare/1.2.6...1.2.7

v1.2.6: 3/5/2013
------------------
 - Relooper updates.
 - Full list of changes: https://github.com/emscripten-core/emscripten/compare/1.2.5...1.2.6

v1.2.5: 3/5/2013
------------------
 - Greatly improve GL emulation support.
 - Handle %c in sscanf.
 - Improve compilation times by optimizing parallel execution in the linker.
 - Improve several compiler stability issues detected from fuzzing tests.
 - Implemented emscripten_jcache_printf.
 - Allow running emscripten.py outside emcc itself.
 - Full list of changes: https://github.com/emscripten-core/emscripten/compare/1.2.4...1.2.5

v1.2.4: 2/2/2013
------------------
 - Work on adding support for asm.js compilation.
 - Improve EGL support.
 - Full list of changes: https://github.com/emscripten-core/emscripten/compare/1.2.3...1.2.4

v1.2.3: 1/9/2013
------------------
 - Work on adding support for asm.js compilation.
 - Full list of changes: https://github.com/emscripten-core/emscripten/compare/1.2.2...1.2.3

v1.2.2: 1/8/2013
------------------
 - Work on adding support for asm.js compilation.
 - Full list of changes: https://github.com/emscripten-core/emscripten/compare/1.2.1...1.2.2

v1.2.1: 1/8/2013
------------------
 - Improvements to GLUT, SDL and BSD sockets headers.
 - Full list of changes: https://github.com/emscripten-core/emscripten/compare/1.2.0...1.2.1

v1.2.0: 1/1/2013
------------------
 - Work on adding support for asm.js compilation.
 - Full list of changes: https://github.com/emscripten-core/emscripten/compare/1.1.0...1.2.0

v1.1.0: 12/12/2012
------------------
 - Fix several issues with Windows support.
 - Added a standalone toolchain for CMake.
 - Added emscripten_run_script_string().
 - Optimize compilation times via threading.
 - Update to requiring Clang 3.2. Older versions may no longer work.
 - Several improvements to emscripten library support headers.
 - Full list of changes: https://github.com/emscripten-core/emscripten/compare/1.0.1a...1.1.0

v1.0.1a: 11/11/2012
------------------
 - Add relooper code to repository.
 - Full list of changes: https://github.com/emscripten-core/emscripten/compare/1.0.1...1.0.1a

v1.0.1: 11/11/2012
------------------
 - First commit that introduced versioning to the Emscripten compiler.<|MERGE_RESOLUTION|>--- conflicted
+++ resolved
@@ -20,10 +20,8 @@
 
 2.0.30
 ------
-<<<<<<< HEAD
 - Add `emscripten/thread_utils.h` helper header, which includes C++ utilities
   for proxying code to other threads.
-=======
 2.0.29
 -----
 - Bug fixes
@@ -36,7 +34,6 @@
 
 2.0.27 - 08/12/2021
 -------------------
->>>>>>> ad6e356d
 - Added `EM_ASYNC_JS` macro - similar to `EM_JS`, but allows using `await`
   inside the JS block and automatically integrates with Asyncify without
   the need for listing the declared function in `ASYNCIFY_IMPORTS` (#9709).
