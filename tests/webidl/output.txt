--- conflicted
+++ resolved
@@ -58,7 +58,6 @@
 1
 34,34
 78
-<<<<<<< HEAD
 return char 127
 char: 127
 char: -1
@@ -68,8 +67,6 @@
 unsigned short int: 65535
 return unsigned long -1
 unsigned long int: 4294967295
-=======
 void * 3
->>>>>>> b36ff78f
 
 done.