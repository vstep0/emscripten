--- conflicted
+++ resolved
@@ -803,7 +803,6 @@
     return Module.ctx.isFramebuffer(fb);
   },
 
-<<<<<<< HEAD
   // OpenGL Immediate Mode matrix routines.
   // Note that in the future we might make these available only in certain modes.
   glMatrixMode: function(mode) {
@@ -966,11 +965,11 @@
     {{{ makeSetValue('objZ', '0', 'result[2]', 'double') }}};
 
     return 1 /* GL_TRUE */;
-=======
+  },
+
   glEnable: function(cap) {
     if (cap == 0x0DE1) return; // no GL_TEXTURE_2D in GLES or WebGL
     Module.ctx.enable(cap);
->>>>>>> ffae4e81
   },
 
   // GL emulation: provides misc. functionality not present in OpenGL ES 2.0 or WebGL
@@ -1027,14 +1026,6 @@
     }
   },
 
-<<<<<<< HEAD
-  glBegin__deps: ['$GL', function() { return 'GL.matrix.lib = ' + read('gl-matrix.js') + ';\n' +
-                                          'GL.initMatrixLibrary();'
-                                    }],
-  glBegin: function() {
-    Module.print('TODO');
-  }
-=======
   // Immediate mode
 
   $GLImmediate: {
@@ -1119,7 +1110,8 @@
     }
   },
 
-  glBegin__deps: ['$GL', '$GLImmediate', function() { return 'GL.matrix.lib = ' + read('gl-matrix.js') + ';\nGL.immediate = GLImmediate;\n' }],
+  glBegin__deps: ['$GL', '$GLImmediate', function() { return 'GL.matrix.lib = ' + read('gl-matrix.js') +
+                      ';\nGL.immediate = GLImmediate;\nGL.initMatrixLibrary();\n' }],
   glBegin: function(mode) {
     if (!GL.immediate.initted) GL.immediate.init();
     GL.immediate.mode = mode;
@@ -1160,12 +1152,6 @@
     GL.immediate.vertexData[5*GL.immediate.vertexCounter+3] = u;
     GL.immediate.vertexData[5*GL.immediate.vertexCounter+4] = v;
   },
-
-  // TODO
-  glMatrixMode: function(){},
-  glLoadIdentity: function(){},
-  glOrtho: function(){},
->>>>>>> ffae4e81
 };
 
 // Simple pass-through functions. Starred ones have return values. [X] ones have X in the C name but not in the JS name
