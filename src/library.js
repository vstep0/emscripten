//"use strict";

// An implementation of a libc for the web. Basically, implementations of
// the various standard C libraries, that can be called from compiled code,
// and work using the actual JavaScript environment.
//
// We search the Library object when there is an external function. If the
// entry in the Library is a function, we insert it. If it is a string, we
// do another lookup in the library (a simple way to write a function once,
// if it can be called by different names). We also allow dependencies,
// using __deps. Initialization code to be run after allocating all
// global constants can be defined by __postset.
//
// Note that the full function name will be '_' + the name in the Library
// object. For convenience, the short name appears here. Note that if you add a
// new function with an '_', it will not be found.

// Memory allocated during startup, in postsets, should only be ALLOC_STATIC

LibraryManager.library = {
  // ==========================================================================
  // File system base.
  // ==========================================================================

  // keep this low in memory, because we flatten arrays with them in them
  stdin: 'allocate(1, "i32*", ALLOC_STATIC)',
  stdout: 'allocate(1, "i32*", ALLOC_STATIC)',
  stderr: 'allocate(1, "i32*", ALLOC_STATIC)',
  _impure_ptr: 'allocate(1, "i32*", ALLOC_STATIC)',

  $FS__deps: ['$ERRNO_CODES', '__setErrNo', 'stdin', 'stdout', 'stderr', '_impure_ptr'],
  $FS__postset: '__ATINIT__.unshift({ func: function() { if (!Module["noFSInit"] && !FS.init.initialized) FS.init() } });' +
                '__ATMAIN__.push({ func: function() { FS.ignorePermissions = false } });' +
                '__ATEXIT__.push({ func: function() { FS.quit() } });' +
                // export some names through closure
                'Module["FS_createFolder"] = FS.createFolder;' +
                'Module["FS_createPath"] = FS.createPath;' +
                'Module["FS_createDataFile"] = FS.createDataFile;' +
                'Module["FS_createPreloadedFile"] = FS.createPreloadedFile;' +
                'Module["FS_createLazyFile"] = FS.createLazyFile;' +
                'Module["FS_createLink"] = FS.createLink;' +
                'Module["FS_createDevice"] = FS.createDevice;',
  $FS: {
    // The path to the current folder.
    currentPath: '/',
    // The inode to assign to the next created object.
    nextInode: 2,
    // Currently opened file or directory streams. Padded with null so the zero
    // index is unused, as the indices are used as pointers. This is not split
    // into separate fileStreams and folderStreams lists because the pointers
    // must be interchangeable, e.g. when used in fdopen().
    // streams is kept as a dense array. It may contain |null| to fill in
    // holes, however.
    streams: [null],
#if ASSERTIONS
    checkStreams: function() {
      for (var i in FS.streams) if (FS.streams.hasOwnProperty(i)) assert(i >= 0 && i < FS.streams.length); // no keys not in dense span
      for (var i = 0; i < FS.streams.length; i++) assert(typeof FS.streams[i] == 'object'); // no non-null holes in dense span
    },
#endif
    // Whether we are currently ignoring permissions. Useful when preparing the
    // filesystem and creating files inside read-only folders.
    // This is set to false when the runtime is initialized, allowing you
    // to modify the filesystem freely before run() is called.
    ignorePermissions: true,
    createFileHandle: function(stream, fd) {
      if (typeof stream === 'undefined') {
        stream = null;
      }
      // Keep dense
      fd = (typeof fd !== 'undefined') ? fd : FS.streams.length;
      for (var i = FS.streams.length; i < fd; i++) {
        FS.streams[i] = null; // Keep dense
      }
      // Close WebSocket first if we are about to replace the fd (i.e. dup2)
      if (FS.streams[fd] && FS.streams[fd].socket && FS.streams[fd].socket.close) {
        FS.streams[fd].socket.close();
      }
      FS.streams[fd] = stream;
      return fd;
    },
    removeFileHandle: function(fd) {
      FS.streams[fd] = null;
    },
    joinPath: function(parts, forceRelative) {
      var ret = parts[0];
      for (var i = 1; i < parts.length; i++) {
        if (ret[ret.length-1] != '/') ret += '/';
        ret += parts[i];
      }
      if (forceRelative && ret[0] == '/') ret = ret.substr(1);
      return ret;
    },
    // Converts any path to an absolute path. Resolves embedded "." and ".."
    // parts.
    absolutePath: function(relative, base) {
      if (typeof relative !== 'string') return null;
      if (base === undefined) base = FS.currentPath;
      if (relative && relative[0] == '/') base = '';
      var full = base + '/' + relative;
      var parts = full.split('/').reverse();
      var absolute = [''];
      while (parts.length) {
        var part = parts.pop();
        if (part == '' || part == '.') {
          // Nothing.
        } else if (part == '..') {
          if (absolute.length > 1) absolute.pop();
        } else {
          absolute.push(part);
        }
      }
      return absolute.length == 1 ? '/' : absolute.join('/');
    },
    // Analyzes a relative or absolute path returning a description, containing:
    //   isRoot: Whether the path points to the root.
    //   exists: Whether the object at the path exists.
    //   error: If !exists, this will contain the errno code of the cause.
    //   name: The base name of the object (null if !parentExists).
    //   path: The absolute path to the object, with all links resolved.
    //   object: The filesystem record of the object referenced by the path.
    //   parentExists: Whether the parent of the object exist and is a folder.
    //   parentPath: The absolute path to the parent folder.
    //   parentObject: The filesystem record of the parent folder.
    analyzePath: function(path, dontResolveLastLink, linksVisited) {
      var ret = {
        isRoot: false,
        exists: false,
        error: 0,
        name: null,
        path: null,
        object: null,
        parentExists: false,
        parentPath: null,
        parentObject: null
      };
#if FS_LOG
      var inputPath = path;
      function log() {
        Module['print']('FS.analyzePath("' + inputPath + '", ' +
                                             dontResolveLastLink + ', ' +
                                             linksVisited + ') => {' +
                        'isRoot: ' + ret.isRoot + ', ' +
                        'exists: ' + ret.exists + ', ' +
                        'error: ' + ret.error + ', ' +
                        'name: "' + ret.name + '", ' +
                        'path: "' + ret.path + '", ' +
                        'object: ' + ret.object + ', ' +
                        'parentExists: ' + ret.parentExists + ', ' +
                        'parentPath: "' + ret.parentPath + '", ' +
                        'parentObject: ' + ret.parentObject + '}');
      }
#endif
      path = FS.absolutePath(path);
      if (path == '/') {
        ret.isRoot = true;
        ret.exists = ret.parentExists = true;
        ret.name = '/';
        ret.path = ret.parentPath = '/';
        ret.object = ret.parentObject = FS.root;
      } else if (path !== null) {
        linksVisited = linksVisited || 0;
        path = path.slice(1).split('/');
        var current = FS.root;
        var traversed = [''];
        while (path.length) {
          if (path.length == 1 && current.isFolder) {
            ret.parentExists = true;
            ret.parentPath = traversed.length == 1 ? '/' : traversed.join('/');
            ret.parentObject = current;
            ret.name = path[0];
          }
          var target = path.shift();
          if (!current.isFolder) {
            ret.error = ERRNO_CODES.ENOTDIR;
            break;
          } else if (!current.read) {
            ret.error = ERRNO_CODES.EACCES;
            break;
          } else if (!current.contents.hasOwnProperty(target)) {
            ret.error = ERRNO_CODES.ENOENT;
            break;
          }
          current = current.contents[target];
          if (current.link && !(dontResolveLastLink && path.length == 0)) {
            if (linksVisited > 40) { // Usual Linux SYMLOOP_MAX.
              ret.error = ERRNO_CODES.ELOOP;
              break;
            }
            var link = FS.absolutePath(current.link, traversed.join('/'));
            ret = FS.analyzePath([link].concat(path).join('/'),
                                 dontResolveLastLink, linksVisited + 1);
#if FS_LOG
            log();
#endif
            return ret;
          }
          traversed.push(target);
          if (path.length == 0) {
            ret.exists = true;
            ret.path = traversed.join('/');
            ret.object = current;
          }
        }
      }
#if FS_LOG
      log();
#endif
      return ret;
    },
    // Finds the file system object at a given path. If dontResolveLastLink is
    // set to true and the object is a symbolic link, it will be returned as is
    // instead of being resolved. Links embedded in the path are still resolved.
    findObject: function(path, dontResolveLastLink) {
      FS.ensureRoot();
      var ret = FS.analyzePath(path, dontResolveLastLink);
      if (ret.exists) {
        return ret.object;
      } else {
        ___setErrNo(ret.error);
        return null;
      }
    },
    // Creates a file system record: file, link, device or folder.
    createObject: function(parent, name, properties, canRead, canWrite) {
#if FS_LOG
      Module['print']('FS.createObject("' + parent + '", ' +
                                      '"' + name + '", ' +
                                          JSON.stringify(properties) + ', ' +
                                          canRead + ', ' +
                                          canWrite + ')');
#endif
      if (!parent) parent = '/';
      if (typeof parent === 'string') parent = FS.findObject(parent);

      if (!parent) {
        ___setErrNo(ERRNO_CODES.EACCES);
        throw new Error('Parent path must exist.');
      }
      if (!parent.isFolder) {
        ___setErrNo(ERRNO_CODES.ENOTDIR);
        throw new Error('Parent must be a folder.');
      }
      if (!parent.write && !FS.ignorePermissions) {
        ___setErrNo(ERRNO_CODES.EACCES);
        throw new Error('Parent folder must be writeable.');
      }
      if (!name || name == '.' || name == '..') {
        ___setErrNo(ERRNO_CODES.ENOENT);
        throw new Error('Name must not be empty.');
      }
      if (parent.contents.hasOwnProperty(name)) {
        ___setErrNo(ERRNO_CODES.EEXIST);
        throw new Error("Can't overwrite object.");
      }

      parent.contents[name] = {
        read: canRead === undefined ? true : canRead,
        write: canWrite === undefined ? false : canWrite,
        timestamp: Date.now(),
        inodeNumber: FS.nextInode++
      };
      for (var key in properties) {
        if (properties.hasOwnProperty(key)) {
          parent.contents[name][key] = properties[key];
        }
      }

      return parent.contents[name];
    },
    // Creates a folder.
    createFolder: function(parent, name, canRead, canWrite) {
      var properties = {isFolder: true, isDevice: false, contents: {}};
      return FS.createObject(parent, name, properties, canRead, canWrite);
    },
    // Creates a folder and all its missing parents.
    createPath: function(parent, path, canRead, canWrite) {
      var current = FS.findObject(parent);
      if (current === null) throw new Error('Invalid parent.');
      path = path.split('/').reverse();
      while (path.length) {
        var part = path.pop();
        if (!part) continue;
        if (!current.contents.hasOwnProperty(part)) {
          FS.createFolder(current, part, canRead, canWrite);
        }
        current = current.contents[part];
      }
      return current;
    },

    // Creates a file record, given specific properties.
    createFile: function(parent, name, properties, canRead, canWrite) {
      properties.isFolder = false;
      return FS.createObject(parent, name, properties, canRead, canWrite);
    },
    // Creates a file record from existing data.
    createDataFile: function(parent, name, data, canRead, canWrite) {
      if (typeof data === 'string') {
        var dataArray = new Array(data.length);
        for (var i = 0, len = data.length; i < len; ++i) dataArray[i] = data.charCodeAt(i);
        data = dataArray;
      }
      var properties = {
        isDevice: false,
        contents: data.subarray ? data.subarray(0) : data // as an optimization, create a new array wrapper (not buffer) here, to help JS engines understand this object
      };
      return FS.createFile(parent, name, properties, canRead, canWrite);
    },
    // Creates a file record for lazy-loading from a URL. XXX This requires a synchronous
    // XHR, which is not possible in browsers except in a web worker! Use preloading,
    // either --preload-file in emcc or FS.createPreloadedFile
    createLazyFile: function(parent, name, url, canRead, canWrite) {

      if (typeof XMLHttpRequest !== 'undefined') {
        if (!ENVIRONMENT_IS_WORKER) throw 'Cannot do synchronous binary XHRs outside webworkers in modern browsers. Use --embed-file or --preload-file in emcc';
        // Lazy chunked Uint8Array (implements get and length from Uint8Array). Actual getting is abstracted away for eventual reuse.
        var LazyUint8Array = function() {
          this.lengthKnown = false;
          this.chunks = []; // Loaded chunks. Index is the chunk number
        }
        LazyUint8Array.prototype.get = function(idx) {
          if (idx > this.length-1 || idx < 0) {
            return undefined;
          }
          var chunkOffset = idx % this.chunkSize;
          var chunkNum = Math.floor(idx / this.chunkSize);
          return this.getter(chunkNum)[chunkOffset];
        }
        LazyUint8Array.prototype.setDataGetter = function(getter) {
          this.getter = getter;
        }

        LazyUint8Array.prototype.cacheLength = function() {
            // Find length
            var xhr = new XMLHttpRequest();
            xhr.open('HEAD', url, false);
            xhr.send(null);
            if (!(xhr.status >= 200 && xhr.status < 300 || xhr.status === 304)) throw new Error("Couldn't load " + url + ". Status: " + xhr.status);
            var datalength = Number(xhr.getResponseHeader("Content-length"));
            var header;
            var hasByteServing = (header = xhr.getResponseHeader("Accept-Ranges")) && header === "bytes";
#if SMALL_XHR_CHUNKS
            var chunkSize = 1024; // Chunk size in bytes
#else
            var chunkSize = 1024*1024; // Chunk size in bytes
#endif

            if (!hasByteServing) chunkSize = datalength;

            // Function to get a range from the remote URL.
            var doXHR = (function(from, to) {
              if (from > to) throw new Error("invalid range (" + from + ", " + to + ") or no bytes requested!");
              if (to > datalength-1) throw new Error("only " + datalength + " bytes available! programmer error!");

              // TODO: Use mozResponseArrayBuffer, responseStream, etc. if available.
              var xhr = new XMLHttpRequest();
              xhr.open('GET', url, false);
              if (datalength !== chunkSize) xhr.setRequestHeader("Range", "bytes=" + from + "-" + to);

              // Some hints to the browser that we want binary data.
              if (typeof Uint8Array != 'undefined') xhr.responseType = 'arraybuffer';
              if (xhr.overrideMimeType) {
                xhr.overrideMimeType('text/plain; charset=x-user-defined');
              }

              xhr.send(null);
              if (!(xhr.status >= 200 && xhr.status < 300 || xhr.status === 304)) throw new Error("Couldn't load " + url + ". Status: " + xhr.status);
              if (xhr.response !== undefined) {
                return new Uint8Array(xhr.response || []);
              } else {
                return intArrayFromString(xhr.responseText || '', true);
              }
            });
            var lazyArray = this;
            lazyArray.setDataGetter(function(chunkNum) {
              var start = chunkNum * chunkSize;
              var end = (chunkNum+1) * chunkSize - 1; // including this byte
              end = Math.min(end, datalength-1); // if datalength-1 is selected, this is the last block
              if (typeof(lazyArray.chunks[chunkNum]) === "undefined") {
                lazyArray.chunks[chunkNum] = doXHR(start, end);
              }
              if (typeof(lazyArray.chunks[chunkNum]) === "undefined") throw new Error("doXHR failed!");
              return lazyArray.chunks[chunkNum];
            });

            this._length = datalength;
            this._chunkSize = chunkSize;
            this.lengthKnown = true;
        }

        var lazyArray = new LazyUint8Array();
        Object.defineProperty(lazyArray, "length", {
            get: function() {
                if(!this.lengthKnown) {
                    this.cacheLength();
                }
                return this._length;
            }
        });
        Object.defineProperty(lazyArray, "chunkSize", {
            get: function() {
                if(!this.lengthKnown) {
                    this.cacheLength();
                }
                return this._chunkSize;
            }
        });

        var properties = { isDevice: false, contents: lazyArray };
      } else {
        var properties = { isDevice: false, url: url };
      }

      return FS.createFile(parent, name, properties, canRead, canWrite);
    },
    // Preloads a file asynchronously. You can call this before run, for example in
    // preRun. run will be delayed until this file arrives and is set up.
    // If you call it after run(), you may want to pause the main loop until it
    // completes, if so, you can use the onload parameter to be notified when
    // that happens.
    // In addition to normally creating the file, we also asynchronously preload
    // the browser-friendly versions of it: For an image, we preload an Image
    // element and for an audio, and Audio. These are necessary for SDL_Image
    // and _Mixer to find the files in preloadedImages/Audios.
    // You can also call this with a typed array instead of a url. It will then
    // do preloading for the Image/Audio part, as if the typed array were the
    // result of an XHR that you did manually.
    createPreloadedFile: function(parent, name, url, canRead, canWrite, onload, onerror, dontCreateFile) {
      Browser.init();
      var fullname = FS.joinPath([parent, name], true);
      function processData(byteArray) {
        function finish(byteArray) {
          if (!dontCreateFile) {
            FS.createDataFile(parent, name, byteArray, canRead, canWrite);
          }
          if (onload) onload();
          removeRunDependency('cp ' + fullname);
        }
        var handled = false;
        Module['preloadPlugins'].forEach(function(plugin) {
          if (handled) return;
          if (plugin['canHandle'](fullname)) {
            plugin['handle'](byteArray, fullname, finish, function() {
              if (onerror) onerror();
              removeRunDependency('cp ' + fullname);
            });
            handled = true;
          }
        });
        if (!handled) finish(byteArray);
      }
      addRunDependency('cp ' + fullname);
      if (typeof url == 'string') {
        Browser.asyncLoad(url, function(byteArray) {
          processData(byteArray);
        }, onerror);
      } else {
        processData(url);
      }
    },
    // Creates a link to a specific local path.
    createLink: function(parent, name, target, canRead, canWrite) {
      var properties = {isDevice: false, link: target};
      return FS.createFile(parent, name, properties, canRead, canWrite);
    },
    // Creates a character device with input and output callbacks:
    //   input: Takes no parameters, returns a byte value or null if no data is
    //          currently available.
    //   output: Takes a byte value; doesn't return anything. Can also be passed
    //           null to perform a flush of any cached data.
    createDevice: function(parent, name, input, output) {
      if (!(input || output)) {
        throw new Error('A device must have at least one callback defined.');
      }
      var ops = {isDevice: true, input: input, output: output};
      return FS.createFile(parent, name, ops, Boolean(input), Boolean(output));
    },
    // Makes sure a file's contents are loaded. Returns whether the file has
    // been loaded successfully. No-op for files that have been loaded already.
    forceLoadFile: function(obj) {
      if (obj.isDevice || obj.isFolder || obj.link || obj.contents) return true;
      var success = true;
      if (typeof XMLHttpRequest !== 'undefined') {
        throw new Error("Lazy loading should have been performed (contents set) in createLazyFile, but it was not. Lazy loading only works in web workers. Use --embed-file or --preload-file in emcc on the main thread.");
      } else if (Module['read']) {
        // Command-line.
        try {
          // WARNING: Can't read binary files in V8's d8 or tracemonkey's js, as
          //          read() will try to parse UTF8.
          obj.contents = intArrayFromString(Module['read'](obj.url), true);
        } catch (e) {
          success = false;
        }
      } else {
        throw new Error('Cannot load without read() or XMLHttpRequest.');
      }
      if (!success) ___setErrNo(ERRNO_CODES.EIO);
      return success;
    },
    ensureRoot: function() {
      if (FS.root) return;
      // The main file system tree. All the contents are inside this.
      FS.root = {
        read: true,
        write: true,
        isFolder: true,
        isDevice: false,
        timestamp: Date.now(),
        inodeNumber: 1,
        contents: {}
      };
    },
    // Initializes the filesystems with stdin/stdout/stderr devices, given
    // optional handlers.
    init: function(input, output, error) {
      // Make sure we initialize only once.
      assert(!FS.init.initialized, 'FS.init was previously called. If you want to initialize later with custom parameters, remove any earlier calls (note that one is automatically added to the generated code)');
      FS.init.initialized = true;

      FS.ensureRoot();

      // Allow Module.stdin etc. to provide defaults, if none explicitly passed to us here
      input = input || Module['stdin'];
      output = output || Module['stdout'];
      error = error || Module['stderr'];

      // Default handlers.
      var stdinOverridden = true, stdoutOverridden = true, stderrOverridden = true;
      if (!input) {
        stdinOverridden = false;
        input = function() {
          if (!input.cache || !input.cache.length) {
            var result;
            if (typeof window != 'undefined' &&
                typeof window.prompt == 'function') {
              // Browser.
              result = window.prompt('Input: ');
              if (result === null) result = String.fromCharCode(0); // cancel ==> EOF
            } else if (typeof readline == 'function') {
              // Command line.
              result = readline();
            }
            if (!result) result = '';
            input.cache = intArrayFromString(result + '\n', true);
          }
          return input.cache.shift();
        };
      }
      var utf8 = new Runtime.UTF8Processor();
      function simpleOutput(val) {
        if (val === null || val === {{{ charCode('\n') }}}) {
          output.printer(output.buffer.join(''));
          output.buffer = [];
        } else {
          output.buffer.push(utf8.processCChar(val));
        }
      }
      if (!output) {
        stdoutOverridden = false;
        output = simpleOutput;
      }
      if (!output.printer) output.printer = Module['print'];
      if (!output.buffer) output.buffer = [];
      if (!error) {
        stderrOverridden = false;
        error = simpleOutput;
      }
      if (!error.printer) error.printer = Module['print'];
      if (!error.buffer) error.buffer = [];

      // Create the temporary folder, if not already created
      try {
        FS.createFolder('/', 'tmp', true, true);
      } catch(e) {}

      // Create the I/O devices.
      var devFolder = FS.createFolder('/', 'dev', true, true);
      var stdin = FS.createDevice(devFolder, 'stdin', input);
      var stdout = FS.createDevice(devFolder, 'stdout', null, output);
      var stderr = FS.createDevice(devFolder, 'stderr', null, error);
      FS.createDevice(devFolder, 'tty', input, output);
      FS.createDevice(devFolder, 'null', function(){}, function(){});

      // Create default streams.
      FS.streams[1] = {
        path: '/dev/stdin',
        object: stdin,
        position: 0,
        isRead: true,
        isWrite: false,
        isAppend: false,
        isTerminal: !stdinOverridden,
        error: false,
        eof: false,
        ungotten: []
      };
      FS.streams[2] = {
        path: '/dev/stdout',
        object: stdout,
        position: 0,
        isRead: false,
        isWrite: true,
        isAppend: false,
        isTerminal: !stdoutOverridden,
        error: false,
        eof: false,
        ungotten: []
      };
      FS.streams[3] = {
        path: '/dev/stderr',
        object: stderr,
        position: 0,
        isRead: false,
        isWrite: true,
        isAppend: false,
        isTerminal: !stderrOverridden,
        error: false,
        eof: false,
        ungotten: []
      };
      // TODO: put these low in memory like we used to assert on: assert(Math.max(_stdin, _stdout, _stderr) < 15000); // make sure these are low, we flatten arrays with these
      {{{ makeSetValue(makeGlobalUse('_stdin'), 0, 1, 'void*') }}};
      {{{ makeSetValue(makeGlobalUse('_stdout'), 0, 2, 'void*') }}};
      {{{ makeSetValue(makeGlobalUse('_stderr'), 0, 3, 'void*') }}};

      // Other system paths
      FS.createPath('/', 'dev/shm/tmp', true, true); // temp files

      // Newlib initialization
      for (var i = FS.streams.length; i < Math.max(_stdin, _stdout, _stderr) + {{{ QUANTUM_SIZE }}}; i++) {
        FS.streams[i] = null; // Make sure to keep FS.streams dense
      }
      FS.streams[_stdin] = FS.streams[1];
      FS.streams[_stdout] = FS.streams[2];
      FS.streams[_stderr] = FS.streams[3];
#if ASSERTIONS
      FS.checkStreams();
      // see previous TODO on stdin etc.: assert(FS.streams.length < 1024); // at this early stage, we should not have a large set of file descriptors - just a few
#endif
      allocate([ allocate(
        {{{ Runtime.QUANTUM_SIZE === 4 ? '[0, 0, 0, 0, _stdin, 0, 0, 0, _stdout, 0, 0, 0, _stderr, 0, 0, 0]' : '[0, _stdin, _stdout, _stderr]' }}},
        'void*', ALLOC_NORMAL) ], 'void*', ALLOC_NONE, {{{ makeGlobalUse('__impure_ptr') }}});
    },

    quit: function() {
      if (!FS.init.initialized) return;
      // Flush any partially-printed lines in stdout and stderr. Careful, they may have been closed
      if (FS.streams[2] && FS.streams[2].object.output.buffer.length > 0) FS.streams[2].object.output({{{ charCode('\n') }}});
      if (FS.streams[3] && FS.streams[3].object.output.buffer.length > 0) FS.streams[3].object.output({{{ charCode('\n') }}});
    },

    // Standardizes a path. Useful for making comparisons of pathnames work in a consistent manner.
    // For example, ./file and file are really the same, so this function will remove ./
    standardizePath: function(path) {
      if (path.substr(0, 2) == './') path = path.substr(2);
      return path;
    },

    deleteFile: function(path) {
      path = FS.analyzePath(path);
      if (!path.parentExists || !path.exists) {
        throw 'Invalid path ' + path;
      }
      delete path.parentObject.contents[path.name];
    }
  },

  // ==========================================================================
  // dirent.h
  // ==========================================================================

  __dirent_struct_layout: Runtime.generateStructInfo([
    ['i32', 'd_ino'],
    ['b1024', 'd_name'],
    ['i32', 'd_off'],
    ['i32', 'd_reclen'],
    ['i32', 'd_type']]),
  opendir__deps: ['$FS', '__setErrNo', '$ERRNO_CODES', '__dirent_struct_layout'],
  opendir: function(dirname) {
    // DIR *opendir(const char *dirname);
    // http://pubs.opengroup.org/onlinepubs/007908799/xsh/opendir.html
    // NOTE: Calculating absolute path redundantly since we need to associate it
    //       with the opened stream.
    var path = FS.absolutePath(Pointer_stringify(dirname));
    if (path === null) {
      ___setErrNo(ERRNO_CODES.ENOENT);
      return 0;
    }
    var target = FS.findObject(path);
    if (target === null) return 0;
    if (!target.isFolder) {
      ___setErrNo(ERRNO_CODES.ENOTDIR);
      return 0;
    } else if (!target.read) {
      ___setErrNo(ERRNO_CODES.EACCES);
      return 0;
    }
    var contents = [];
    for (var key in target.contents) contents.push(key);
    var id = FS.createFileHandle({
      path: path,
      object: target,
      // An index into contents. Special values: -2 is ".", -1 is "..".
      position: -2,
      isRead: true,
      isWrite: false,
      isAppend: false,
      error: false,
      eof: false,
      ungotten: [],
      // Folder-specific properties:
      // Remember the contents at the time of opening in an array, so we can
      // seek between them relying on a single order.
      contents: contents,
      // Each stream has its own area for readdir() returns.
      currentEntry: _malloc(___dirent_struct_layout.__size__)
    });
#if ASSERTIONS
    FS.checkStreams();
#endif
    return id;
  },
  closedir__deps: ['$FS', '__setErrNo', '$ERRNO_CODES'],
  closedir: function(dirp) {
    // int closedir(DIR *dirp);
    // http://pubs.opengroup.org/onlinepubs/007908799/xsh/closedir.html
    if (!FS.streams[dirp] || !FS.streams[dirp].object.isFolder) {
      return ___setErrNo(ERRNO_CODES.EBADF);
    } else {
      _free(FS.streams[dirp].currentEntry);
      FS.streams[dirp] = null;
      return 0;
    }
  },
  telldir__deps: ['$FS', '__setErrNo', '$ERRNO_CODES'],
  telldir: function(dirp) {
    // long int telldir(DIR *dirp);
    // http://pubs.opengroup.org/onlinepubs/007908799/xsh/telldir.html
    if (!FS.streams[dirp] || !FS.streams[dirp].object.isFolder) {
      return ___setErrNo(ERRNO_CODES.EBADF);
    } else {
      return FS.streams[dirp].position;
    }
  },
  seekdir__deps: ['$FS', '__setErrNo', '$ERRNO_CODES'],
  seekdir: function(dirp, loc) {
    // void seekdir(DIR *dirp, long int loc);
    // http://pubs.opengroup.org/onlinepubs/007908799/xsh/seekdir.html
    if (!FS.streams[dirp] || !FS.streams[dirp].object.isFolder) {
      ___setErrNo(ERRNO_CODES.EBADF);
    } else {
      var entries = 0;
      for (var key in FS.streams[dirp].contents) entries++;
      if (loc >= entries) {
        ___setErrNo(ERRNO_CODES.EINVAL);
      } else {
        FS.streams[dirp].position = loc;
      }
    }
  },
  rewinddir__deps: ['seekdir'],
  rewinddir: function(dirp) {
    // void rewinddir(DIR *dirp);
    // http://pubs.opengroup.org/onlinepubs/007908799/xsh/rewinddir.html
    _seekdir(dirp, -2);
  },
  readdir_r__deps: ['$FS', '__setErrNo', '$ERRNO_CODES', '__dirent_struct_layout'],
  readdir_r: function(dirp, entry, result) {
    // int readdir_r(DIR *dirp, struct dirent *entry, struct dirent **result);
    // http://pubs.opengroup.org/onlinepubs/007908799/xsh/readdir_r.html
    if (!FS.streams[dirp] || !FS.streams[dirp].object.isFolder) {
      return ___setErrNo(ERRNO_CODES.EBADF);
    }
    var stream = FS.streams[dirp];
    var loc = stream.position;
    var entries = 0;
    for (var key in stream.contents) entries++;
    if (loc < -2 || loc >= entries) {
      {{{ makeSetValue('result', '0', '0', 'i8*') }}}
    } else {
      var name, inode, type;
      if (loc === -2) {
        name = '.';
        inode = 1;  // Really undefined.
        type = 4; //DT_DIR
      } else if (loc === -1) {
        name = '..';
        inode = 1;  // Really undefined.
        type = 4; //DT_DIR
      } else {
        var object;
        name = stream.contents[loc];
        object = stream.object.contents[name];
        inode = object.inodeNumber;
        type = object.isDevice ? 2 // DT_CHR, character device.
              : object.isFolder ? 4 // DT_DIR, directory.
              : object.link !== undefined ? 10 // DT_LNK, symbolic link.
              : 8; // DT_REG, regular file.
      }
      stream.position++;
      var offsets = ___dirent_struct_layout;
      {{{ makeSetValue('entry', 'offsets.d_ino', 'inode', 'i32') }}}
      {{{ makeSetValue('entry', 'offsets.d_off', 'stream.position', 'i32') }}}
      {{{ makeSetValue('entry', 'offsets.d_reclen', 'name.length + 1', 'i32') }}}
      for (var i = 0; i < name.length; i++) {
        {{{ makeSetValue('entry + offsets.d_name', 'i', 'name.charCodeAt(i)', 'i8') }}}
      }
      {{{ makeSetValue('entry + offsets.d_name', 'i', '0', 'i8') }}}
      {{{ makeSetValue('entry', 'offsets.d_type', 'type', 'i8') }}}
      {{{ makeSetValue('result', '0', 'entry', 'i8*') }}}
    }
    return 0;
  },
  readdir__deps: ['readdir_r', '__setErrNo', '$ERRNO_CODES'],
  readdir: function(dirp) {
    // struct dirent *readdir(DIR *dirp);
    // http://pubs.opengroup.org/onlinepubs/007908799/xsh/readdir_r.html
    if (!FS.streams[dirp] || !FS.streams[dirp].object.isFolder) {
      ___setErrNo(ERRNO_CODES.EBADF);
      return 0;
    } else {
      if (!_readdir.result) _readdir.result = _malloc(4);
      _readdir_r(dirp, FS.streams[dirp].currentEntry, _readdir.result);
      if ({{{ makeGetValue(0, '_readdir.result', 'i8*') }}} === 0) {
        return 0;
      } else {
        return FS.streams[dirp].currentEntry;
      }
    }
  },
  __01readdir64_: 'readdir',
  // TODO: Check if we need to link any other aliases.

  // ==========================================================================
  // utime.h
  // ==========================================================================

  __utimbuf_struct_layout: Runtime.generateStructInfo([
    ['i32', 'actime'],
    ['i32', 'modtime']]),
  utime__deps: ['$FS', '__setErrNo', '$ERRNO_CODES', '__utimbuf_struct_layout'],
  utime: function(path, times) {
    // int utime(const char *path, const struct utimbuf *times);
    // http://pubs.opengroup.org/onlinepubs/009695399/basedefs/utime.h.html
    var time;
    if (times) {
      // NOTE: We don't keep track of access timestamps.
      var offset = ___utimbuf_struct_layout.modtime;
      time = {{{ makeGetValue('times', 'offset', 'i32') }}}
      time *= 1000;
    } else {
      time = Date.now();
    }
    var file = FS.findObject(Pointer_stringify(path));
    if (file === null) return -1;
    if (!file.write) {
      ___setErrNo(ERRNO_CODES.EPERM);
      return -1;
    }
    file.timestamp = time;
    return 0;
  },

  utimes: function() { throw 'utimes not implemented' },

  // ==========================================================================
  // libgen.h
  // ==========================================================================

  __libgenSplitName: function(path) {
    if (path === 0 || {{{ makeGetValue('path', 0, 'i8') }}} === 0) {
      // Null or empty results in '.'.
      var me = ___libgenSplitName;
      if (!me.ret) {
        me.ret = allocate([{{{ charCode('.') }}}, 0], 'i8', ALLOC_NORMAL);
      }
      return [me.ret, -1];
    } else {
      var slash = {{{ charCode('/') }}};
      var allSlashes = true;
      var slashPositions = [];
      for (var i = 0; {{{ makeGetValue('path', 'i', 'i8') }}} !== 0; i++) {
        if ({{{ makeGetValue('path', 'i', 'i8') }}} === slash) {
          slashPositions.push(i);
        } else {
          allSlashes = false;
        }
      }
      var length = i;
      if (allSlashes) {
        // All slashes result in a single slash.
        {{{ makeSetValue('path', '1', '0', 'i8') }}}
        return [path, -1];
      } else {
        // Strip trailing slashes.
        while (slashPositions.length &&
               slashPositions[slashPositions.length - 1] == length - 1) {
          {{{ makeSetValue('path', 'slashPositions.pop(i)', '0', 'i8') }}}
          length--;
        }
        return [path, slashPositions.pop()];
      }
    }
  },
  basename__deps: ['__libgenSplitName'],
  basename: function(path) {
    // char *basename(char *path);
    // http://pubs.opengroup.org/onlinepubs/007908799/xsh/basename.html
    var result = ___libgenSplitName(path);
    return result[0] + result[1] + 1;
  },
  __xpg_basename: 'basename',
  dirname__deps: ['__libgenSplitName'],
  dirname: function(path) {
    // char *dirname(char *path);
    // http://pubs.opengroup.org/onlinepubs/007908799/xsh/dirname.html
    var result = ___libgenSplitName(path);
    if (result[1] == 0) {
      {{{ makeSetValue('result[0]', 1, '0', 'i8') }}}
    } else if (result[1] !== -1) {
      {{{ makeSetValue('result[0]', 'result[1]', '0', 'i8') }}}
    }
    return result[0];
  },

  // ==========================================================================
  // sys/stat.h
  // ==========================================================================

  __stat_struct_layout: Runtime.generateStructInfo([
    ['i32', 'st_dev'],
    ['i32', 'st_ino'],
    ['i32', 'st_mode'],
    ['i32', 'st_nlink'],
    ['i32', 'st_uid'],
    ['i32', 'st_gid'],
    ['i32', 'st_rdev'],
    ['i32', 'st_size'],
    ['i32', 'st_atime'],
    ['i32', 'st_spare1'],
    ['i32', 'st_mtime'],
    ['i32', 'st_spare2'],
    ['i32', 'st_ctime'],
    ['i32', 'st_spare3'],
    ['i32', 'st_blksize'],
    ['i32', 'st_blocks'],
    ['i32', 'st_spare4']]),
  stat__deps: ['$FS', '__stat_struct_layout'],
  stat: function(path, buf, dontResolveLastLink) {
    // http://pubs.opengroup.org/onlinepubs/7908799/xsh/stat.html
    // int stat(const char *path, struct stat *buf);
    // NOTE: dontResolveLastLink is a shortcut for lstat(). It should never be
    //       used in client code.
    var obj = FS.findObject(Pointer_stringify(path), dontResolveLastLink);
    if (obj === null || !FS.forceLoadFile(obj)) return -1;

    var offsets = ___stat_struct_layout;

    // Constants.
    {{{ makeSetValue('buf', 'offsets.st_nlink', '1', 'i32') }}}
    {{{ makeSetValue('buf', 'offsets.st_uid', '0', 'i32') }}}
    {{{ makeSetValue('buf', 'offsets.st_gid', '0', 'i32') }}}
    {{{ makeSetValue('buf', 'offsets.st_blksize', '4096', 'i32') }}}

    // Variables.
    {{{ makeSetValue('buf', 'offsets.st_ino', 'obj.inodeNumber', 'i32') }}}
    var time = Math.floor(obj.timestamp / 1000);
    if (offsets.st_atime === undefined) {
      offsets.st_atime = offsets.st_atim.tv_sec;
      offsets.st_mtime = offsets.st_mtim.tv_sec;
      offsets.st_ctime = offsets.st_ctim.tv_sec;
      var nanosec = (obj.timestamp % 1000) * 1000;
      {{{ makeSetValue('buf', 'offsets.st_atim.tv_nsec', 'nanosec', 'i32') }}}
      {{{ makeSetValue('buf', 'offsets.st_mtim.tv_nsec', 'nanosec', 'i32') }}}
      {{{ makeSetValue('buf', 'offsets.st_ctim.tv_nsec', 'nanosec', 'i32') }}}
    }
    {{{ makeSetValue('buf', 'offsets.st_atime', 'time', 'i32') }}}
    {{{ makeSetValue('buf', 'offsets.st_mtime', 'time', 'i32') }}}
    {{{ makeSetValue('buf', 'offsets.st_ctime', 'time', 'i32') }}}
    var mode = 0;
    var size = 0;
    var blocks = 0;
    var dev = 0;
    var rdev = 0;
    if (obj.isDevice) {
      //  Device numbers reuse inode numbers.
      dev = rdev = obj.inodeNumber;
      size = blocks = 0;
      mode = 0x2000;  // S_IFCHR.
    } else {
      dev = 1;
      rdev = 0;
      // NOTE: In our implementation, st_blocks = Math.ceil(st_size/st_blksize),
      //       but this is not required by the standard.
      if (obj.isFolder) {
        size = 4096;
        blocks = 1;
        mode = 0x4000;  // S_IFDIR.
      } else {
        var data = obj.contents || obj.link;
        size = data.length;
        blocks = Math.ceil(data.length / 4096);
        mode = obj.link === undefined ? 0x8000 : 0xA000;  // S_IFREG, S_IFLNK.
      }
    }
    {{{ makeSetValue('buf', 'offsets.st_dev', 'dev', 'i32') }}};
    {{{ makeSetValue('buf', 'offsets.st_rdev', 'rdev', 'i32') }}};
    {{{ makeSetValue('buf', 'offsets.st_size', 'size', 'i32') }}}
    {{{ makeSetValue('buf', 'offsets.st_blocks', 'blocks', 'i32') }}}
    if (obj.read) mode |= 0x16D;  // S_IRUSR | S_IXUSR | S_IRGRP | S_IXGRP | S_IROTH | S_IXOTH.
    if (obj.write) mode |= 0x92;  // S_IWUSR | S_IWGRP | S_IWOTH.
    {{{ makeSetValue('buf', 'offsets.st_mode', 'mode', 'i32') }}}

    return 0;
  },
  lstat__deps: ['stat'],
  lstat: function(path, buf) {
    // int lstat(const char *path, struct stat *buf);
    // http://pubs.opengroup.org/onlinepubs/7908799/xsh/lstat.html
    return _stat(path, buf, true);
  },
  fstat__deps: ['$FS', '__setErrNo', '$ERRNO_CODES', 'stat'],
  fstat: function(fildes, buf) {
    // int fstat(int fildes, struct stat *buf);
    // http://pubs.opengroup.org/onlinepubs/7908799/xsh/fstat.html
    if (!FS.streams[fildes]) {
      ___setErrNo(ERRNO_CODES.EBADF);
      return -1;
    } else {
      var pathArray = intArrayFromString(FS.streams[fildes].path);
      return _stat(allocate(pathArray, 'i8', ALLOC_STACK), buf);
    }
  },
  mknod__deps: ['$FS', '__setErrNo', '$ERRNO_CODES'],
  mknod: function(path, mode, dev) {
    // int mknod(const char *path, mode_t mode, dev_t dev);
    // http://pubs.opengroup.org/onlinepubs/7908799/xsh/mknod.html
    if (dev !== 0 || !(mode & 0xC000)) {  // S_IFREG | S_IFDIR.
      // Can't create devices or pipes through mknod().
      ___setErrNo(ERRNO_CODES.EINVAL);
      return -1;
    } else {
      var properties = {contents: [], isFolder: Boolean(mode & 0x4000)};  // S_IFDIR.
      path = FS.analyzePath(Pointer_stringify(path));
      try {
        FS.createObject(path.parentObject, path.name, properties,
                        mode & 0x100, mode & 0x80);  // S_IRUSR, S_IWUSR.
        return 0;
      } catch (e) {
        return -1;
      }
    }
  },
  mkdir__deps: ['mknod'],
  mkdir: function(path, mode) {
    // int mkdir(const char *path, mode_t mode);
    // http://pubs.opengroup.org/onlinepubs/7908799/xsh/mkdir.html
    return _mknod(path, 0x4000 | (mode & 0x180), 0);  // S_IFDIR, S_IRUSR | S_IWUSR.
  },
  mkfifo__deps: ['__setErrNo', '$ERRNO_CODES'],
  mkfifo: function(path, mode) {
    // int mkfifo(const char *path, mode_t mode);
    // http://pubs.opengroup.org/onlinepubs/7908799/xsh/mkfifo.html
    // NOTE: We support running only a single process, and named pipes require
    //       blocking, which we can't provide. The error code is not very
    //       accurate, but it's the closest among those allowed in the standard
    //       and unlikely to result in retries.
    ___setErrNo(ERRNO_CODES.EROFS);
    return -1;
  },
  chmod__deps: ['$FS'],
  chmod: function(path, mode) {
    // int chmod(const char *path, mode_t mode);
    // http://pubs.opengroup.org/onlinepubs/7908799/xsh/chmod.html
    var obj = FS.findObject(Pointer_stringify(path));
    if (obj === null) return -1;
    obj.read = mode & 0x100;  // S_IRUSR.
    obj.write = mode & 0x80;  // S_IWUSR.
    obj.timestamp = Date.now();
    return 0;
  },
  fchmod__deps: ['$FS', '__setErrNo', '$ERRNO_CODES', 'chmod'],
  fchmod: function(fildes, mode) {
    // int fchmod(int fildes, mode_t mode);
    // http://pubs.opengroup.org/onlinepubs/7908799/xsh/fchmod.html
    if (!FS.streams[fildes]) {
      ___setErrNo(ERRNO_CODES.EBADF);
      return -1;
    } else {
      var pathArray = intArrayFromString(FS.streams[fildes].path);
      return _chmod(allocate(pathArray, 'i8', ALLOC_STACK), mode);
    }
  },
  lchmod: function() { throw 'TODO: lchmod' },

  umask__deps: ['$FS'],
  umask: function(newMask) {
    // mode_t umask(mode_t cmask);
    // http://pubs.opengroup.org/onlinepubs/7908799/xsh/umask.html
    // NOTE: This value isn't actually used for anything.
    if (_umask.cmask === undefined) _umask.cmask = 0x1FF;  // S_IRWXU | S_IRWXG | S_IRWXO.
    var oldMask = _umask.cmask;
    _umask.cmask = newMask;
    return oldMask;
  },
  stat64: 'stat',
  fstat64: 'fstat',
  __01fstat64_: 'fstat',
  __01stat64_: 'stat',
  __01lstat64_: 'lstat',

  // TODO: Check if other aliases are needed.

  // ==========================================================================
  // sys/statvfs.h
  // ==========================================================================

  __statvfs_struct_layout: Runtime.generateStructInfo([
    ['i32', 'f_bsize'],
    ['i32', 'f_frsize'],
    ['i32', 'f_blocks'],
    ['i32', 'f_bfree'],
    ['i32', 'f_bavail'],
    ['i32', 'f_files'],
    ['i32', 'f_ffree'],
    ['i32', 'f_favail'],
    ['i32', 'f_fsid'],
    ['i32', 'f_flag'],
    ['i32', 'f_namemax']]),
  statvfs__deps: ['$FS', '__statvfs_struct_layout'],
  statvfs: function(path, buf) {
    // http://pubs.opengroup.org/onlinepubs/7908799/xsh/stat.html
    // int statvfs(const char *restrict path, struct statvfs *restrict buf);
    var offsets = ___statvfs_struct_layout;
    // NOTE: None of the constants here are true. We're just returning safe and
    //       sane values.
    {{{ makeSetValue('buf', 'offsets.f_bsize', '4096', 'i32') }}}
    {{{ makeSetValue('buf', 'offsets.f_frsize', '4096', 'i32') }}}
    {{{ makeSetValue('buf', 'offsets.f_blocks', '1000000', 'i32') }}}
    {{{ makeSetValue('buf', 'offsets.f_bfree', '500000', 'i32') }}}
    {{{ makeSetValue('buf', 'offsets.f_bavail', '500000', 'i32') }}}
    {{{ makeSetValue('buf', 'offsets.f_files', 'FS.nextInode', 'i32') }}}
    {{{ makeSetValue('buf', 'offsets.f_ffree', '1000000', 'i32') }}}
    {{{ makeSetValue('buf', 'offsets.f_favail', '1000000', 'i32') }}}
    {{{ makeSetValue('buf', 'offsets.f_fsid', '42', 'i32') }}}
    {{{ makeSetValue('buf', 'offsets.f_flag', '2', 'i32') }}}  // ST_NOSUID
    {{{ makeSetValue('buf', 'offsets.f_namemax', '255', 'i32') }}}
    return 0;
  },
  fstatvfs__deps: ['statvfs'],
  fstatvfs: function(fildes, buf) {
    // int fstatvfs(int fildes, struct statvfs *buf);
    // http://pubs.opengroup.org/onlinepubs/009604499/functions/statvfs.html
    return _statvfs(0, buf);
  },
  __01statvfs64_: 'statvfs',
  __01fstatvfs64_: 'fstatvfs',

  // ==========================================================================
  // fcntl.h
  // ==========================================================================

  __flock_struct_layout: Runtime.generateStructInfo([
    ['i16', 'l_type'],
    ['i16', 'l_whence'],
    ['i32', 'l_start'],
    ['i32', 'l_len'],
    ['i16', 'l_pid'],
    ['i16', 'l_xxx']]),
  open__deps: ['$FS', '__setErrNo', '$ERRNO_CODES', '__dirent_struct_layout'],
  open: function(path, oflag, varargs) {
    // int open(const char *path, int oflag, ...);
    // http://pubs.opengroup.org/onlinepubs/009695399/functions/open.html
    // NOTE: This implementation tries to mimic glibc rather than strictly
    // following the POSIX standard.

    var mode = {{{ makeGetValue('varargs', 0, 'i32') }}};

    // Simplify flags.
    var accessMode = oflag & {{{ cDefine('O_ACCMODE') }}};
    var isWrite = accessMode != {{{ cDefine('O_RDONLY') }}};
    var isRead = accessMode != {{{ cDefine('O_WRONLY') }}};
    var isCreate = Boolean(oflag & {{{ cDefine('O_CREAT') }}});
    var isExistCheck = Boolean(oflag & {{{ cDefine('O_EXCL') }}});
    var isTruncate = Boolean(oflag & {{{ cDefine('O_TRUNC') }}});
    var isAppend = Boolean(oflag & {{{ cDefine('O_APPEND') }}});

    // Verify path.
    var origPath = path;
    path = FS.analyzePath(Pointer_stringify(path));
    if (!path.parentExists) {
      ___setErrNo(path.error);
      return -1;
    }
    var target = path.object || null;
    var finalPath;

    // Verify the file exists, create if needed and allowed.
    if (target) {
      if (isCreate && isExistCheck) {
        ___setErrNo(ERRNO_CODES.EEXIST);
        return -1;
      }
      if ((isWrite || isCreate || isTruncate) && target.isFolder) {
        ___setErrNo(ERRNO_CODES.EISDIR);
        return -1;
      }
      if (isRead && !target.read || isWrite && !target.write) {
        ___setErrNo(ERRNO_CODES.EACCES);
        return -1;
      }
      if (isTruncate && !target.isDevice) {
        target.contents = [];
      } else {
        if (!FS.forceLoadFile(target)) {
          ___setErrNo(ERRNO_CODES.EIO);
          return -1;
        }
      }
      finalPath = path.path;
    } else {
      if (!isCreate) {
        ___setErrNo(ERRNO_CODES.ENOENT);
        return -1;
      }
      if (!path.parentObject.write) {
        ___setErrNo(ERRNO_CODES.EACCES);
        return -1;
      }
      target = FS.createDataFile(path.parentObject, path.name, [],
                                 mode & 0x100, mode & 0x80);  // S_IRUSR, S_IWUSR.
      finalPath = path.parentPath + '/' + path.name;
    }
    // Actually create an open stream.
    var id;
    if (target.isFolder) {
      var entryBuffer = 0;
      if (___dirent_struct_layout) {
        entryBuffer = _malloc(___dirent_struct_layout.__size__);
      }
      var contents = [];
      for (var key in target.contents) contents.push(key);
      id = FS.createFileHandle({
        path: finalPath,
        object: target,
        // An index into contents. Special values: -2 is ".", -1 is "..".
        position: -2,
        isRead: true,
        isWrite: false,
        isAppend: false,
        error: false,
        eof: false,
        ungotten: [],
        // Folder-specific properties:
        // Remember the contents at the time of opening in an array, so we can
        // seek between them relying on a single order.
        contents: contents,
        // Each stream has its own area for readdir() returns.
        currentEntry: entryBuffer
      });
    } else {
      id = FS.createFileHandle({
        path: finalPath,
        object: target,
        position: 0,
        isRead: isRead,
        isWrite: isWrite,
        isAppend: isAppend,
        error: false,
        eof: false,
        ungotten: []
      });
    }
#if ASSERTIONS
    FS.checkStreams();
#endif
    return id;
  },
  creat__deps: ['open'],
  creat: function(path, mode) {
    // int creat(const char *path, mode_t mode);
    // http://pubs.opengroup.org/onlinepubs/009695399/functions/creat.html
    return _open(path, {{{ cDefine('O_WRONLY') }}} | {{{ cDefine('O_CREAT') }}} | {{{ cDefine('O_TRUNC') }}}, allocate([mode, 0, 0, 0], 'i32', ALLOC_STACK));
  },
  mkstemp__deps: ['creat'],
  mkstemp: function(template) {
    if (!_mkstemp.counter) _mkstemp.counter = 0;
    var c = (_mkstemp.counter++).toString();
    var rep = 'XXXXXX';
    while (c.length < rep.length) c = '0' + c;
    writeArrayToMemory(intArrayFromString(c), template + Pointer_stringify(template).indexOf(rep));
    return _creat(template, 0600);
  },
  fcntl__deps: ['$FS', '__setErrNo', '$ERRNO_CODES', '__flock_struct_layout'],
  fcntl: function(fildes, cmd, varargs, dup2) {
    // int fcntl(int fildes, int cmd, ...);
    // http://pubs.opengroup.org/onlinepubs/009695399/functions/fcntl.html
    if (!FS.streams[fildes]) {
      ___setErrNo(ERRNO_CODES.EBADF);
      return -1;
    }
    var stream = FS.streams[fildes];
    switch (cmd) {
      case {{{ cDefine('F_DUPFD') }}}:
        var arg = {{{ makeGetValue('varargs', 0, 'i32') }}};
        if (arg < 0) {
          ___setErrNo(ERRNO_CODES.EINVAL);
          return -1;
        }
        var newStream = {};
        for (var member in stream) {
          newStream[member] = stream[member];
        }
        arg = dup2 ? arg : Math.max(arg, FS.streams.length); // dup2 wants exactly arg; fcntl wants a free descriptor >= arg
        FS.createFileHandle(newStream, arg);
#if ASSERTIONS
        FS.checkStreams();
#endif
        return arg;
      case {{{ cDefine('F_GETFD') }}}:
      case {{{ cDefine('F_SETFD') }}}:
        return 0;  // FD_CLOEXEC makes no sense for a single process.
      case {{{ cDefine('F_GETFL') }}}:
        var flags = 0;
        if (stream.isRead && stream.isWrite) flags = {{{ cDefine('O_RDWR') }}};
        else if (!stream.isRead && stream.isWrite) flags = {{{ cDefine('O_WRONLY') }}};
        else if (stream.isRead && !stream.isWrite) flags = {{{ cDefine('O_RDONLY') }}};
        if (stream.isAppend) flags |= {{{ cDefine('O_APPEND') }}};
        // Synchronization and blocking flags are irrelevant to us.
        return flags;
      case {{{ cDefine('F_SETFL') }}}:
        var arg = {{{ makeGetValue('varargs', 0, 'i32') }}};
        stream.isAppend = Boolean(arg | {{{ cDefine('O_APPEND') }}});
        // Synchronization and blocking flags are irrelevant to us.
        return 0;
      case {{{ cDefine('F_GETLK') }}}:
      case {{{ cDefine('F_GETLK64') }}}:
        var arg = {{{ makeGetValue('varargs', 0, 'i32') }}};
        var offset = ___flock_struct_layout.l_type;
        // We're always unlocked.
        {{{ makeSetValue('arg', 'offset', cDefine('F_UNLCK'), 'i16') }}}
        return 0;
      case {{{ cDefine('F_SETLK') }}}:
      case {{{ cDefine('F_SETLKW') }}}:
      case {{{ cDefine('F_SETLK64') }}}:
      case {{{ cDefine('F_SETLKW64') }}}:
        // Pretend that the locking is successful.
        return 0;
      case {{{ cDefine('F_SETOWN') }}}:
      case {{{ cDefine('F_GETOWN') }}}:
        // These are for sockets. We don't have them fully implemented yet.
        ___setErrNo(ERRNO_CODES.EINVAL);
        return -1;
      default:
        ___setErrNo(ERRNO_CODES.EINVAL);
        return -1;
    }
    // Should never be reached. Only to silence strict warnings.
    return -1;
  },
  posix_fadvise: function(fd, offset, len, advice) {
    // int posix_fadvise(int fd, off_t offset, off_t len, int advice);
    // http://pubs.opengroup.org/onlinepubs/009695399/functions/posix_fadvise.html
    // Advise as much as you wish. We don't care.
    return 0;
  },
  posix_madvise: 'posix_fadvise',
  posix_fallocate__deps: ['$FS', '__setErrNo', '$ERRNO_CODES'],
  posix_fallocate: function(fd, offset, len) {
    // int posix_fallocate(int fd, off_t offset, off_t len);
    // http://pubs.opengroup.org/onlinepubs/009695399/functions/posix_fallocate.html
    if (!FS.streams[fd] || FS.streams[fd].link ||
        FS.streams[fd].isFolder || FS.streams[fd].isDevice) {
      ___setErrNo(ERRNO_CODES.EBADF);
      return -1;
    }
    var contents = FS.streams[fd].object.contents;
    var limit = offset + len;
    while (limit > contents.length) contents.push(0);
    return 0;
  },

  // ==========================================================================
  // poll.h
  // ==========================================================================

  __pollfd_struct_layout: Runtime.generateStructInfo([
    ['i32', 'fd'],
    ['i16', 'events'],
    ['i16', 'revents']]),
  poll__deps: ['$FS', '__pollfd_struct_layout'],
  poll: function(fds, nfds, timeout) {
    // int poll(struct pollfd fds[], nfds_t nfds, int timeout);
    // http://pubs.opengroup.org/onlinepubs/009695399/functions/poll.html
    // NOTE: This is pretty much a no-op mimicking glibc.
    var offsets = ___pollfd_struct_layout;
    var nonzero = 0;
    for (var i = 0; i < nfds; i++) {
      var pollfd = fds + ___pollfd_struct_layout.__size__ * i;
      var fd = {{{ makeGetValue('pollfd', 'offsets.fd', 'i32') }}};
      var events = {{{ makeGetValue('pollfd', 'offsets.events', 'i16') }}};
      var revents = 0;
      if (FS.streams[fd]) {
        var stream = FS.streams[fd];
        if (events & {{{ cDefine('POLLIN') }}}) revents |= {{{ cDefine('POLLIN') }}};
        if (events & {{{ cDefine('POLLOUT') }}}) revents |= {{{ cDefine('POLLOUT') }}};
      } else {
        if (events & {{{ cDefine('POLLNVAL') }}}) revents |= {{{ cDefine('POLLNVAL') }}};
      }
      if (revents) nonzero++;
      {{{ makeSetValue('pollfd', 'offsets.revents', 'revents', 'i16') }}}
    }
    return nonzero;
  },

  // ==========================================================================
  // unistd.h
  // ==========================================================================

  access__deps: ['$FS', '__setErrNo', '$ERRNO_CODES'],
  access: function(path, amode) {
    // int access(const char *path, int amode);
    // http://pubs.opengroup.org/onlinepubs/000095399/functions/access.html
    path = Pointer_stringify(path);
    var target = FS.findObject(path);
    if (target === null) return -1;
    if ((amode & 2 && !target.write) ||  // W_OK.
        ((amode & 1 || amode & 4) && !target.read)) {  // X_OK, R_OK.
      ___setErrNo(ERRNO_CODES.EACCES);
      return -1;
    } else {
      return 0;
    }
  },
  chdir__deps: ['$FS', '__setErrNo', '$ERRNO_CODES'],
  chdir: function(path) {
    // int chdir(const char *path);
    // http://pubs.opengroup.org/onlinepubs/000095399/functions/chdir.html
    // NOTE: The path argument may be a string, to simplify fchdir().
    if (typeof path !== 'string') path = Pointer_stringify(path);
    path = FS.analyzePath(path);
    if (!path.exists) {
      ___setErrNo(path.error);
      return -1;
    } else if (!path.object.isFolder) {
      ___setErrNo(ERRNO_CODES.ENOTDIR);
      return -1;
    } else {
      FS.currentPath = path.path;
      return 0;
    }
  },
  chown__deps: ['$FS', '__setErrNo', '$ERRNO_CODES'],
  chown: function(path, owner, group, dontResolveLastLink) {
    // int chown(const char *path, uid_t owner, gid_t group);
    // http://pubs.opengroup.org/onlinepubs/000095399/functions/chown.html
    // We don't support multiple users, so changing ownership makes no sense.
    // NOTE: The path argument may be a string, to simplify fchown().
    // NOTE: dontResolveLastLink is a shortcut for lchown(). It should never be
    //       used in client code.
    if (typeof path !== 'string') path = Pointer_stringify(path);
    var target = FS.findObject(path, dontResolveLastLink);
    if (target === null) return -1;
    target.timestamp = Date.now();
    return 0;
  },
  chroot__deps: ['__setErrNo', '$ERRNO_CODES'],
  chroot: function(path) {
    // int chroot(const char *path);
    // http://pubs.opengroup.org/onlinepubs/7908799/xsh/chroot.html
    ___setErrNo(ERRNO_CODES.EACCES);
    return -1;
  },
  close__deps: ['$FS', '__setErrNo', '$ERRNO_CODES'],
  close: function(fildes) {
    // int close(int fildes);
    // http://pubs.opengroup.org/onlinepubs/000095399/functions/close.html
    if (FS.streams[fildes]) {
      if (FS.streams[fildes].currentEntry) {
        _free(FS.streams[fildes].currentEntry);
      }
      FS.streams[fildes] = null;
      return 0;
    } else {
      ___setErrNo(ERRNO_CODES.EBADF);
      return -1;
    }
  },
  dup__deps: ['fcntl'],
  dup: function(fildes) {
    // int dup(int fildes);
    // http://pubs.opengroup.org/onlinepubs/000095399/functions/dup.html
    return _fcntl(fildes, 0, allocate([0, 0, 0, 0], 'i32', ALLOC_STACK));  // F_DUPFD.
  },
  dup2__deps: ['$FS', '__setErrNo', '$ERRNO_CODES', 'fcntl', 'close'],
  dup2: function(fildes, fildes2) {
    // int dup2(int fildes, int fildes2);
    // http://pubs.opengroup.org/onlinepubs/000095399/functions/dup.html
    if (fildes2 < 0) {
      ___setErrNo(ERRNO_CODES.EBADF);
      return -1;
    } else if (fildes === fildes2 && FS.streams[fildes]) {
      return fildes;
    } else {
      _close(fildes2);
      return _fcntl(fildes, 0, allocate([fildes2, 0, 0, 0], 'i32', ALLOC_STACK), true);  // F_DUPFD.
    }
  },
  fchown__deps: ['$FS', '__setErrNo', '$ERRNO_CODES', 'chown'],
  fchown: function(fildes, owner, group) {
    // int fchown(int fildes, uid_t owner, gid_t group);
    // http://pubs.opengroup.org/onlinepubs/000095399/functions/fchown.html
    if (FS.streams[fildes]) {
      return _chown(FS.streams[fildes].path, owner, group);
    } else {
      ___setErrNo(ERRNO_CODES.EBADF);
      return -1;
    }
  },
  fchdir__deps: ['$FS', '__setErrNo', '$ERRNO_CODES', 'chdir'],
  fchdir: function(fildes) {
    // int fchdir(int fildes);
    // http://pubs.opengroup.org/onlinepubs/000095399/functions/fchdir.html
    if (FS.streams[fildes]) {
      return _chdir(FS.streams[fildes].path);
    } else {
      ___setErrNo(ERRNO_CODES.EBADF);
      return -1;
    }
  },
  ctermid__deps: ['strcpy'],
  ctermid: function(s) {
    // char *ctermid(char *s);
    // http://pubs.opengroup.org/onlinepubs/000095399/functions/ctermid.html
    if (!_ctermid.ret) {
      var arr = intArrayFromString('/dev/tty');
      _ctermid.ret = allocate(arr, 'i8', ALLOC_NORMAL);
    }
    return s ? _strcpy(s, _ctermid.ret) : _ctermid.ret;
  },
  crypt: function(key, salt) {
    // char *(const char *, const char *);
    // http://pubs.opengroup.org/onlinepubs/000095399/functions/crypt.html
    // TODO: Implement (probably compile from C).
    ___setErrNo(ERRNO_CODES.ENOSYS);
    return 0;
  },
  encrypt: function(block, edflag) {
    // void encrypt(char block[64], int edflag);
    // http://pubs.opengroup.org/onlinepubs/000095399/functions/encrypt.html
    // TODO: Implement (probably compile from C).
    ___setErrNo(ERRNO_CODES.ENOSYS);
  },
  fpathconf__deps: ['__setErrNo', '$ERRNO_CODES'],
  fpathconf: function(fildes, name) {
    // long fpathconf(int fildes, int name);
    // http://pubs.opengroup.org/onlinepubs/000095399/functions/encrypt.html
    // NOTE: The first parameter is ignored, so pathconf == fpathconf.
    // The constants here aren't real values. Just mimicking glibc.
    switch (name) {
      case {{{ cDefine('_PC_LINK_MAX') }}}:
        return 32000;
      case {{{ cDefine('_PC_MAX_CANON') }}}:
      case {{{ cDefine('_PC_MAX_INPUT') }}}:
      case {{{ cDefine('_PC_NAME_MAX') }}}:
        return 255;
      case {{{ cDefine('_PC_PATH_MAX') }}}:
      case {{{ cDefine('_PC_PIPE_BUF') }}}:
      case {{{ cDefine('_PC_REC_MIN_XFER_SIZE') }}}:
      case {{{ cDefine('_PC_REC_XFER_ALIGN') }}}:
      case {{{ cDefine('_PC_ALLOC_SIZE_MIN') }}}:
        return 4096;
      case {{{ cDefine('_PC_CHOWN_RESTRICTED') }}}:
      case {{{ cDefine('_PC_NO_TRUNC') }}}:
      case {{{ cDefine('_PC_2_SYMLINKS') }}}:
        return 1;
      case {{{ cDefine('_PC_VDISABLE') }}}:
        return 0;
      case {{{ cDefine('_PC_SYNC_IO') }}}:
      case {{{ cDefine('_PC_ASYNC_IO') }}}:
      case {{{ cDefine('_PC_PRIO_IO') }}}:
      case {{{ cDefine('_PC_SOCK_MAXBUF') }}}:
      case {{{ cDefine('_PC_REC_INCR_XFER_SIZE') }}}:
      case {{{ cDefine('_PC_REC_MAX_XFER_SIZE') }}}:
      case {{{ cDefine('_PC_SYMLINK_MAX') }}}:
        return -1;
      case {{{ cDefine('_PC_FILESIZEBITS') }}}:
        return 64;
    }
    ___setErrNo(ERRNO_CODES.EINVAL);
    return -1;
  },
  pathconf: 'fpathconf',
  fsync__deps: ['$FS', '__setErrNo', '$ERRNO_CODES'],
  fsync: function(fildes) {
    // int fsync(int fildes);
    // http://pubs.opengroup.org/onlinepubs/000095399/functions/fsync.html
    if (FS.streams[fildes]) {
      // We write directly to the file system, so there's nothing to do here.
      return 0;
    } else {
      ___setErrNo(ERRNO_CODES.EBADF);
      return -1;
    }
  },
  fdatasync: 'fsync',
  truncate__deps: ['$FS', '__setErrNo', '$ERRNO_CODES'],
  truncate: function(path, length) {
    // int truncate(const char *path, off_t length);
    // http://pubs.opengroup.org/onlinepubs/000095399/functions/truncate.html
    // NOTE: The path argument may be a string, to simplify ftruncate().
    if (length < 0) {
      ___setErrNo(ERRNO_CODES.EINVAL);
      return -1;
    } else {
      if (typeof path !== 'string') path = Pointer_stringify(path);
      var target = FS.findObject(path);
      if (target === null) return -1;
      if (target.isFolder) {
        ___setErrNo(ERRNO_CODES.EISDIR);
        return -1;
      } else if (target.isDevice) {
        ___setErrNo(ERRNO_CODES.EINVAL);
        return -1;
      } else if (!target.write) {
        ___setErrNo(ERRNO_CODES.EACCES);
        return -1;
      } else {
        var contents = target.contents;
        if (length < contents.length) contents.length = length;
        else while (length > contents.length) contents.push(0);
        target.timestamp = Date.now();
        return 0;
      }
    }
  },
  ftruncate__deps: ['$FS', '__setErrNo', '$ERRNO_CODES', 'truncate'],
  ftruncate: function(fildes, length) {
    // int ftruncate(int fildes, off_t length);
    // http://pubs.opengroup.org/onlinepubs/000095399/functions/ftruncate.html
    if (FS.streams[fildes] && FS.streams[fildes].isWrite) {
      return _truncate(FS.streams[fildes].path, length);
    } else if (FS.streams[fildes]) {
      ___setErrNo(ERRNO_CODES.EINVAL);
      return -1;
    } else {
      ___setErrNo(ERRNO_CODES.EBADF);
      return -1;
    }
  },
  getcwd__deps: ['$FS', '__setErrNo', '$ERRNO_CODES'],
  getcwd: function(buf, size) {
    // char *getcwd(char *buf, size_t size);
    // http://pubs.opengroup.org/onlinepubs/000095399/functions/getcwd.html
    if (size == 0) {
      ___setErrNo(ERRNO_CODES.EINVAL);
      return 0;
    } else if (size < FS.currentPath.length + 1) {
      ___setErrNo(ERRNO_CODES.ERANGE);
      return 0;
    } else {
      for (var i = 0; i < FS.currentPath.length; i++) {
        {{{ makeSetValue('buf', 'i', 'FS.currentPath.charCodeAt(i)', 'i8') }}}
      }
      {{{ makeSetValue('buf', 'i', '0', 'i8') }}}
      return buf;
    }
  },
  getwd__deps: ['getcwd'],
  getwd: function(path_name) {
    // char *getwd(char *path_name);
    // http://pubs.opengroup.org/onlinepubs/000095399/functions/getwd.html
    return _getcwd(path_name, 4096);  // PATH_MAX.
  },
  isatty__deps: ['$FS', '__setErrNo', '$ERRNO_CODES'],
  isatty: function(fildes) {
    // int isatty(int fildes);
    // http://pubs.opengroup.org/onlinepubs/000095399/functions/isatty.html
    if (!FS.streams[fildes]) {
      ___setErrNo(ERRNO_CODES.EBADF);
      return 0;
    }
    if (FS.streams[fildes].isTerminal) return 1;
    ___setErrNo(ERRNO_CODES.ENOTTY);
    return 0;
  },
  lchown__deps: ['chown'],
  lchown: function(path, owner, group) {
    // int lchown(const char *path, uid_t owner, gid_t group);
    // http://pubs.opengroup.org/onlinepubs/000095399/functions/lchown.html
    return _chown(path, owner, group, true);
  },
  link__deps: ['__setErrNo', '$ERRNO_CODES'],
  link: function(path1, path2) {
    // int link(const char *path1, const char *path2);
    // http://pubs.opengroup.org/onlinepubs/000095399/functions/link.html
    // We don't support hard links.
    ___setErrNo(ERRNO_CODES.EMLINK);
    return -1;
  },
  lockf__deps: ['$FS', '__setErrNo', '$ERRNO_CODES'],
  lockf: function(fildes, func, size) {
    // int lockf(int fildes, int function, off_t size);
    // http://pubs.opengroup.org/onlinepubs/000095399/functions/lockf.html
    if (FS.streams[fildes]) {
      // Pretend whatever locking or unlocking operation succeeded. Locking does
      // not make much sense, since we have a single process/thread.
      return 0;
    } else {
      ___setErrNo(ERRNO_CODES.EBADF);
      return -1;
    }
  },
  lseek__deps: ['$FS', '__setErrNo', '$ERRNO_CODES'],
  lseek: function(fildes, offset, whence) {
    // off_t lseek(int fildes, off_t offset, int whence);
    // http://pubs.opengroup.org/onlinepubs/000095399/functions/lseek.html
    if (FS.streams[fildes] && !FS.streams[fildes].object.isDevice) {
      var stream = FS.streams[fildes];
      var position = offset;
      if (whence === 1) {  // SEEK_CUR.
        position += stream.position;
      } else if (whence === 2) {  // SEEK_END.
        position += stream.object.contents.length;
      }
      if (position < 0) {
        ___setErrNo(ERRNO_CODES.EINVAL);
        return -1;
      } else {
        stream.ungotten = [];
        stream.position = position;
        return position;
      }
    } else {
      ___setErrNo(ERRNO_CODES.EBADF);
      return -1;
    }
  },
  pipe__deps: ['__setErrNo', '$ERRNO_CODES'],
  pipe: function(fildes) {
    // int pipe(int fildes[2]);
    // http://pubs.opengroup.org/onlinepubs/000095399/functions/pipe.html
    // It is possible to implement this using two device streams, but pipes make
    // little sense in a single-threaded environment, so we do not support them.
    ___setErrNo(ERRNO_CODES.ENOSYS);
    return -1;
  },
  pread__deps: ['$FS', '__setErrNo', '$ERRNO_CODES'],
  pread: function(fildes, buf, nbyte, offset) {
    // ssize_t pread(int fildes, void *buf, size_t nbyte, off_t offset);
    // http://pubs.opengroup.org/onlinepubs/000095399/functions/read.html
    var stream = FS.streams[fildes];
    if (!stream || stream.object.isDevice) {
      ___setErrNo(ERRNO_CODES.EBADF);
      return -1;
    } else if (!stream.isRead) {
      ___setErrNo(ERRNO_CODES.EACCES);
      return -1;
    } else if (stream.object.isFolder) {
      ___setErrNo(ERRNO_CODES.EISDIR);
      return -1;
    } else if (nbyte < 0 || offset < 0) {
      ___setErrNo(ERRNO_CODES.EINVAL);
      return -1;
    } else {
      var bytesRead = 0;
      while (stream.ungotten.length && nbyte > 0) {
        {{{ makeSetValue('buf++', '0', 'stream.ungotten.pop()', 'i8') }}}
        nbyte--;
        bytesRead++;
      }
      var contents = stream.object.contents;
      var size = Math.min(contents.length - offset, nbyte);
#if USE_TYPED_ARRAYS == 2
      if (contents.subarray) { // typed array
        HEAPU8.set(contents.subarray(offset, offset+size), buf);
      } else
#endif
      if (contents.slice) { // normal array
        for (var i = 0; i < size; i++) {
          {{{ makeSetValue('buf', 'i', 'contents[offset + i]', 'i8') }}}
        }
      } else {
        for (var i = 0; i < size; i++) { // LazyUint8Array from sync binary XHR
          {{{ makeSetValue('buf', 'i', 'contents.get(offset + i)', 'i8') }}}
        }
      }
      bytesRead += size;
      return bytesRead;
    }
  },
  read__deps: ['$FS', '__setErrNo', '$ERRNO_CODES', 'recv', 'pread'],
  read: function(fildes, buf, nbyte) {
    // ssize_t read(int fildes, void *buf, size_t nbyte);
    // http://pubs.opengroup.org/onlinepubs/000095399/functions/read.html
    var stream = FS.streams[fildes];
    if ('socket' in stream) {
      return _recv(fildes, buf, nbyte, 0);
    } else if (!stream) {
      ___setErrNo(ERRNO_CODES.EBADF);
      return -1;
    } else if (!stream.isRead) {
      ___setErrNo(ERRNO_CODES.EACCES);
      return -1;
    } else if (nbyte < 0) {
      ___setErrNo(ERRNO_CODES.EINVAL);
      return -1;
    } else {
      var bytesRead;
      if (stream.object.isDevice) {
        if (stream.object.input) {
          bytesRead = 0;
          while (stream.ungotten.length && nbyte > 0) {
            {{{ makeSetValue('buf++', '0', 'stream.ungotten.pop()', 'i8') }}}
            nbyte--;
            bytesRead++;
          }
          for (var i = 0; i < nbyte; i++) {
            try {
              var result = stream.object.input();
            } catch (e) {
              ___setErrNo(ERRNO_CODES.EIO);
              return -1;
            }
            if (result === null || result === undefined) break;
            bytesRead++;
            {{{ makeSetValue('buf', 'i', 'result', 'i8') }}}
          }
          return bytesRead;
        } else {
          ___setErrNo(ERRNO_CODES.ENXIO);
          return -1;
        }
      } else {
        var ungotSize = stream.ungotten.length;
        bytesRead = _pread(fildes, buf, nbyte, stream.position);
        if (bytesRead != -1) {
          stream.position += (stream.ungotten.length - ungotSize) + bytesRead;
        }
        return bytesRead;
      }
    }
  },
  sync: function() {
    // void sync(void);
    // http://pubs.opengroup.org/onlinepubs/000095399/functions/sync.html
    // All our writing is already synchronized. This is a no-op.
  },
  rmdir__deps: ['$FS', '__setErrNo', '$ERRNO_CODES'],
  rmdir: function(path) {
    // int rmdir(const char *path);
    // http://pubs.opengroup.org/onlinepubs/000095399/functions/rmdir.html
    path = FS.analyzePath(Pointer_stringify(path));
    if (!path.parentExists || !path.exists) {
      ___setErrNo(path.error);
      return -1;
    } else if (!path.object.write || path.isRoot) {
      ___setErrNo(ERRNO_CODES.EACCES);
      return -1;
    } else if (!path.object.isFolder) {
      ___setErrNo(ERRNO_CODES.ENOTDIR);
      return -1;
    } else {
      for (var i in path.object.contents) {
        ___setErrNo(ERRNO_CODES.ENOTEMPTY);
        return -1;
      }
      if (path.path == FS.currentPath) {
        ___setErrNo(ERRNO_CODES.EBUSY);
        return -1;
      } else {
        delete path.parentObject.contents[path.name];
        return 0;
      }
    }
  },
  unlink__deps: ['$FS', '__setErrNo', '$ERRNO_CODES'],
  unlink: function(path) {
    // int unlink(const char *path);
    // http://pubs.opengroup.org/onlinepubs/000095399/functions/unlink.html
    path = FS.analyzePath(Pointer_stringify(path));
    if (!path.parentExists || !path.exists) {
      ___setErrNo(path.error);
      return -1;
    } else if (path.object.isFolder) {
      ___setErrNo(ERRNO_CODES.EISDIR);
      return -1;
    } else if (!path.object.write) {
      ___setErrNo(ERRNO_CODES.EACCES);
      return -1;
    } else {
      delete path.parentObject.contents[path.name];
      return 0;
    }
  },
  ttyname__deps: ['ttyname_r'],
  ttyname: function(fildes) {
    // char *ttyname(int fildes);
    // http://pubs.opengroup.org/onlinepubs/000095399/functions/ttyname.html
    if (!_ttyname.ret) _ttyname.ret = _malloc(256);
    return _ttyname_r(fildes, _ttyname.ret, 256) ? 0 : _ttyname.ret;
  },
  ttyname_r__deps: ['$FS', '__setErrNo', '$ERRNO_CODES'],
  ttyname_r: function(fildes, name, namesize) {
    // int ttyname_r(int fildes, char *name, size_t namesize);
    // http://pubs.opengroup.org/onlinepubs/000095399/functions/ttyname.html
    var stream = FS.streams[fildes];
    if (!stream) {
      return ___setErrNo(ERRNO_CODES.EBADF);
    } else {
      var object = stream.object;
      if (!object.isDevice || !object.input || !object.output) {
        return ___setErrNo(ERRNO_CODES.ENOTTY);
      } else {
        var ret = stream.path;
        if (namesize < ret.length + 1) {
          return ___setErrNo(ERRNO_CODES.ERANGE);
        } else {
          for (var i = 0; i < ret.length; i++) {
            {{{ makeSetValue('name', 'i', 'ret.charCodeAt(i)', 'i8') }}}
          }
          {{{ makeSetValue('name', 'i', '0', 'i8') }}}
          return 0;
        }
      }
    }
  },
  symlink__deps: ['$FS', '__setErrNo', '$ERRNO_CODES'],
  symlink: function(path1, path2) {
    // int symlink(const char *path1, const char *path2);
    // http://pubs.opengroup.org/onlinepubs/000095399/functions/symlink.html
    var path = FS.analyzePath(Pointer_stringify(path2), true);
    if (!path.parentExists) {
      ___setErrNo(path.error);
      return -1;
    } else if (path.exists) {
      ___setErrNo(ERRNO_CODES.EEXIST);
      return -1;
    } else {
      FS.createLink(path.parentPath, path.name,
                    Pointer_stringify(path1), true, true);
      return 0;
    }
  },
  readlink__deps: ['$FS', '__setErrNo', '$ERRNO_CODES'],
  readlink: function(path, buf, bufsize) {
    // ssize_t readlink(const char *restrict path, char *restrict buf, size_t bufsize);
    // http://pubs.opengroup.org/onlinepubs/000095399/functions/readlink.html
    var target = FS.findObject(Pointer_stringify(path), true);
    if (target === null) return -1;
    if (target.link !== undefined) {
      var length = Math.min(bufsize - 1, target.link.length);
      for (var i = 0; i < length; i++) {
        {{{ makeSetValue('buf', 'i', 'target.link.charCodeAt(i)', 'i8') }}}
      }
      if (bufsize - 1 > length) {{{ makeSetValue('buf', 'i', '0', 'i8') }}}
      return i;
    } else {
      ___setErrNo(ERRNO_CODES.EINVAL);
      return -1;
    }
  },
  pwrite__deps: ['$FS', '__setErrNo', '$ERRNO_CODES'],
  pwrite: function(fildes, buf, nbyte, offset) {
    // ssize_t pwrite(int fildes, const void *buf, size_t nbyte, off_t offset);
    // http://pubs.opengroup.org/onlinepubs/000095399/functions/write.html
    var stream = FS.streams[fildes];
    if (!stream || stream.object.isDevice) {
      ___setErrNo(ERRNO_CODES.EBADF);
      return -1;
    } else if (!stream.isWrite) {
      ___setErrNo(ERRNO_CODES.EACCES);
      return -1;
    } else if (stream.object.isFolder) {
      ___setErrNo(ERRNO_CODES.EISDIR);
      return -1;
    } else if (nbyte < 0 || offset < 0) {
      ___setErrNo(ERRNO_CODES.EINVAL);
      return -1;
    } else {
      var contents = stream.object.contents;
      while (contents.length < offset) contents.push(0);
      for (var i = 0; i < nbyte; i++) {
        contents[offset + i] = {{{ makeGetValue('buf', 'i', 'i8', undefined, 1) }}};
      }
      stream.object.timestamp = Date.now();
      return i;
    }
  },
  write__deps: ['$FS', '__setErrNo', '$ERRNO_CODES', 'send', 'pwrite'],
  write: function(fildes, buf, nbyte) {
    // ssize_t write(int fildes, const void *buf, size_t nbyte);
    // http://pubs.opengroup.org/onlinepubs/000095399/functions/write.html
    var stream = FS.streams[fildes];
    if ('socket' in stream) {
        return _send(fildes, buf, nbyte, 0);
    } else if (!stream) {
      ___setErrNo(ERRNO_CODES.EBADF);
      return -1;
    } else if (!stream.isWrite) {
      ___setErrNo(ERRNO_CODES.EACCES);
      return -1;
    } else if (nbyte < 0) {
      ___setErrNo(ERRNO_CODES.EINVAL);
      return -1;
    } else {
      if (stream.object.isDevice) {
        if (stream.object.output) {
          for (var i = 0; i < nbyte; i++) {
            try {
              stream.object.output({{{ makeGetValue('buf', 'i', 'i8') }}});
            } catch (e) {
              ___setErrNo(ERRNO_CODES.EIO);
              return -1;
            }
          }
          stream.object.timestamp = Date.now();
          return i;
        } else {
          ___setErrNo(ERRNO_CODES.ENXIO);
          return -1;
        }
      } else {
        var bytesWritten = _pwrite(fildes, buf, nbyte, stream.position);
        if (bytesWritten != -1) stream.position += bytesWritten;
        return bytesWritten;
      }
    }
  },
  alarm: function(seconds) {
    // unsigned alarm(unsigned seconds);
    // http://pubs.opengroup.org/onlinepubs/000095399/functions/alarm.html
    // We don't support signals, and there's no way to indicate failure, so just
    // fail silently.
    return 0;
  },
  ualarm: 'alarm',
  confstr__deps: ['__setErrNo', '$ERRNO_CODES', '$ENV'],
  confstr: function(name, buf, len) {
    // size_t confstr(int name, char *buf, size_t len);
    // http://pubs.opengroup.org/onlinepubs/000095399/functions/confstr.html
    var value;
    switch (name) {
      case {{{ cDefine('_CS_PATH') }}}:
        value = ENV['PATH'] || '/';
        break;
      case {{{ cDefine('_CS_POSIX_V6_WIDTH_RESTRICTED_ENVS') }}}:
        // Mimicing glibc.
        value = 'POSIX_V6_ILP32_OFF32\nPOSIX_V6_ILP32_OFFBIG';
        break;
      case {{{ cDefine('_CS_GNU_LIBC_VERSION') }}}:
        // This JS implementation was tested against this glibc version.
        value = 'glibc 2.14';
        break;
      case {{{ cDefine('_CS_GNU_LIBPTHREAD_VERSION') }}}:
        // We don't support pthreads.
        value = '';
        break;
      case {{{ cDefine('_CS_POSIX_V6_ILP32_OFF32_LIBS') }}}:
      case {{{ cDefine('_CS_POSIX_V6_ILP32_OFFBIG_LIBS') }}}:
      case {{{ cDefine('_CS_POSIX_V6_LP64_OFF64_CFLAGS') }}}:
      case {{{ cDefine('_CS_POSIX_V6_LP64_OFF64_LDFLAGS') }}}:
      case {{{ cDefine('_CS_POSIX_V6_LP64_OFF64_LIBS') }}}:
      case {{{ cDefine('_CS_POSIX_V6_LPBIG_OFFBIG_CFLAGS') }}}:
      case {{{ cDefine('_CS_POSIX_V6_LPBIG_OFFBIG_LDFLAGS') }}}:
      case {{{ cDefine('_CS_POSIX_V6_LPBIG_OFFBIG_LIBS') }}}:
        value = '';
        break;
      case {{{ cDefine('_CS_POSIX_V6_ILP32_OFF32_CFLAGS') }}}:
      case {{{ cDefine('_CS_POSIX_V6_ILP32_OFF32_LDFLAGS') }}}:
      case {{{ cDefine('_CS_POSIX_V6_ILP32_OFFBIG_LDFLAGS') }}}:
        value = '-m32';
        break;
      case {{{ cDefine('_CS_POSIX_V6_ILP32_OFFBIG_CFLAGS') }}}:
        value = '-m32 -D_LARGEFILE_SOURCE -D_FILE_OFFSET_BITS=64';
        break;
      default:
        ___setErrNo(ERRNO_CODES.EINVAL);
        return 0;
    }
    if (len == 0 || buf == 0) {
      return value.length + 1;
    } else {
      var length = Math.min(len, value.length);
      for (var i = 0; i < length; i++) {
        {{{ makeSetValue('buf', 'i', 'value.charCodeAt(i)', 'i8') }}}
      }
      if (len > length) {{{ makeSetValue('buf', 'i++', '0', 'i8') }}}
      return i;
    }
  },
  execl__deps: ['__setErrNo', '$ERRNO_CODES'],
  execl: function(/* ... */) {
    // int execl(const char *path, const char *arg0, ... /*, (char *)0 */);
    // http://pubs.opengroup.org/onlinepubs/009695399/functions/exec.html
    // We don't support executing external code.
    ___setErrNo(ERRNO_CODES.ENOEXEC);
    return -1;
  },
  execle: 'execl',
  execlp: 'execl',
  execv: 'execl',
  execve: 'execl',
  execvp: 'execl',
  _exit: function(status) {
    // void _exit(int status);
    // http://pubs.opengroup.org/onlinepubs/000095399/functions/exit.html

    function ExitStatus() {
      this.name = "ExitStatus";
      this.message = "Program terminated with exit(" + status + ")";
      this.status = status;
      Module.print('Exit Status: ' + status);
    };
    ExitStatus.prototype = new Error();
    ExitStatus.prototype.constructor = ExitStatus;

    exitRuntime();
    ABORT = true;

    throw new ExitStatus();
  },
  fork__deps: ['__setErrNo', '$ERRNO_CODES'],
  fork: function() {
    // pid_t fork(void);
    // http://pubs.opengroup.org/onlinepubs/000095399/functions/fork.html
    // We don't support multiple processes.
    ___setErrNo(ERRNO_CODES.EAGAIN);
    return -1;
  },
  vfork: 'fork',
  getgid: function() {
    // gid_t getgid(void);
    // http://pubs.opengroup.org/onlinepubs/000095399/functions/getgid.html
    // We have just one process/group/user, all with ID 0.
    return 0;
  },
  getegid: 'getgid',
  getuid: 'getgid',
  geteuid: 'getgid',
  getpgrp: 'getgid',
  getpid: 'getgid',
  getppid: 'getgid',
  getresuid: function(ruid, euid, suid) {
    // int getresuid(uid_t *ruid, uid_t *euid, uid_t *suid);
    // http://linux.die.net/man/2/getresuid
    // We have just one process/group/user, all with ID 0.
    {{{ makeSetValue('ruid', '0', '0', 'i32') }}}
    {{{ makeSetValue('euid', '0', '0', 'i32') }}}
    {{{ makeSetValue('suid', '0', '0', 'i32') }}}
    return 0;
  },
  getresgid: 'getresuid',
  getgroups__deps: ['__setErrNo', '$ERRNO_CODES'],
  getgroups: function(gidsetsize, grouplist) {
    // int getgroups(int gidsetsize, gid_t grouplist[]);
    // http://pubs.opengroup.org/onlinepubs/000095399/functions/getgroups.html
    if (gidsetsize < 1) {
      ___setErrNo(ERRNO_CODES.EINVAL);
      return -1;
    } else {
      {{{ makeSetValue('grouplist', '0', '0', 'i32') }}}
      return 1;
    }
  },
  // TODO: Implement initgroups (grp.h).
  setgroups__deps: ['__setErrNo', '$ERRNO_CODES', 'sysconf'],
  setgroups: function (ngroups, gidset) {
    // int setgroups(int ngroups, const gid_t *gidset);
    // https://developer.apple.com/library/mac/#documentation/Darwin/Reference/ManPages/man2/setgroups.2.html
    if (ngroups < 1 || ngroups > _sysconf({{{ cDefine('_SC_NGROUPS_MAX') }}})) {
      ___setErrNo(ERRNO_CODES.EINVAL);
      return -1;
    } else {
      // We have just one process/user/group, so it makes no sense to set groups.
      ___setErrNo(ERRNO_CODES.EPERM);
      return -1;
    }
  },
  gethostid: function() {
    // long gethostid(void);
    // http://pubs.opengroup.org/onlinepubs/000095399/functions/gethostid.html
    return 42;
  },
  gethostname__deps: ['__setErrNo', '$ERRNO_CODES'],
  gethostname: function(name, namelen) {
    // int gethostname(char *name, size_t namelen);
    // http://pubs.opengroup.org/onlinepubs/000095399/functions/gethostname.html
    var host = 'emscripten';
    if (typeof window !== 'undefined' && window.location.host) {
      host = window.location.host;
    }
    var length = Math.min(namelen, host.length);
    for (var i = 0; i < length; i++) {
      {{{ makeSetValue('name', 'i', 'host.charCodeAt(i)', 'i8') }}}
    }
    if (namelen > length) {
      {{{ makeSetValue('name', 'i', '0', 'i8') }}}
      return 0;
    } else {
      ___setErrNo(ERRNO_CODES.ENAMETOOLONG);
      return -1;
    }
  },
  getlogin__deps: ['getlogin_r'],
  getlogin: function() {
    // char *getlogin(void);
    // http://pubs.opengroup.org/onlinepubs/000095399/functions/getlogin.html
    if (!_getlogin.ret) _getlogin.ret = _malloc(8);
    return _getlogin_r(_getlogin.ret, 8) ? 0 : _getlogin.ret;
  },
  getlogin_r__deps: ['__setErrNo', '$ERRNO_CODES'],
  getlogin_r: function(name, namesize) {
    // int getlogin_r(char *name, size_t namesize);
    // http://pubs.opengroup.org/onlinepubs/000095399/functions/getlogin.html
    var ret = 'root';
    if (namesize < ret.length + 1) {
      return ___setErrNo(ERRNO_CODES.ERANGE);
    } else {
      for (var i = 0; i < ret.length; i++) {
        {{{ makeSetValue('name', 'i', 'ret.charCodeAt(i)', 'i8') }}}
      }
      {{{ makeSetValue('name', 'i', '0', 'i8') }}}
      return 0;
    }
  },
  getpagesize: function() {
    // int getpagesize(void);
    return PAGE_SIZE;
  },
  getopt: function(argc, argv, optstring) {
    // int getopt(int argc, char * const argv[], const char *optstring);
    // http://pubs.opengroup.org/onlinepubs/000095399/functions/getopt.html
    // TODO: Implement (probably compile from C).
    return -1;
  },
  getpgid: function(pid) {
    // pid_t getpgid(pid_t pid);
    // http://pubs.opengroup.org/onlinepubs/000095399/functions/getpgid.html
    // There can only be one process, and its group ID is 0.
    return 0;
  },
  getsid: 'getpgid',
  nice__deps: ['__setErrNo', '$ERRNO_CODES'],
  nice: function(incr) {
    // int nice(int incr);
    // http://pubs.opengroup.org/onlinepubs/000095399/functions/nice.html
    // Niceness makes no sense in a single-process environment.
    ___setErrNo(ERRNO_CODES.EPERM);
    return 0;
  },
  pause__deps: ['__setErrNo', '$ERRNO_CODES'],
  pause: function() {
    // int pause(void);
    // http://pubs.opengroup.org/onlinepubs/000095399/functions/pause.html
    // We don't support signals, so we return immediately.
    ___setErrNo(ERRNO_CODES.EINTR);
    return -1;
  },
  setgid__deps: ['__setErrNo', '$ERRNO_CODES'],
  setgid: function(gid) {
    // int setgid(gid_t gid);
    // http://pubs.opengroup.org/onlinepubs/000095399/functions/setgid.html
    // We have just one process/group/user, so it makes no sense to set IDs.
    ___setErrNo(ERRNO_CODES.EPERM);
    return -1;
  },
  setegid: 'setgid',
  setuid: 'setgid',
  seteuid: 'setgid',
  setsid: 'setgid',
  setpgrp: 'setgid',
  setpgid__deps: ['__setErrNo', '$ERRNO_CODES'],
  setpgid: function(pid, pgid) {
    // int setpgid(pid_t pid, pid_t pgid);
    // http://pubs.opengroup.org/onlinepubs/000095399/functions/getpgid.html
    // We have just one process/group/user, so it makes no sense to set IDs.
    ___setErrNo(ERRNO_CODES.EPERM);
    return -1;
  },
  setregid: 'setpgid',
  setreuid: 'setpgid',
  // NOTE: These do not match the signatures, but they all use the same stub.
  setresuid: 'setpgid',
  setresgid: 'setpgid',
  sleep__deps: ['usleep'],
  sleep: function(seconds) {
    // unsigned sleep(unsigned seconds);
    // http://pubs.opengroup.org/onlinepubs/000095399/functions/sleep.html
    return _usleep(seconds * 1e6);
  },
  usleep: function(useconds) {
    // int usleep(useconds_t useconds);
    // http://pubs.opengroup.org/onlinepubs/000095399/functions/usleep.html
    // We're single-threaded, so use a busy loop. Super-ugly.
    var msec = useconds / 1000;
    var start = Date.now();
    while (Date.now() - start < msec) {
      // Do nothing.
    }
    return 0;
  },
  swab: function(src, dest, nbytes) {
    // void swab(const void *restrict src, void *restrict dest, ssize_t nbytes);
    // http://pubs.opengroup.org/onlinepubs/000095399/functions/swab.html
    if (nbytes < 0) return;
    nbytes -= nbytes % 2;
    for (var i = 0; i < nbytes; i += 2) {
      var first = {{{ makeGetValue('src', 'i', 'i8') }}};
      var second = {{{ makeGetValue('src', 'i + 1', 'i8') }}};
      {{{ makeSetValue('dest', 'i', 'second', 'i8') }}}
      {{{ makeSetValue('dest', 'i + 1', 'first', 'i8') }}}
    }
  },
  tcgetpgrp: function(fildes) {
    // pid_t tcgetpgrp(int fildes);
    // http://pubs.opengroup.org/onlinepubs/000095399/functions/tcgetpgrp.html
    // Our only process always runs with group ID 0.
    return 0;
  },
  tcsetpgrp__deps: ['__setErrNo', '$ERRNO_CODES'],
  tcsetpgrp: function(fildes, pgid_id) {
    // int tcsetpgrp(int fildes, pid_t pgid_id);
    // http://pubs.opengroup.org/onlinepubs/000095399/functions/tcsetpgrp.html
    // We don't support multiple processes or groups with ID other than 0.
    ___setErrNo(ERRNO_CODES.EINVAL);
    return -1;
  },
  sysconf__deps: ['__setErrNo', '$ERRNO_CODES'],
  sysconf: function(name) {
    // long sysconf(int name);
    // http://pubs.opengroup.org/onlinepubs/009695399/functions/sysconf.html
    switch(name) {
      case {{{ cDefine('_SC_PAGE_SIZE') }}}: return PAGE_SIZE;
      case {{{ cDefine('_SC_ADVISORY_INFO') }}}:
      case {{{ cDefine('_SC_BARRIERS') }}}:
      case {{{ cDefine('_SC_ASYNCHRONOUS_IO') }}}:
      case {{{ cDefine('_SC_CLOCK_SELECTION') }}}:
      case {{{ cDefine('_SC_CPUTIME') }}}:
      case {{{ cDefine('_SC_FSYNC') }}}:
      case {{{ cDefine('_SC_IPV6') }}}:
      case {{{ cDefine('_SC_MAPPED_FILES') }}}:
      case {{{ cDefine('_SC_MEMLOCK') }}}:
      case {{{ cDefine('_SC_MEMLOCK_RANGE') }}}:
      case {{{ cDefine('_SC_MEMORY_PROTECTION') }}}:
      case {{{ cDefine('_SC_MESSAGE_PASSING') }}}:
      case {{{ cDefine('_SC_MONOTONIC_CLOCK') }}}:
      case {{{ cDefine('_SC_PRIORITIZED_IO') }}}:
      case {{{ cDefine('_SC_PRIORITY_SCHEDULING') }}}:
      case {{{ cDefine('_SC_RAW_SOCKETS') }}}:
      case {{{ cDefine('_SC_READER_WRITER_LOCKS') }}}:
      case {{{ cDefine('_SC_REALTIME_SIGNALS') }}}:
      case {{{ cDefine('_SC_SEMAPHORES') }}}:
      case {{{ cDefine('_SC_SHARED_MEMORY_OBJECTS') }}}:
      case {{{ cDefine('_SC_SPAWN') }}}:
      case {{{ cDefine('_SC_SPIN_LOCKS') }}}:
      case {{{ cDefine('_SC_SYNCHRONIZED_IO') }}}:
      case {{{ cDefine('_SC_THREAD_ATTR_STACKADDR') }}}:
      case {{{ cDefine('_SC_THREAD_ATTR_STACKSIZE') }}}:
      case {{{ cDefine('_SC_THREAD_CPUTIME') }}}:
      case {{{ cDefine('_SC_THREAD_PRIO_INHERIT') }}}:
      case {{{ cDefine('_SC_THREAD_PRIO_PROTECT') }}}:
      case {{{ cDefine('_SC_THREAD_PRIORITY_SCHEDULING') }}}:
      case {{{ cDefine('_SC_THREAD_PROCESS_SHARED') }}}:
      case {{{ cDefine('_SC_THREAD_SAFE_FUNCTIONS') }}}:
      case {{{ cDefine('_SC_THREADS') }}}:
      case {{{ cDefine('_SC_TIMEOUTS') }}}:
      case {{{ cDefine('_SC_TIMERS') }}}:
      case {{{ cDefine('_SC_VERSION') }}}:
      case {{{ cDefine('_SC_2_C_BIND') }}}:
      case {{{ cDefine('_SC_2_C_DEV') }}}:
      case {{{ cDefine('_SC_2_CHAR_TERM') }}}:
      case {{{ cDefine('_SC_2_LOCALEDEF') }}}:
      case {{{ cDefine('_SC_2_SW_DEV') }}}:
      case {{{ cDefine('_SC_2_VERSION') }}}:
        return 200809;
      case {{{ cDefine('_SC_MQ_OPEN_MAX') }}}:
      case {{{ cDefine('_SC_XOPEN_STREAMS') }}}:
      case {{{ cDefine('_SC_XBS5_LP64_OFF64') }}}:
      case {{{ cDefine('_SC_XBS5_LPBIG_OFFBIG') }}}:
      case {{{ cDefine('_SC_AIO_LISTIO_MAX') }}}:
      case {{{ cDefine('_SC_AIO_MAX') }}}:
      case {{{ cDefine('_SC_SPORADIC_SERVER') }}}:
      case {{{ cDefine('_SC_THREAD_SPORADIC_SERVER') }}}:
      case {{{ cDefine('_SC_TRACE') }}}:
      case {{{ cDefine('_SC_TRACE_EVENT_FILTER') }}}:
      case {{{ cDefine('_SC_TRACE_EVENT_NAME_MAX') }}}:
      case {{{ cDefine('_SC_TRACE_INHERIT') }}}:
      case {{{ cDefine('_SC_TRACE_LOG') }}}:
      case {{{ cDefine('_SC_TRACE_NAME_MAX') }}}:
      case {{{ cDefine('_SC_TRACE_SYS_MAX') }}}:
      case {{{ cDefine('_SC_TRACE_USER_EVENT_MAX') }}}:
      case {{{ cDefine('_SC_TYPED_MEMORY_OBJECTS') }}}:
      case {{{ cDefine('_SC_V6_LP64_OFF64') }}}:
      case {{{ cDefine('_SC_V6_LPBIG_OFFBIG') }}}:
      case {{{ cDefine('_SC_2_FORT_DEV') }}}:
      case {{{ cDefine('_SC_2_FORT_RUN') }}}:
      case {{{ cDefine('_SC_2_PBS') }}}:
      case {{{ cDefine('_SC_2_PBS_ACCOUNTING') }}}:
      case {{{ cDefine('_SC_2_PBS_CHECKPOINT') }}}:
      case {{{ cDefine('_SC_2_PBS_LOCATE') }}}:
      case {{{ cDefine('_SC_2_PBS_MESSAGE') }}}:
      case {{{ cDefine('_SC_2_PBS_TRACK') }}}:
      case {{{ cDefine('_SC_2_UPE') }}}:
      case {{{ cDefine('_SC_THREAD_THREADS_MAX') }}}:
      case {{{ cDefine('_SC_SEM_NSEMS_MAX') }}}:
      case {{{ cDefine('_SC_SYMLOOP_MAX') }}}:
      case {{{ cDefine('_SC_TIMER_MAX') }}}:
        return -1;
      case {{{ cDefine('_SC_V6_ILP32_OFF32') }}}:
      case {{{ cDefine('_SC_V6_ILP32_OFFBIG') }}}:
      case {{{ cDefine('_SC_JOB_CONTROL') }}}:
      case {{{ cDefine('_SC_REGEXP') }}}:
      case {{{ cDefine('_SC_SAVED_IDS') }}}:
      case {{{ cDefine('_SC_SHELL') }}}:
      case {{{ cDefine('_SC_XBS5_ILP32_OFF32') }}}:
      case {{{ cDefine('_SC_XBS5_ILP32_OFFBIG') }}}:
      case {{{ cDefine('_SC_XOPEN_CRYPT') }}}:
      case {{{ cDefine('_SC_XOPEN_ENH_I18N') }}}:
      case {{{ cDefine('_SC_XOPEN_LEGACY') }}}:
      case {{{ cDefine('_SC_XOPEN_REALTIME') }}}:
      case {{{ cDefine('_SC_XOPEN_REALTIME_THREADS') }}}:
      case {{{ cDefine('_SC_XOPEN_SHM') }}}:
      case {{{ cDefine('_SC_XOPEN_UNIX') }}}:
        return 1;
      case {{{ cDefine('_SC_THREAD_KEYS_MAX') }}}:
      case {{{ cDefine('_SC_IOV_MAX') }}}:
      case {{{ cDefine('_SC_GETGR_R_SIZE_MAX') }}}:
      case {{{ cDefine('_SC_GETPW_R_SIZE_MAX') }}}:
      case {{{ cDefine('_SC_OPEN_MAX') }}}:
        return 1024;
      case {{{ cDefine('_SC_RTSIG_MAX') }}}:
      case {{{ cDefine('_SC_EXPR_NEST_MAX') }}}:
      case {{{ cDefine('_SC_TTY_NAME_MAX') }}}:
        return 32;
      case {{{ cDefine('_SC_ATEXIT_MAX') }}}:
      case {{{ cDefine('_SC_DELAYTIMER_MAX') }}}:
      case {{{ cDefine('_SC_SEM_VALUE_MAX') }}}:
        return 2147483647;
      case {{{ cDefine('_SC_SIGQUEUE_MAX') }}}:
      case {{{ cDefine('_SC_CHILD_MAX') }}}:
        return 47839;
      case {{{ cDefine('_SC_BC_SCALE_MAX') }}}:
      case {{{ cDefine('_SC_BC_BASE_MAX') }}}:
        return 99;
      case {{{ cDefine('_SC_LINE_MAX') }}}:
      case {{{ cDefine('_SC_BC_DIM_MAX') }}}:
        return 2048;
      case {{{ cDefine('_SC_ARG_MAX') }}}: return 2097152;
      case {{{ cDefine('_SC_NGROUPS_MAX') }}}: return 65536;
      case {{{ cDefine('_SC_MQ_PRIO_MAX') }}}: return 32768;
      case {{{ cDefine('_SC_RE_DUP_MAX') }}}: return 32767;
      case {{{ cDefine('_SC_THREAD_STACK_MIN') }}}: return 16384;
      case {{{ cDefine('_SC_BC_STRING_MAX') }}}: return 1000;
      case {{{ cDefine('_SC_XOPEN_VERSION') }}}: return 700;
      case {{{ cDefine('_SC_LOGIN_NAME_MAX') }}}: return 256;
      case {{{ cDefine('_SC_COLL_WEIGHTS_MAX') }}}: return 255;
      case {{{ cDefine('_SC_CLK_TCK') }}}: return 100;
      case {{{ cDefine('_SC_HOST_NAME_MAX') }}}: return 64;
      case {{{ cDefine('_SC_AIO_PRIO_DELTA_MAX') }}}: return 20;
      case {{{ cDefine('_SC_STREAM_MAX') }}}: return 16;
      case {{{ cDefine('_SC_TZNAME_MAX') }}}: return 6;
      case {{{ cDefine('_SC_THREAD_DESTRUCTOR_ITERATIONS') }}}: return 4;
      case {{{ cDefine('_SC_NPROCESSORS_ONLN') }}}: return 1;
    }
    ___setErrNo(ERRNO_CODES.EINVAL);
    return -1;
  },
  sbrk: function(bytes) {
    // Implement a Linux-like 'memory area' for our 'process'.
    // Changes the size of the memory area by |bytes|; returns the
    // address of the previous top ('break') of the memory area
    // We control the "dynamic" memory - DYNAMIC_BASE to DYNAMICTOP
    var self = _sbrk;
    if (!self.called) {
      DYNAMICTOP = alignMemoryPage(DYNAMICTOP); // make sure we start out aligned
      self.called = true;
      assert(Runtime.dynamicAlloc);
      self.alloc = Runtime.dynamicAlloc;
      Runtime.dynamicAlloc = function() { abort('cannot dynamically allocate, sbrk now has control') };
    }
    var ret = DYNAMICTOP;
    if (bytes != 0) self.alloc(bytes);
    return ret;  // Previous break location.
  },
  open64: 'open',
  lseek64: 'lseek',
  ftruncate64: 'ftruncate',
  __01open64_: 'open',
  __01lseek64_: 'lseek',
  __01truncate64_: 'truncate',
  __01ftruncate64_: 'ftruncate',
  // TODO: Check if any other aliases are needed.

  // ==========================================================================
  // stdio.h
  // ==========================================================================

  _isFloat: function(text) {
    return !!(/^[+-]?[0-9]*\.?[0-9]+([eE][+-]?[0-9]+)?$/.exec(text));
  },

  // TODO: Document.
  _scanString__deps: ['_isFloat'],
  _scanString: function(format, get, unget, varargs) {
    if (!__scanString.whiteSpace) {
      __scanString.whiteSpace = {};
      __scanString.whiteSpace[{{{ charCode(' ') }}}] = 1;
      __scanString.whiteSpace[{{{ charCode('\t') }}}] = 1;
      __scanString.whiteSpace[{{{ charCode('\n') }}}] = 1;
      __scanString.whiteSpace[{{{ charCode('\v') }}}] = 1;
      __scanString.whiteSpace[{{{ charCode('\f') }}}] = 1;
      __scanString.whiteSpace[{{{ charCode('\r') }}}] = 1;
      __scanString.whiteSpace[' '] = 1;
      __scanString.whiteSpace['\t'] = 1;
      __scanString.whiteSpace['\n'] = 1;
      __scanString.whiteSpace['\v'] = 1;
      __scanString.whiteSpace['\f'] = 1;
      __scanString.whiteSpace['\r'] = 1;
    }
    // Supports %x, %4x, %d.%d, %lld, %s, %f, %lf.
    // TODO: Support all format specifiers.
    format = Pointer_stringify(format);
    var soFar = 0;
    if (format.indexOf('%n') >= 0) {
      // need to track soFar
      var _get = get;
      get = function() {
        soFar++;
        return _get();
      }
      var _unget = unget;
      unget = function() {
        soFar--;
        return _unget();
      }
    }
    var formatIndex = 0;
    var argsi = 0;
    var fields = 0;
    var argIndex = 0;
    var next;

    mainLoop:
    for (var formatIndex = 0; formatIndex < format.length;) {
      if (format[formatIndex] === '%' && format[formatIndex+1] == 'n') {
        var argPtr = {{{ makeGetValue('varargs', 'argIndex', 'void*') }}};
        argIndex += Runtime.getAlignSize('void*', null, true);
        {{{ makeSetValue('argPtr', 0, 'soFar', 'i32') }}};
        formatIndex += 2;
        continue;
      }

      // TODO: Support strings like "%5c" etc.
      if (format[formatIndex] === '%' && format[formatIndex+1] == 'c') {
        var argPtr = {{{ makeGetValue('varargs', 'argIndex', 'void*') }}};
        argIndex += Runtime.getAlignSize('void*', null, true);
        fields++;
        next = get();
        {{{ makeSetValue('argPtr', 0, 'next', 'i8') }}}
        formatIndex += 2;
        continue;
      }

      // remove whitespace
      while (1) {
        next = get();
        if (next == 0) return fields;
        if (!(next in __scanString.whiteSpace)) break;
      }
      unget();

      if (format[formatIndex] === '%') {
        formatIndex++;
        var suppressAssignment = false;
        if (format[formatIndex] == '*') {
          suppressAssignment = true;
          formatIndex++;
        }
        var maxSpecifierStart = formatIndex;
        while (format[formatIndex].charCodeAt(0) >= {{{ charCode('0') }}} &&
               format[formatIndex].charCodeAt(0) <= {{{ charCode('9') }}}) {
          formatIndex++;
        }
        var max_;
        if (formatIndex != maxSpecifierStart) {
          max_ = parseInt(format.slice(maxSpecifierStart, formatIndex), 10);
        }
        var long_ = false;
        var half = false;
        var longLong = false;
        if (format[formatIndex] == 'l') {
          long_ = true;
          formatIndex++;
          if (format[formatIndex] == 'l') {
            longLong = true;
            formatIndex++;
          }
        } else if (format[formatIndex] == 'h') {
          half = true;
          formatIndex++;
        }
        var type = format[formatIndex];
        formatIndex++;
        var curr = 0;
        var buffer = [];
        // Read characters according to the format. floats are trickier, they may be in an unfloat state in the middle, then be a valid float later
        if (type == 'f' || type == 'e' || type == 'g' || type == 'E') {
          var last = 0;
          next = get();
          while (next > 0) {
            buffer.push(String.fromCharCode(next));
            if (__isFloat(buffer.join(''))) {
              last = buffer.length;
            }
            next = get();
          }
          for (var i = 0; i < buffer.length - last + 1; i++) {
            unget();
          }
          buffer.length = last;
        } else {
          next = get();
          var first = true;
          while ((curr < max_ || isNaN(max_)) && next > 0) {
            if (!(next in __scanString.whiteSpace) && // stop on whitespace
                (type == 's' ||
                 ((type === 'd' || type == 'u' || type == 'i') && ((next >= {{{ charCode('0') }}} && next <= {{{ charCode('9') }}}) ||
                                                                   (first && next == {{{ charCode('-') }}}))) ||
                 (type === 'x' && (next >= {{{ charCode('0') }}} && next <= {{{ charCode('9') }}} ||
                                   next >= {{{ charCode('a') }}} && next <= {{{ charCode('f') }}} ||
                                   next >= {{{ charCode('A') }}} && next <= {{{ charCode('F') }}}))) &&
                (formatIndex >= format.length || next !== format[formatIndex].charCodeAt(0))) { // Stop when we read something that is coming up
              buffer.push(String.fromCharCode(next));
              next = get();
              curr++;
              first = false;
            } else {
              break;
            }
          }
          unget();
        }
        if (buffer.length === 0) return 0;  // Failure.
        if (suppressAssignment) continue;

        var text = buffer.join('');
        var argPtr = {{{ makeGetValue('varargs', 'argIndex', 'void*') }}};
        argIndex += Runtime.getAlignSize('void*', null, true);
        switch (type) {
          case 'd': case 'u': case 'i':
            if (half) {
              {{{ makeSetValue('argPtr', 0, 'parseInt(text, 10)', 'i16') }}};
            } else if (longLong) {
              {{{ makeSetValue('argPtr', 0, 'parseInt(text, 10)', 'i64') }}};
            } else {
              {{{ makeSetValue('argPtr', 0, 'parseInt(text, 10)', 'i32') }}};
            }
            break;
          case 'x':
            {{{ makeSetValue('argPtr', 0, 'parseInt(text, 16)', 'i32') }}}
            break;
          case 'f':
          case 'e':
          case 'g':
          case 'E':
            // fallthrough intended
            if (long_) {
              {{{ makeSetValue('argPtr', 0, 'parseFloat(text)', 'double') }}}
            } else {
              {{{ makeSetValue('argPtr', 0, 'parseFloat(text)', 'float') }}}
            }
            break;
          case 's':
            var array = intArrayFromString(text);
            for (var j = 0; j < array.length; j++) {
              {{{ makeSetValue('argPtr', 'j', 'array[j]', 'i8') }}}
            }
            break;
        }
        fields++;
      } else if (format[formatIndex] in __scanString.whiteSpace) {
        next = get();
        while (next in __scanString.whiteSpace) {
          if (next <= 0) break mainLoop;  // End of input.
          next = get();
        }
        unget(next);
        formatIndex++;
      } else {
        // Not a specifier.
        next = get();
        if (format[formatIndex].charCodeAt(0) !== next) {
          unget(next);
          break mainLoop;
        }
        formatIndex++;
      }
    }
    return fields;
  },
  // Performs printf-style formatting.
  //   format: A pointer to the format string.
  //   varargs: A pointer to the start of the arguments list.
  // Returns the resulting string string as a character array.
  _formatString__deps: ['strlen', '_reallyNegative'],
  _formatString: function(format, varargs) {
    var textIndex = format;
    var argIndex = 0;
    function getNextArg(type) {
      // NOTE: Explicitly ignoring type safety. Otherwise this fails:
      //       int x = 4; printf("%c\n", (char)x);
      var ret;
      if (type === 'double') {
        ret = {{{ makeGetValue('varargs', 'argIndex', 'double', undefined, undefined, true) }}};
#if USE_TYPED_ARRAYS == 2
      } else if (type == 'i64') {

#if TARGET_LE32
        ret = [{{{ makeGetValue('varargs', 'argIndex', 'i32', undefined, undefined, true) }}},
               {{{ makeGetValue('varargs', 'argIndex+8', 'i32', undefined, undefined, true) }}}];
        argIndex += {{{ STACK_ALIGN }}}; // each 32-bit chunk is in a 64-bit block
#else
        ret = [{{{ makeGetValue('varargs', 'argIndex', 'i32', undefined, undefined, true) }}},
               {{{ makeGetValue('varargs', 'argIndex+4', 'i32', undefined, undefined, true) }}}];
#endif

#else
      } else if (type == 'i64') {
        ret = {{{ makeGetValue('varargs', 'argIndex', 'i64', undefined, undefined, true) }}};
#endif
      } else {
        type = 'i32'; // varargs are always i32, i64, or double
        ret = {{{ makeGetValue('varargs', 'argIndex', 'i32', undefined, undefined, true) }}};
      }
      argIndex += Math.max(Runtime.getNativeFieldSize(type), Runtime.getAlignSize(type, null, true));
      return ret;
    }

    var ret = [];
    var curr, next, currArg;
    while(1) {
      var startTextIndex = textIndex;
      curr = {{{ makeGetValue(0, 'textIndex', 'i8') }}};
      if (curr === 0) break;
      next = {{{ makeGetValue(0, 'textIndex+1', 'i8') }}};
      if (curr == {{{ charCode('%') }}}) {
        // Handle flags.
        var flagAlwaysSigned = false;
        var flagLeftAlign = false;
        var flagAlternative = false;
        var flagZeroPad = false;
        flagsLoop: while (1) {
          switch (next) {
            case {{{ charCode('+') }}}:
              flagAlwaysSigned = true;
              break;
            case {{{ charCode('-') }}}:
              flagLeftAlign = true;
              break;
            case {{{ charCode('#') }}}:
              flagAlternative = true;
              break;
            case {{{ charCode('0') }}}:
              if (flagZeroPad) {
                break flagsLoop;
              } else {
                flagZeroPad = true;
                break;
              }
            default:
              break flagsLoop;
          }
          textIndex++;
          next = {{{ makeGetValue(0, 'textIndex+1', 'i8') }}};
        }

        // Handle width.
        var width = 0;
        if (next == {{{ charCode('*') }}}) {
          width = getNextArg('i32');
          textIndex++;
          next = {{{ makeGetValue(0, 'textIndex+1', 'i8') }}};
        } else {
          while (next >= {{{ charCode('0') }}} && next <= {{{ charCode('9') }}}) {
            width = width * 10 + (next - {{{ charCode('0') }}});
            textIndex++;
            next = {{{ makeGetValue(0, 'textIndex+1', 'i8') }}};
          }
        }

        // Handle precision.
        var precisionSet = false;
        if (next == {{{ charCode('.') }}}) {
          var precision = 0;
          precisionSet = true;
          textIndex++;
          next = {{{ makeGetValue(0, 'textIndex+1', 'i8') }}};
          if (next == {{{ charCode('*') }}}) {
            precision = getNextArg('i32');
            textIndex++;
          } else {
            while(1) {
              var precisionChr = {{{ makeGetValue(0, 'textIndex+1', 'i8') }}};
              if (precisionChr < {{{ charCode('0') }}} ||
                  precisionChr > {{{ charCode('9') }}}) break;
              precision = precision * 10 + (precisionChr - {{{ charCode('0') }}});
              textIndex++;
            }
          }
          next = {{{ makeGetValue(0, 'textIndex+1', 'i8') }}};
        } else {
          var precision = 6; // Standard default.
        }

        // Handle integer sizes. WARNING: These assume a 32-bit architecture!
        var argSize;
        switch (String.fromCharCode(next)) {
          case 'h':
            var nextNext = {{{ makeGetValue(0, 'textIndex+2', 'i8') }}};
            if (nextNext == {{{ charCode('h') }}}) {
              textIndex++;
              argSize = 1; // char (actually i32 in varargs)
            } else {
              argSize = 2; // short (actually i32 in varargs)
            }
            break;
          case 'l':
            var nextNext = {{{ makeGetValue(0, 'textIndex+2', 'i8') }}};
            if (nextNext == {{{ charCode('l') }}}) {
              textIndex++;
              argSize = 8; // long long
            } else {
              argSize = 4; // long
            }
            break;
          case 'L': // long long
          case 'q': // int64_t
          case 'j': // intmax_t
            argSize = 8;
            break;
          case 'z': // size_t
          case 't': // ptrdiff_t
          case 'I': // signed ptrdiff_t or unsigned size_t
            argSize = 4;
            break;
          default:
            argSize = null;
        }
        if (argSize) textIndex++;
        next = {{{ makeGetValue(0, 'textIndex+1', 'i8') }}};

        // Handle type specifier.
        switch (String.fromCharCode(next)) {
          case 'd': case 'i': case 'u': case 'o': case 'x': case 'X': case 'p': {
            // Integer.
            var signed = next == {{{ charCode('d') }}} || next == {{{ charCode('i') }}};
            argSize = argSize || 4;
            var currArg = getNextArg('i' + (argSize * 8));
#if PRECISE_I64_MATH
            var origArg = currArg;
#endif
            var argText;
#if USE_TYPED_ARRAYS == 2
            // Flatten i64-1 [low, high] into a (slightly rounded) double
            if (argSize == 8) {
              currArg = Runtime.makeBigInt(currArg[0], currArg[1], next == {{{ charCode('u') }}});
            }
#endif
            // Truncate to requested size.
            if (argSize <= 4) {
              var limit = Math.pow(256, argSize) - 1;
              currArg = (signed ? reSign : unSign)(currArg & limit, argSize * 8);
            }
            // Format the number.
            var currAbsArg = Math.abs(currArg);
            var prefix = '';
            if (next == {{{ charCode('d') }}} || next == {{{ charCode('i') }}}) {
#if PRECISE_I64_MATH
              if (argSize == 8 && i64Math) argText = i64Math.stringify(origArg[0], origArg[1], null); else
#endif
              argText = reSign(currArg, 8 * argSize, 1).toString(10);
            } else if (next == {{{ charCode('u') }}}) {
#if PRECISE_I64_MATH
              if (argSize == 8 && i64Math) argText = i64Math.stringify(origArg[0], origArg[1], true); else
#endif
              argText = unSign(currArg, 8 * argSize, 1).toString(10);
              currArg = Math.abs(currArg);
            } else if (next == {{{ charCode('o') }}}) {
              argText = (flagAlternative ? '0' : '') + currAbsArg.toString(8);
            } else if (next == {{{ charCode('x') }}} || next == {{{ charCode('X') }}}) {
              prefix = (flagAlternative && currArg != 0) ? '0x' : '';
#if PRECISE_I64_MATH
              if (argSize == 8 && i64Math) {
                if (origArg[1]) {
                  argText = (origArg[1]>>>0).toString(16);
                  var lower = (origArg[0]>>>0).toString(16);
                  while (lower.length < 8) lower = '0' + lower;
                  argText += lower;
                } else {
                  argText = (origArg[0]>>>0).toString(16);
                }
              } else
#endif
              if (currArg < 0) {
                // Represent negative numbers in hex as 2's complement.
                currArg = -currArg;
                argText = (currAbsArg - 1).toString(16);
                var buffer = [];
                for (var i = 0; i < argText.length; i++) {
                  buffer.push((0xF - parseInt(argText[i], 16)).toString(16));
                }
                argText = buffer.join('');
                while (argText.length < argSize * 2) argText = 'f' + argText;
              } else {
                argText = currAbsArg.toString(16);
              }
              if (next == {{{ charCode('X') }}}) {
                prefix = prefix.toUpperCase();
                argText = argText.toUpperCase();
              }
            } else if (next == {{{ charCode('p') }}}) {
              if (currAbsArg === 0) {
                argText = '(nil)';
              } else {
                prefix = '0x';
                argText = currAbsArg.toString(16);
              }
            }
            if (precisionSet) {
              while (argText.length < precision) {
                argText = '0' + argText;
              }
            }

            // Add sign if needed
            if (flagAlwaysSigned) {
              if (currArg < 0) {
                prefix = '-' + prefix;
              } else {
                prefix = '+' + prefix;
              }
            }

            // Add padding.
            while (prefix.length + argText.length < width) {
              if (flagLeftAlign) {
                argText += ' ';
              } else {
                if (flagZeroPad) {
                  argText = '0' + argText;
                } else {
                  prefix = ' ' + prefix;
                }
              }
            }

            // Insert the result into the buffer.
            argText = prefix + argText;
            argText.split('').forEach(function(chr) {
              ret.push(chr.charCodeAt(0));
            });
            break;
          }
          case 'f': case 'F': case 'e': case 'E': case 'g': case 'G': {
            // Float.
            var currArg = getNextArg('double');
            var argText;
            if (isNaN(currArg)) {
              argText = 'nan';
              flagZeroPad = false;
            } else if (!isFinite(currArg)) {
              argText = (currArg < 0 ? '-' : '') + 'inf';
              flagZeroPad = false;
            } else {
              var isGeneral = false;
              var effectivePrecision = Math.min(precision, 20);

              // Convert g/G to f/F or e/E, as per:
              // http://pubs.opengroup.org/onlinepubs/9699919799/functions/printf.html
              if (next == {{{ charCode('g') }}} || next == {{{ charCode('G') }}}) {
                isGeneral = true;
                precision = precision || 1;
                var exponent = parseInt(currArg.toExponential(effectivePrecision).split('e')[1], 10);
                if (precision > exponent && exponent >= -4) {
                  next = ((next == {{{ charCode('g') }}}) ? 'f' : 'F').charCodeAt(0);
                  precision -= exponent + 1;
                } else {
                  next = ((next == {{{ charCode('g') }}}) ? 'e' : 'E').charCodeAt(0);
                  precision--;
                }
                effectivePrecision = Math.min(precision, 20);
              }

              if (next == {{{ charCode('e') }}} || next == {{{ charCode('E') }}}) {
                argText = currArg.toExponential(effectivePrecision);
                // Make sure the exponent has at least 2 digits.
                if (/[eE][-+]\d$/.test(argText)) {
                  argText = argText.slice(0, -1) + '0' + argText.slice(-1);
                }
              } else if (next == {{{ charCode('f') }}} || next == {{{ charCode('F') }}}) {
                argText = currArg.toFixed(effectivePrecision);
                if (currArg === 0 && __reallyNegative(currArg)) {
                  argText = '-' + argText;
                }
              }

              var parts = argText.split('e');
              if (isGeneral && !flagAlternative) {
                // Discard trailing zeros and periods.
                while (parts[0].length > 1 && parts[0].indexOf('.') != -1 &&
                       (parts[0].slice(-1) == '0' || parts[0].slice(-1) == '.')) {
                  parts[0] = parts[0].slice(0, -1);
                }
              } else {
                // Make sure we have a period in alternative mode.
                if (flagAlternative && argText.indexOf('.') == -1) parts[0] += '.';
                // Zero pad until required precision.
                while (precision > effectivePrecision++) parts[0] += '0';
              }
              argText = parts[0] + (parts.length > 1 ? 'e' + parts[1] : '');

              // Capitalize 'E' if needed.
              if (next == {{{ charCode('E') }}}) argText = argText.toUpperCase();

              // Add sign.
              if (flagAlwaysSigned && currArg >= 0) {
                argText = '+' + argText;
              }
            }

            // Add padding.
            while (argText.length < width) {
              if (flagLeftAlign) {
                argText += ' ';
              } else {
                if (flagZeroPad && (argText[0] == '-' || argText[0] == '+')) {
                  argText = argText[0] + '0' + argText.slice(1);
                } else {
                  argText = (flagZeroPad ? '0' : ' ') + argText;
                }
              }
            }

            // Adjust case.
            if (next < {{{ charCode('a') }}}) argText = argText.toUpperCase();

            // Insert the result into the buffer.
            argText.split('').forEach(function(chr) {
              ret.push(chr.charCodeAt(0));
            });
            break;
          }
          case 's': {
            // String.
            var arg = getNextArg('i8*');
            var argLength = arg ? _strlen(arg) : '(null)'.length;
            if (precisionSet) argLength = Math.min(argLength, precision);
            if (!flagLeftAlign) {
              while (argLength < width--) {
                ret.push({{{ charCode(' ') }}});
              }
            }
            if (arg) {
              for (var i = 0; i < argLength; i++) {
                ret.push({{{ makeGetValue('arg++', 0, 'i8', null, true) }}});
              }
            } else {
              ret = ret.concat(intArrayFromString('(null)'.substr(0, argLength), true));
            }
            if (flagLeftAlign) {
              while (argLength < width--) {
                ret.push({{{ charCode(' ') }}});
              }
            }
            break;
          }
          case 'c': {
            // Character.
            if (flagLeftAlign) ret.push(getNextArg('i8'));
            while (--width > 0) {
              ret.push({{{ charCode(' ') }}});
            }
            if (!flagLeftAlign) ret.push(getNextArg('i8'));
            break;
          }
          case 'n': {
            // Write the length written so far to the next parameter.
            var ptr = getNextArg('i32*');
            {{{ makeSetValue('ptr', '0', 'ret.length', 'i32') }}}
            break;
          }
          case '%': {
            // Literal percent sign.
            ret.push(curr);
            break;
          }
          default: {
            // Unknown specifiers remain untouched.
            for (var i = startTextIndex; i < textIndex + 2; i++) {
              ret.push({{{ makeGetValue(0, 'i', 'i8') }}});
            }
          }
        }
        textIndex += 2;
        // TODO: Support a/A (hex float) and m (last error) specifiers.
        // TODO: Support %1${specifier} for arg selection.
      } else {
        ret.push(curr);
        textIndex += 1;
      }
    }
    return ret;
  },
  // NOTE: Invalid stream pointers passed to these functions would cause a crash
  //       in native code. We, on the other hand, just ignore them, since it's
  //       easier.
  clearerr__deps: ['$FS'],
  clearerr: function(stream) {
    // void clearerr(FILE *stream);
    // http://pubs.opengroup.org/onlinepubs/000095399/functions/clearerr.html
    if (FS.streams[stream]) FS.streams[stream].error = false;
  },
  fclose__deps: ['close', 'fsync'],
  fclose: function(stream) {
    // int fclose(FILE *stream);
    // http://pubs.opengroup.org/onlinepubs/000095399/functions/fclose.html
    _fsync(stream);
    return _close(stream);
  },
  fdopen__deps: ['$FS', '__setErrNo', '$ERRNO_CODES'],
  fdopen: function(fildes, mode) {
    // FILE *fdopen(int fildes, const char *mode);
    // http://pubs.opengroup.org/onlinepubs/000095399/functions/fdopen.html
    if (FS.streams[fildes]) {
      var stream = FS.streams[fildes];
      mode = Pointer_stringify(mode);
      if ((mode.indexOf('w') != -1 && !stream.isWrite) ||
          (mode.indexOf('r') != -1 && !stream.isRead) ||
          (mode.indexOf('a') != -1 && !stream.isAppend) ||
          (mode.indexOf('+') != -1 && (!stream.isRead || !stream.isWrite))) {
        ___setErrNo(ERRNO_CODES.EINVAL);
        return 0;
      } else {
        stream.error = false;
        stream.eof = false;
        return fildes;
      }
    } else {
      ___setErrNo(ERRNO_CODES.EBADF);
      return 0;
    }
  },
  feof__deps: ['$FS'],
  feof: function(stream) {
    // int feof(FILE *stream);
    // http://pubs.opengroup.org/onlinepubs/000095399/functions/feof.html
    return Number(FS.streams[stream] && FS.streams[stream].eof);
  },
  ferror__deps: ['$FS'],
  ferror: function(stream) {
    // int ferror(FILE *stream);
    // http://pubs.opengroup.org/onlinepubs/000095399/functions/ferror.html
    return Number(FS.streams[stream] && FS.streams[stream].error);
  },
  fflush__deps: ['$FS', '__setErrNo', '$ERRNO_CODES'],
  fflush: function(stream) {
    // int fflush(FILE *stream);
    // http://pubs.opengroup.org/onlinepubs/000095399/functions/fflush.html
    var flush = function(filedes) {
      // Right now we write all data directly, except for output devices.
      if (FS.streams[filedes] && FS.streams[filedes].object.output) {
        if (!FS.streams[filedes].isTerminal) { // don't flush terminals, it would cause a \n to also appear
          FS.streams[filedes].object.output(null);
        }
      }
    };
    try {
      if (stream === 0) {
        for (var i = 0; i < FS.streams.length; i++) if (FS.streams[i]) flush(i);
      } else {
        flush(stream);
      }
      return 0;
    } catch (e) {
      ___setErrNo(ERRNO_CODES.EIO);
      return -1;
    }
  },
  fgetc__deps: ['$FS', 'read'],
  fgetc__postset: '_fgetc.ret = allocate([0], "i8", ALLOC_STATIC);',
  fgetc: function(stream) {
    // int fgetc(FILE *stream);
    // http://pubs.opengroup.org/onlinepubs/000095399/functions/fgetc.html
    if (!FS.streams[stream]) return -1;
    var streamObj = FS.streams[stream];
    if (streamObj.eof || streamObj.error) return -1;
    var ret = _read(stream, _fgetc.ret, 1);
    if (ret == 0) {
      streamObj.eof = true;
      return -1;
    } else if (ret == -1) {
      streamObj.error = true;
      return -1;
    } else {
      return {{{ makeGetValue('_fgetc.ret', '0', 'i8', null, 1) }}};
    }
  },
  getc: 'fgetc',
  getc_unlocked: 'fgetc',
  getchar__deps: ['fgetc', 'stdin'],
  getchar: function() {
    // int getchar(void);
    // http://pubs.opengroup.org/onlinepubs/000095399/functions/getchar.html
    return _fgetc({{{ makeGetValue(makeGlobalUse('_stdin'), '0', 'void*') }}});
  },
  fgetpos__deps: ['$FS', '__setErrNo', '$ERRNO_CODES'],
  fgetpos: function(stream, pos) {
    // int fgetpos(FILE *restrict stream, fpos_t *restrict pos);
    // http://pubs.opengroup.org/onlinepubs/000095399/functions/fgetpos.html
    if (FS.streams[stream]) {
      stream = FS.streams[stream];
      if (stream.object.isDevice) {
        ___setErrNo(ERRNO_CODES.ESPIPE);
        return -1;
      } else {
        {{{ makeSetValue('pos', '0', 'stream.position', 'i32') }}}
        var state = (stream.eof ? 1 : 0) + (stream.error ? 2 : 0);
        {{{ makeSetValue('pos', Runtime.getNativeTypeSize('i32'), 'state', 'i32') }}}
        return 0;
      }
    } else {
      ___setErrNo(ERRNO_CODES.EBADF);
      return -1;
    }
  },
  fgets__deps: ['fgetc'],
  fgets: function(s, n, stream) {
    // char *fgets(char *restrict s, int n, FILE *restrict stream);
    // http://pubs.opengroup.org/onlinepubs/000095399/functions/fgets.html
    if (!FS.streams[stream]) return 0;
    var streamObj = FS.streams[stream];
    if (streamObj.error || streamObj.eof) return 0;
    var byte_;
    for (var i = 0; i < n - 1 && byte_ != {{{ charCode('\n') }}}; i++) {
      byte_ = _fgetc(stream);
      if (byte_ == -1) {
        if (streamObj.error || (streamObj.eof && i == 0)) return 0;
        else if (streamObj.eof) break;
      }
      {{{ makeSetValue('s', 'i', 'byte_', 'i8') }}}
    }
    {{{ makeSetValue('s', 'i', '0', 'i8') }}}
    return s;
  },
  gets__deps: ['fgets'],
  gets: function(s) {
    // char *gets(char *s);
    // http://pubs.opengroup.org/onlinepubs/000095399/functions/gets.html
    return _fgets(s, 1e6, {{{ makeGetValue(makeGlobalUse('_stdin'), '0', 'void*') }}});
  },
  fileno: function(stream) {
    // int fileno(FILE *stream);
    // http://pubs.opengroup.org/onlinepubs/000095399/functions/fileno.html
    // We use file descriptor numbers and FILE* streams interchangeably.
    return stream;
  },
  ftrylockfile: function() {
    // int ftrylockfile(FILE *file);
    // http://pubs.opengroup.org/onlinepubs/000095399/functions/flockfile.html
    // Locking is useless in a single-threaded environment. Pretend to succeed.
    return 0;
  },
  flockfile: 'ftrylockfile',
  funlockfile: 'ftrylockfile',
  fopen__deps: ['$FS', '__setErrNo', '$ERRNO_CODES', 'open'],
  fopen: function(filename, mode) {
    // FILE *fopen(const char *restrict filename, const char *restrict mode);
    // http://pubs.opengroup.org/onlinepubs/000095399/functions/fopen.html
    var flags;
    mode = Pointer_stringify(mode);
    if (mode[0] == 'r') {
      if (mode.indexOf('+') != -1) {
        flags = {{{ cDefine('O_RDWR') }}};
      } else {
        flags = {{{ cDefine('O_RDONLY') }}};
      }
    } else if (mode[0] == 'w') {
      if (mode.indexOf('+') != -1) {
        flags = {{{ cDefine('O_RDWR') }}};
      } else {
        flags = {{{ cDefine('O_WRONLY') }}};
      }
      flags |= {{{ cDefine('O_CREAT') }}};
      flags |= {{{ cDefine('O_TRUNC') }}};
    } else if (mode[0] == 'a') {
      if (mode.indexOf('+') != -1) {
        flags = {{{ cDefine('O_RDWR') }}};
      } else {
        flags = {{{ cDefine('O_WRONLY') }}};
      }
      flags |= {{{ cDefine('O_CREAT') }}};
      flags |= {{{ cDefine('O_APPEND') }}};
    } else {
      ___setErrNo(ERRNO_CODES.EINVAL);
      return 0;
    }
    var ret = _open(filename, flags, allocate([0x1FF, 0, 0, 0], 'i32', ALLOC_STACK));  // All creation permissions.
    return (ret == -1) ? 0 : ret;
  },
  fputc__deps: ['$FS', 'write'],
  fputc__postset: '_fputc.ret = allocate([0], "i8", ALLOC_STATIC);',
  fputc: function(c, stream) {
    // int fputc(int c, FILE *stream);
    // http://pubs.opengroup.org/onlinepubs/000095399/functions/fputc.html
    var chr = unSign(c & 0xFF);
    {{{ makeSetValue('_fputc.ret', '0', 'chr', 'i8') }}}
    var ret = _write(stream, _fputc.ret, 1);
    if (ret == -1) {
      if (FS.streams[stream]) FS.streams[stream].error = true;
      return -1;
    } else {
      return chr;
    }
  },
  putc: 'fputc',
  putc_unlocked: 'fputc',
  putchar__deps: ['fputc', 'stdout'],
  putchar: function(c) {
    // int putchar(int c);
    // http://pubs.opengroup.org/onlinepubs/000095399/functions/putchar.html
    return _fputc(c, {{{ makeGetValue(makeGlobalUse('_stdout'), '0', 'void*') }}});
  },
  putchar_unlocked: 'putchar',
  fputs__deps: ['write', 'strlen'],
  fputs: function(s, stream) {
    // int fputs(const char *restrict s, FILE *restrict stream);
    // http://pubs.opengroup.org/onlinepubs/000095399/functions/fputs.html
    return _write(stream, s, _strlen(s));
  },
  puts__deps: ['fputs', 'fputc', 'stdout'],
  puts: function(s) {
    // int puts(const char *s);
    // http://pubs.opengroup.org/onlinepubs/000095399/functions/puts.html
    // NOTE: puts() always writes an extra newline.
    var stdout = {{{ makeGetValue(makeGlobalUse('_stdout'), '0', 'void*') }}};
    var ret = _fputs(s, stdout);
    if (ret < 0) {
      return ret;
    } else {
      var newlineRet = _fputc({{{ charCode('\n') }}}, stdout);
      return (newlineRet < 0) ? -1 : ret + 1;
    }
  },
  fread__deps: ['$FS', 'read'],
  fread: function(ptr, size, nitems, stream) {
    // size_t fread(void *restrict ptr, size_t size, size_t nitems, FILE *restrict stream);
    // http://pubs.opengroup.org/onlinepubs/000095399/functions/fread.html
    var bytesToRead = nitems * size;
    if (bytesToRead == 0) return 0;
    var bytesRead = _read(stream, ptr, bytesToRead);
    var streamObj = FS.streams[stream];
    if (bytesRead == -1) {
      if (streamObj) streamObj.error = true;
      return 0;
    } else {
      if (bytesRead < bytesToRead) streamObj.eof = true;
      return Math.floor(bytesRead / size);
    }
  },
  freopen__deps: ['$FS', 'fclose', 'fopen', '__setErrNo', '$ERRNO_CODES'],
  freopen: function(filename, mode, stream) {
    // FILE *freopen(const char *restrict filename, const char *restrict mode, FILE *restrict stream);
    // http://pubs.opengroup.org/onlinepubs/000095399/functions/freopen.html
    if (!filename) {
      if (!FS.streams[stream]) {
        ___setErrNo(ERRNO_CODES.EBADF);
        return 0;
      }
      if (_freopen.buffer) _free(_freopen.buffer);
      filename = intArrayFromString(FS.streams[stream].path);
      filename = allocate(filename, 'i8', ALLOC_NORMAL);
    }
    _fclose(stream);
    return _fopen(filename, mode);
  },
  fseek__deps: ['$FS', 'lseek'],
  fseek: function(stream, offset, whence) {
    // int fseek(FILE *stream, long offset, int whence);
    // http://pubs.opengroup.org/onlinepubs/000095399/functions/fseek.html
    var ret = _lseek(stream, offset, whence);
    if (ret == -1) {
      return -1;
    } else {
      FS.streams[stream].eof = false;
      return 0;
    }
  },
  fseeko: 'fseek',
  fseeko64: 'fseek',
  fsetpos__deps: ['$FS', 'lseek', '__setErrNo', '$ERRNO_CODES'],
  fsetpos: function(stream, pos) {
    // int fsetpos(FILE *stream, const fpos_t *pos);
    // http://pubs.opengroup.org/onlinepubs/000095399/functions/fsetpos.html
    if (FS.streams[stream]) {
      if (FS.streams[stream].object.isDevice) {
        ___setErrNo(ERRNO_CODES.EPIPE);
        return -1;
      } else {
        FS.streams[stream].position = {{{ makeGetValue('pos', '0', 'i32') }}};
        var state = {{{ makeGetValue('pos', Runtime.getNativeTypeSize('i32'), 'i32') }}};
        FS.streams[stream].eof = Boolean(state & 1);
        FS.streams[stream].error = Boolean(state & 2);
        return 0;
      }
    } else {
      ___setErrNo(ERRNO_CODES.EBADF);
      return -1;
    }
  },
  ftell__deps: ['$FS', '__setErrNo', '$ERRNO_CODES'],
  ftell: function(stream) {
    // long ftell(FILE *stream);
    // http://pubs.opengroup.org/onlinepubs/000095399/functions/ftell.html
    if (FS.streams[stream]) {
      stream = FS.streams[stream];
      if (stream.object.isDevice) {
        ___setErrNo(ERRNO_CODES.ESPIPE);
        return -1;
      } else {
        return stream.position;
      }
    } else {
      ___setErrNo(ERRNO_CODES.EBADF);
      return -1;
    }
  },
  ftello: 'ftell',
  ftello64: 'ftell',
  fwrite__deps: ['$FS', 'write'],
  fwrite: function(ptr, size, nitems, stream) {
    // size_t fwrite(const void *restrict ptr, size_t size, size_t nitems, FILE *restrict stream);
    // http://pubs.opengroup.org/onlinepubs/000095399/functions/fwrite.html
    var bytesToWrite = nitems * size;
    if (bytesToWrite == 0) return 0;
    var bytesWritten = _write(stream, ptr, bytesToWrite);
    if (bytesWritten == -1) {
      if (FS.streams[stream]) FS.streams[stream].error = true;
      return 0;
    } else {
      return Math.floor(bytesWritten / size);
    }
  },
  popen__deps: ['__setErrNo', '$ERRNO_CODES'],
  popen: function(command, mode) {
    // FILE *popen(const char *command, const char *mode);
    // http://pubs.opengroup.org/onlinepubs/000095399/functions/popen.html
    // We allow only one process, so no pipes.
    ___setErrNo(ERRNO_CODES.EMFILE);
    return 0;
  },
  pclose__deps: ['__setErrNo', '$ERRNO_CODES'],
  pclose: function(stream) {
    // int pclose(FILE *stream);
    // http://pubs.opengroup.org/onlinepubs/000095399/functions/pclose.html
    // We allow only one process, so no pipes.
    ___setErrNo(ERRNO_CODES.ECHILD);
    return -1;
  },
  perror__deps: ['puts', 'fputs', 'fputc', 'strerror', '__errno_location'],
  perror: function(s) {
    // void perror(const char *s);
    // http://pubs.opengroup.org/onlinepubs/000095399/functions/perror.html
    var stdout = {{{ makeGetValue(makeGlobalUse('_stdout'), '0', 'void*') }}};
    if (s) {
      _fputs(s, stdout);
      _fputc({{{ charCode(':') }}}, stdout);
      _fputc({{{ charCode(' ') }}}, stdout);
    }
    var errnum = {{{ makeGetValue('___errno_location()', '0', 'i32') }}};
    _puts(_strerror(errnum));
  },
  remove__deps: ['unlink', 'rmdir'],
  remove: function(path) {
    // int remove(const char *path);
    // http://pubs.opengroup.org/onlinepubs/000095399/functions/remove.html
    var ret = _unlink(path);
    if (ret == -1) ret = _rmdir(path);
    return ret;
  },
  rename__deps: ['__setErrNo', '$ERRNO_CODES'],
  rename: function(old, new_) {
    // int rename(const char *old, const char *new);
    // http://pubs.opengroup.org/onlinepubs/000095399/functions/rename.html
    var oldObj = FS.analyzePath(Pointer_stringify(old));
    var newObj = FS.analyzePath(Pointer_stringify(new_));
    if (newObj.path == oldObj.path) {
      return 0;
    } else if (!oldObj.exists) {
      ___setErrNo(oldObj.error);
      return -1;
    } else if (oldObj.isRoot || oldObj.path == FS.currentPath) {
      ___setErrNo(ERRNO_CODES.EBUSY);
      return -1;
    } else if (newObj.parentPath &&
               newObj.parentPath.indexOf(oldObj.path) == 0) {
      ___setErrNo(ERRNO_CODES.EINVAL);
      return -1;
    } else if (newObj.exists && newObj.object.isFolder) {
      ___setErrNo(ERRNO_CODES.EISDIR);
      return -1;
    } else {
      delete oldObj.parentObject.contents[oldObj.name];
      newObj.parentObject.contents[newObj.name] = oldObj.object;
      return 0;
    }
  },
  rewind__deps: ['$FS', 'fseek'],
  rewind: function(stream) {
    // void rewind(FILE *stream);
    // http://pubs.opengroup.org/onlinepubs/000095399/functions/rewind.html
    _fseek(stream, 0, 0);  // SEEK_SET.
    if (FS.streams[stream]) FS.streams[stream].error = false;
  },
  setvbuf: function(stream, buf, type, size) {
    // int setvbuf(FILE *restrict stream, char *restrict buf, int type, size_t size);
    // http://pubs.opengroup.org/onlinepubs/000095399/functions/setvbuf.html
    // TODO: Implement custom buffering.
    return 0;
  },
  setbuf__deps: ['setvbuf'],
  setbuf: function(stream, buf) {
    // void setbuf(FILE *restrict stream, char *restrict buf);
    // http://pubs.opengroup.org/onlinepubs/000095399/functions/setbuf.html
    if (buf) _setvbuf(stream, buf, 0, 8192);  // _IOFBF, BUFSIZ.
    else _setvbuf(stream, buf, 2, 8192);  // _IONBF, BUFSIZ.
  },
  tmpnam__deps: ['$FS'],
  tmpnam: function(s, dir, prefix) {
    // char *tmpnam(char *s);
    // http://pubs.opengroup.org/onlinepubs/000095399/functions/tmpnam.html
    // NOTE: The dir and prefix arguments are for internal use only.
    var folder = FS.findObject(dir || '/tmp');
    if (!folder || !folder.isFolder) {
      dir = '/tmp';
      folder = FS.findObject(dir);
      if (!folder || !folder.isFolder) return 0;
    }
    var name = prefix || 'file';
    do {
      name += String.fromCharCode(65 + Math.floor(Math.random() * 25));
    } while (name in folder.contents);
    var result = dir + '/' + name;
    if (!_tmpnam.buffer) _tmpnam.buffer = _malloc(256);
    if (!s) s = _tmpnam.buffer;
    for (var i = 0; i < result.length; i++) {
      {{{ makeSetValue('s', 'i', 'result.charCodeAt(i)', 'i8') }}};
    }
    {{{ makeSetValue('s', 'i', '0', 'i8') }}};
    return s;
  },
  tempnam__deps: ['tmpnam'],
  tempnam: function(dir, pfx) {
    // char *tempnam(const char *dir, const char *pfx);
    // http://pubs.opengroup.org/onlinepubs/000095399/functions/tempnam.html
    return _tmpnam(0, Pointer_stringify(dir), Pointer_stringify(pfx));
  },
  tmpfile__deps: ['tmpnam', 'fopen'],
  tmpfile: function() {
    // FILE *tmpfile(void);
    // http://pubs.opengroup.org/onlinepubs/000095399/functions/tmpfile.html
    // TODO: Delete the created file on closing.
    if (_tmpfile.mode) {
      _tmpfile.mode = allocate(intArrayFromString('w+'), 'i8', ALLOC_NORMAL);
    }
    return _fopen(_tmpnam(0), _tmpfile.mode);
  },
  ungetc__deps: ['$FS'],
  ungetc: function(c, stream) {
    // int ungetc(int c, FILE *stream);
    // http://pubs.opengroup.org/onlinepubs/000095399/functions/ungetc.html
    if (FS.streams[stream]) {
      c = unSign(c & 0xFF);
      FS.streams[stream].ungotten.push(c);
      return c;
    } else {
      return -1;
    }
  },
  system__deps: ['__setErrNo', '$ERRNO_CODES'],
  system: function(command) {
    // int system(const char *command);
    // http://pubs.opengroup.org/onlinepubs/000095399/functions/system.html
    // Can't call external programs.
    ___setErrNo(ERRNO_CODES.EAGAIN);
    return -1;
  },
  fscanf__deps: ['$FS', '__setErrNo', '$ERRNO_CODES',
                 '_scanString', 'fgetc', 'fseek', 'ftell'],
  fscanf: function(stream, format, varargs) {
    // int fscanf(FILE *restrict stream, const char *restrict format, ... );
    // http://pubs.opengroup.org/onlinepubs/000095399/functions/scanf.html
    if (FS.streams[stream]) {
      var i = _ftell(stream), SEEK_SET = 0;
      var get = function () { i++; return _fgetc(stream); };
      var unget = function () { _fseek(stream, --i, SEEK_SET); };
      return __scanString(format, get, unget, varargs);
    } else {
      return -1;
    }
  },
  scanf__deps: ['fscanf'],
  scanf: function(format, varargs) {
    // int scanf(const char *restrict format, ... );
    // http://pubs.opengroup.org/onlinepubs/000095399/functions/scanf.html
    var stdin = {{{ makeGetValue(makeGlobalUse('_stdin'), '0', 'void*') }}};
    return _fscanf(stdin, format, varargs);
  },
  sscanf__deps: ['_scanString'],
  sscanf: function(s, format, varargs) {
    // int sscanf(const char *restrict s, const char *restrict format, ... );
    // http://pubs.opengroup.org/onlinepubs/000095399/functions/scanf.html
    var index = 0;
    var get = function() { return {{{ makeGetValue('s', 'index++', 'i8') }}}; };
    var unget = function() { index--; };
    return __scanString(format, get, unget, varargs);
  },
  snprintf__deps: ['_formatString'],
  snprintf: function(s, n, format, varargs) {
    // int snprintf(char *restrict s, size_t n, const char *restrict format, ...);
    // http://pubs.opengroup.org/onlinepubs/000095399/functions/printf.html
    var result = __formatString(format, varargs);
    var limit = (n === undefined) ? result.length
                                  : Math.min(result.length, Math.max(n - 1, 0));
    if (s < 0) {
      s = -s;
      var buf = _malloc(limit+1);
      {{{ makeSetValue('s', '0', 'buf', 'i8*') }}};
      s = buf;
    }
    for (var i = 0; i < limit; i++) {
      {{{ makeSetValue('s', 'i', 'result[i]', 'i8') }}};
    }
    if (limit < n || (n === undefined)) {{{ makeSetValue('s', 'i', '0', 'i8') }}};
    return result.length;
  },
  fprintf__deps: ['fwrite', '_formatString'],
  fprintf: function(stream, format, varargs) {
    // int fprintf(FILE *restrict stream, const char *restrict format, ...);
    // http://pubs.opengroup.org/onlinepubs/000095399/functions/printf.html
    var result = __formatString(format, varargs);
    var stack = Runtime.stackSave();
    var ret = _fwrite(allocate(result, 'i8', ALLOC_STACK), 1, result.length, stream);
    Runtime.stackRestore(stack);
    return ret;
  },
  printf__deps: ['fprintf'],
  printf: function(format, varargs) {
    // int printf(const char *restrict format, ...);
    // http://pubs.opengroup.org/onlinepubs/000095399/functions/printf.html
    var stdout = {{{ makeGetValue(makeGlobalUse('_stdout'), '0', 'void*') }}};
    return _fprintf(stdout, format, varargs);
  },
  sprintf__deps: ['snprintf'],
  sprintf: function(s, format, varargs) {
    // int sprintf(char *restrict s, const char *restrict format, ...);
    // http://pubs.opengroup.org/onlinepubs/000095399/functions/printf.html
    return _snprintf(s, undefined, format, varargs);
  },
  asprintf__deps: ['sprintf'],
  asprintf: function(s, format, varargs) {
    return _sprintf(-s, format, varargs);
  },

#if TARGET_X86
  // va_arg is just like our varargs
  vfprintf: 'fprintf',
  vsnprintf: 'snprintf',
  vprintf: 'printf',
  vsprintf: 'sprintf',
  vasprintf: 'asprintf',
  vscanf: 'scanf',
  vfscanf: 'fscanf',
  vsscanf: 'sscanf',
#endif

#if TARGET_LE32
  // convert va_arg into varargs
  vfprintf__deps: ['fprintf'],
  vfprintf: function(s, f, va_arg) {
    return _fprintf(s, f, {{{ makeGetValue('va_arg', 0, '*') }}});
  },
  vsnprintf__deps: ['snprintf'],
  vsnprintf: function(s, n, format, va_arg) {
    return _snprintf(s, n, format, {{{ makeGetValue('va_arg', 0, '*') }}});
  },
  vprintf__deps: ['printf'],
  vprintf: function(format, va_arg) {
    return _printf(format, {{{ makeGetValue('va_arg', 0, '*') }}});
  },
  vsprintf__deps: ['sprintf'],
  vsprintf: function(s, format, va_arg) {
    return _sprintf(s, format, {{{ makeGetValue('va_arg', 0, '*') }}});
  },
  vasprintf__deps: ['asprintf'],
  vasprintf: function(s, format, va_arg) {
    return _asprintf(s, format, {{{ makeGetValue('va_arg', 0, '*') }}});
  },
  vscanf__deps: ['scanf'],
  vscanf: function(format, va_arg) {
    return _scanf(format, {{{ makeGetValue('va_arg', 0, '*') }}});
  },
  vfscanf__deps: ['fscanf'],
  vfscanf: function(s, format, va_arg) {
    return _fscanf(s, format, {{{ makeGetValue('va_arg', 0, '*') }}});
  },
  vsscanf__deps: ['sscanf'],
  vsscanf: function(s, format, va_arg) {
    return _sscanf(s, format, {{{ makeGetValue('va_arg', 0, '*') }}});
  },
#endif

  fopen64: 'fopen',
  __01fopen64_: 'fopen',
  __01freopen64_: 'freopen',
  __01fseeko64_: 'fseek',
  __01ftello64_: 'ftell',
  __01tmpfile64_: 'tmpfile',
  __isoc99_fscanf: 'fscanf',
  // TODO: Check if any other aliases are needed.
  _IO_getc: 'getc',
  _IO_putc: 'putc',
  _ZNSo3putEc: 'putchar',
  _ZNSo5flushEv__deps: ['fflush', 'stdout'],
  _ZNSo5flushEv: function() {
    _fflush({{{ makeGetValue(makeGlobalUse('_stdout'), '0', 'void*') }}});
  },

  // ==========================================================================
  // sys/mman.h
  // ==========================================================================

  mmap__deps: ['$FS'],
  mmap: function(start, num, prot, flags, stream, offset) {
    /* FIXME: Since mmap is normally implemented at the kernel level,
     * this implementation simply uses malloc underneath the call to
     * mmap.
     */
    var MAP_PRIVATE = 2;
    var allocated = false;

    if (!_mmap.mappings) _mmap.mappings = {};

    if (stream == -1) {
      var ptr = _malloc(num);
      if (!ptr) return -1;
      _memset(ptr, 0, num);
      allocated = true;
    } else {
      var info = FS.streams[stream];
      if (!info) return -1;
      var contents = info.object.contents;
      // Only make a new copy when MAP_PRIVATE is specified.
      if (flags & MAP_PRIVATE == 0) {
        // We can't emulate MAP_SHARED when the file is not backed by HEAP.
        assert(contents.buffer === HEAPU8.buffer);
        ptr = contents.byteOffset;
        allocated = false;
      } else {
        // Try to avoid unnecessary slices.
        if (offset > 0 || offset + num < contents.length) {
          if (contents.subarray) {
            contents = contents.subarray(offset, offset+num);
          } else {
            contents = Array.prototype.slice.call(contents, offset, offset+num);
          }
        }
        ptr = _malloc(num);
        if (!ptr) return -1;
        HEAPU8.set(contents, ptr);
        allocated = true;
      }
    }

    _mmap.mappings[ptr] = { malloc: ptr, num: num, allocated: allocated };
    return ptr;
  },
  __01mmap64_: 'mmap',

  munmap: function(start, num) {
    if (!_mmap.mappings) _mmap.mappings = {};
    // TODO: support unmmap'ing parts of allocations
    var info = _mmap.mappings[start];
    if (!info) return 0;
    if (num == info.num) {
      _mmap.mappings[start] = null;
      if (info.allocated) {
        _free(info.malloc);
      }
    }
    return 0;
  },

  // TODO: Implement mremap.

  // ==========================================================================
  // stdlib.h
  // ==========================================================================

  // tiny, fake malloc/free implementation. If the program actually uses malloc,
  // a compiled version will be used; this will only be used if the runtime
  // needs to allocate something, for which this is good enough if otherwise
  // no malloc is needed.
  malloc: function(bytes) {
    /* Over-allocate to make sure it is byte-aligned by 8.
     * This will leak memory, but this is only the dummy
     * implementation (replaced by dlmalloc normally) so
     * not an issue.
     */
#if ASSERTIONS == 2
    Runtime.warnOnce('using stub malloc (reference it from C to have the real one included)');
#endif
    var ptr = Runtime.dynamicAlloc(bytes + 8);
    return (ptr+8) & 0xFFFFFFF8;
  },
  free: function() {
#if ASSERTIONS == 2
    Runtime.warnOnce('using stub free (reference it from C to have the real one included)');
#endif
},

  calloc__deps: ['malloc'],
  calloc: function(n, s) {
    var ret = _malloc(n*s);
    _memset(ret, 0, n*s);
    return ret;
  },

  abs: 'Math.abs',
  labs: 'Math.abs',
#if USE_TYPED_ARRAYS == 2
  llabs__deps: [function() { Types.preciseI64MathUsed = 1 }],
  llabs: function(lo, hi) {
    i64Math.abs(lo, hi);
    {{{ makeStructuralReturn([makeGetTempDouble(0, 'i32'), makeGetTempDouble(1, 'i32')]) }}};
  },
#else
  llabs: function(lo, hi) {
    throw 'unsupported llabs';
  },
#endif

  exit__deps: ['_exit'],
  exit: function(status) {
    __exit(status);
  },

  _ZSt9terminatev__deps: ['exit'],
  _ZSt9terminatev: function() {
    _exit(-1234);
  },

  atexit: function(func, arg) {
    __ATEXIT__.unshift({ func: func, arg: arg });
  },
  __cxa_atexit: 'atexit',

  abort: function() {
    ABORT = true;
    throw 'abort() at ' + (new Error().stack);
  },

  bsearch: function(key, base, num, size, compar) {
    var cmp = function(x, y) {
      return Runtime.dynCall('iii', compar, [x, y])
    };
    var left = 0;
    var right = num;
    var mid, test, addr;

    while (left < right) {
      mid = (left + right) >>> 1;
      addr = base + (mid * size);
      test = cmp(key, addr);

      if (test < 0) {
        right = mid;
      } else if (test > 0) {
        left = mid + 1;
      } else {
        return addr;
      }
    }

    return 0;
  },

  realloc__deps: ['memcpy'],
  realloc: function(ptr, size) {
    // Very simple, inefficient implementation - if you use a real malloc, best to use
    // a real realloc with it
    if (!size) {
      if (ptr) _free(ptr);
      return 0;
    }
    var ret = _malloc(size);
    if (ptr) {
      _memcpy(ret, ptr, size); // might be some invalid reads
      _free(ptr);
    }
    return ret;
  },

  _parseInt__deps: ['isspace', '__setErrNo', '$ERRNO_CODES'],
  _parseInt: function(str, endptr, base, min, max, bits, unsign) {
    // Skip space.
    while (_isspace({{{ makeGetValue('str', 0, 'i8') }}})) str++;

    // Check for a plus/minus sign.
    var multiplier = 1;
    if ({{{ makeGetValue('str', 0, 'i8') }}} == {{{ charCode('-') }}}) {
      multiplier = -1;
      str++;
    } else if ({{{ makeGetValue('str', 0, 'i8') }}} == {{{ charCode('+') }}}) {
      str++;
    }

    // Find base.
    var finalBase = base;
    if (!finalBase) {
      if ({{{ makeGetValue('str', 0, 'i8') }}} == {{{ charCode('0') }}}) {
        if ({{{ makeGetValue('str+1', 0, 'i8') }}} == {{{ charCode('x') }}} ||
            {{{ makeGetValue('str+1', 0, 'i8') }}} == {{{ charCode('X') }}}) {
          finalBase = 16;
          str += 2;
        } else {
          finalBase = 8;
          str++;
        }
      }
    } else if (finalBase==16) {
      if ({{{ makeGetValue('str', 0, 'i8') }}} == {{{ charCode('0') }}}) {
        if ({{{ makeGetValue('str+1', 0, 'i8') }}} == {{{ charCode('x') }}} ||
            {{{ makeGetValue('str+1', 0, 'i8') }}} == {{{ charCode('X') }}}) {
          str += 2;
        }
      }      
    } 
    if (!finalBase) finalBase = 10;

    // Get digits.
    var chr;
    var ret = 0;
    while ((chr = {{{ makeGetValue('str', 0, 'i8') }}}) != 0) {
      var digit = parseInt(String.fromCharCode(chr), finalBase);
      if (isNaN(digit)) {
        break;
      } else {
        ret = ret * finalBase + digit;
        str++;
      }
    }

    // Apply sign.
    ret *= multiplier;

    // Set end pointer.
    if (endptr) {
      {{{ makeSetValue('endptr', 0, 'str', '*') }}}
    }

    // Unsign if needed.
    if (unsign) {
      if (Math.abs(ret) > max) {
        ret = max;
        ___setErrNo(ERRNO_CODES.ERANGE);
      } else {
        ret = unSign(ret, bits);
      }
    }

    // Validate range.
    if (ret > max || ret < min) {
      ret = ret > max ? max : min;
      ___setErrNo(ERRNO_CODES.ERANGE);
    }

#if USE_TYPED_ARRAYS == 2
    if (bits == 64) {
      {{{ makeStructuralReturn(splitI64('ret')) }}};
    }
#endif

    return ret;
  },
#if USE_TYPED_ARRAYS == 2
  _parseInt64__deps: ['isspace', '__setErrNo', '$ERRNO_CODES', function() { Types.preciseI64MathUsed = 1 }],
  _parseInt64: function(str, endptr, base, min, max, unsign) {
    var isNegative = false;
    // Skip space.
    while (_isspace({{{ makeGetValue('str', 0, 'i8') }}})) str++;
    
    // Check for a plus/minus sign.
    if ({{{ makeGetValue('str', 0, 'i8') }}} == {{{ charCode('-') }}}) {
      str++;
      isNegative = true;
    } else if ({{{ makeGetValue('str', 0, 'i8') }}} == {{{ charCode('+') }}}) {
      str++;
    }

    // Find base.
    var ok = false;
    var finalBase = base;
    if (!finalBase) {
      if ({{{ makeGetValue('str', 0, 'i8') }}} == {{{ charCode('0') }}}) {
        if ({{{ makeGetValue('str+1', 0, 'i8') }}} == {{{ charCode('x') }}} ||
            {{{ makeGetValue('str+1', 0, 'i8') }}} == {{{ charCode('X') }}}) {
          finalBase = 16;
          str += 2;
        } else {
          finalBase = 8;
          ok = true; // we saw an initial zero, perhaps the entire thing is just "0"
        }
      }
    } else if (finalBase==16) {
      if ({{{ makeGetValue('str', 0, 'i8') }}} == {{{ charCode('0') }}}) {
        if ({{{ makeGetValue('str+1', 0, 'i8') }}} == {{{ charCode('x') }}} ||
            {{{ makeGetValue('str+1', 0, 'i8') }}} == {{{ charCode('X') }}}) {
          str += 2;
        }
      }      
    } 
    if (!finalBase) finalBase = 10;
    start = str;

    // Get digits.
    var chr;
    while ((chr = {{{ makeGetValue('str', 0, 'i8') }}}) != 0) {
      var digit = parseInt(String.fromCharCode(chr), finalBase);
      if (isNaN(digit)) {
        break;
      } else {
        str++;
        ok = true;
      }
    }

    if (!ok) {
      ___setErrNo(ERRNO_CODES.EINVAL);
      {{{ makeStructuralReturn(['0', '0']) }}};
    }

    // Set end pointer.
    if (endptr) {
      {{{ makeSetValue('endptr', 0, 'str', '*') }}}
    }

    try {
      var numberString = isNegative ? '-'+Pointer_stringify(start, str - start) : Pointer_stringify(start, str - start);
      i64Math.fromString(numberString, finalBase, min, max, unsign);
    } catch(e) {
      ___setErrNo(ERRNO_CODES.ERANGE); // not quite correct
    }

    {{{ makeStructuralReturn([makeGetTempDouble(0, 'i32'), makeGetTempDouble(1, 'i32')]) }}};
  },
#endif
  strtoll__deps: ['_parseInt64'],
  strtoll: function(str, endptr, base) {
    return __parseInt64(str, endptr, base, '-9223372036854775808', '9223372036854775807');  // LLONG_MIN, LLONG_MAX.
  },
  strtoll_l: 'strtoll', // no locale support yet
  strtol__deps: ['_parseInt'],
  strtol: function(str, endptr, base) {
    return __parseInt(str, endptr, base, -2147483648, 2147483647, 32);  // LONG_MIN, LONG_MAX.
  },
  strtol_l: 'strtol', // no locale support yet
  strtoul__deps: ['_parseInt'],
  strtoul: function(str, endptr, base) {
    return __parseInt(str, endptr, base, 0, 4294967295, 32, true);  // ULONG_MAX.
  },
  strtoul_l: 'strtoul', // no locale support yet
  strtoull__deps: ['_parseInt64'],
  strtoull: function(str, endptr, base) {
    return __parseInt64(str, endptr, base, 0, '18446744073709551615', true);  // ULONG_MAX.
  },
  strtoull_l: 'strtoull', // no locale support yet

  atoi__deps: ['strtol'],
  atoi: function(ptr) {
    return _strtol(ptr, null, 10);
  },
  atol: 'atoi',

  atoll__deps: ['strtoll'],
  atoll: function(ptr) {
    return _strtoll(ptr, null, 10);
  },

  qsort__deps: ['memcpy'],
  qsort: function(base, num, size, cmp) {
    if (num == 0 || size == 0) return;
    // forward calls to the JavaScript sort method
    // first, sort the items logically
    var comparator = function(x, y) {
      return Runtime.dynCall('iii', cmp, [x, y]);
    }
    var keys = [];
    for (var i = 0; i < num; i++) keys.push(i);
    keys.sort(function(a, b) {
      return comparator(base+a*size, base+b*size);
    });
    // apply the sort
    var temp = _malloc(num*size);
    _memcpy(temp, base, num*size);
    for (var i = 0; i < num; i++) {
      if (keys[i] == i) continue; // already in place
      _memcpy(base+i*size, temp+keys[i]*size, size);
    }
    _free(temp);
  },

  environ: 'allocate(1, "i32*", ALLOC_STATIC)',
  __environ__deps: ['environ'],
  __environ: '_environ',
  __buildEnvironment__deps: ['__environ'],
  __buildEnvironment: function(env) {
    // WARNING: Arbitrary limit!
    var MAX_ENV_VALUES = 64;
    var TOTAL_ENV_SIZE = 1024;

    // Statically allocate memory for the environment.
    var poolPtr;
    var envPtr;
    if (!___buildEnvironment.called) {
      ___buildEnvironment.called = true;
      // Set default values. Use string keys for Closure Compiler compatibility.
      ENV['USER'] = 'root';
      ENV['PATH'] = '/';
      ENV['PWD'] = '/';
      ENV['HOME'] = '/home/emscripten';
      ENV['LANG'] = 'en_US.UTF-8';
      ENV['_'] = './this.program';
      // Allocate memory.
      poolPtr = allocate(TOTAL_ENV_SIZE, 'i8', ALLOC_STATIC);
      envPtr = allocate(MAX_ENV_VALUES * {{{ Runtime.QUANTUM_SIZE }}},
                        'i8*', ALLOC_STATIC);
      {{{ makeSetValue('envPtr', '0', 'poolPtr', 'i8*') }}}
      {{{ makeSetValue(makeGlobalUse('_environ'), 0, 'envPtr', 'i8*') }}};
    } else {
      envPtr = {{{ makeGetValue(makeGlobalUse('_environ'), '0', 'i8**') }}};
      poolPtr = {{{ makeGetValue('envPtr', '0', 'i8*') }}};
    }

    // Collect key=value lines.
    var strings = [];
    var totalSize = 0;
    for (var key in env) {
      if (typeof env[key] === 'string') {
        var line = key + '=' + env[key];
        strings.push(line);
        totalSize += line.length;
      }
    }
    if (totalSize > TOTAL_ENV_SIZE) {
      throw new Error('Environment size exceeded TOTAL_ENV_SIZE!');
    }

    // Make new.
    var ptrSize = {{{ Runtime.getNativeTypeSize('i8*') }}};
    for (var i = 0; i < strings.length; i++) {
      var line = strings[i];
      for (var j = 0; j < line.length; j++) {
        {{{ makeSetValue('poolPtr', 'j', 'line.charCodeAt(j)', 'i8') }}};
      }
      {{{ makeSetValue('poolPtr', 'j', '0', 'i8') }}};
      {{{ makeSetValue('envPtr', 'i * ptrSize', 'poolPtr', 'i8*') }}};
      poolPtr += line.length + 1;
    }
    {{{ makeSetValue('envPtr', 'strings.length * ptrSize', '0', 'i8*') }}};
  },
  $ENV__deps: ['__buildEnvironment'],
  $ENV__postset: '___buildEnvironment(ENV);',
  $ENV: {},
  getenv__deps: ['$ENV'],
  getenv: function(name) {
    // char *getenv(const char *name);
    // http://pubs.opengroup.org/onlinepubs/009695399/functions/getenv.html
    if (name === 0) return 0;
    name = Pointer_stringify(name);
    if (!ENV.hasOwnProperty(name)) return 0;

    if (_getenv.ret) _free(_getenv.ret);
    _getenv.ret = allocate(intArrayFromString(ENV[name]), 'i8', ALLOC_NORMAL);
    return _getenv.ret;
  },
  clearenv__deps: ['$ENV', '__buildEnvironment'],
  clearenv: function(name) {
    // int clearenv (void);
    // http://www.gnu.org/s/hello/manual/libc/Environment-Access.html#index-clearenv-3107
    ENV = {};
    ___buildEnvironment(ENV);
    return 0;
  },
  setenv__deps: ['$ENV', '__buildEnvironment', '$ERRNO_CODES', '__setErrNo'],
  setenv: function(envname, envval, overwrite) {
    // int setenv(const char *envname, const char *envval, int overwrite);
    // http://pubs.opengroup.org/onlinepubs/009695399/functions/setenv.html
    if (envname === 0) {
      ___setErrNo(ERRNO_CODES.EINVAL);
      return -1;
    }
    var name = Pointer_stringify(envname);
    var val = Pointer_stringify(envval);
    if (name === '' || name.indexOf('=') !== -1) {
      ___setErrNo(ERRNO_CODES.EINVAL);
      return -1;
    }
    if (ENV.hasOwnProperty(name) && !overwrite) return 0;
    ENV[name] = val;
    ___buildEnvironment(ENV);
    return 0;
  },
  unsetenv__deps: ['$ENV', '__buildEnvironment', '$ERRNO_CODES', '__setErrNo'],
  unsetenv: function(name) {
    // int unsetenv(const char *name);
    // http://pubs.opengroup.org/onlinepubs/009695399/functions/unsetenv.html
    if (name === 0) {
      ___setErrNo(ERRNO_CODES.EINVAL);
      return -1;
    }
    name = Pointer_stringify(name);
    if (name === '' || name.indexOf('=') !== -1) {
      ___setErrNo(ERRNO_CODES.EINVAL);
      return -1;
    }
    if (ENV.hasOwnProperty(name)) {
      delete ENV[name];
      ___buildEnvironment(ENV);
    }
    return 0;
  },
  putenv__deps: ['$ENV', '__buildEnvironment', '$ERRNO_CODES', '__setErrNo'],
  putenv: function(string) {
    // int putenv(char *string);
    // http://pubs.opengroup.org/onlinepubs/009695399/functions/putenv.html
    // WARNING: According to the standard (and the glibc implementation), the
    //          string is taken by reference so future changes are reflected.
    //          We copy it instead, possibly breaking some uses.
    if (string === 0) {
      ___setErrNo(ERRNO_CODES.EINVAL);
      return -1;
    }
    string = Pointer_stringify(string);
    var splitPoint = string.indexOf('=')
    if (string === '' || string.indexOf('=') === -1) {
      ___setErrNo(ERRNO_CODES.EINVAL);
      return -1;
    }
    var name = string.slice(0, splitPoint);
    var value = string.slice(splitPoint + 1);
    if (!(name in ENV) || ENV[name] !== value) {
      ENV[name] = value;
      ___buildEnvironment(ENV);
    }
    return 0;
  },

  getloadavg: function(loadavg, nelem) {
    // int getloadavg(double loadavg[], int nelem);
    // http://linux.die.net/man/3/getloadavg
    var limit = Math.min(nelem, 3);
    var doubleSize = {{{ Runtime.getNativeTypeSize('double') }}};
    for (var i = 0; i < limit; i++) {
      {{{ makeSetValue('loadavg', 'i * doubleSize', '0.1', 'double') }}}
    }
    return limit;
  },

  // Use browser's Math.random(). We can't set a seed, though.
  srand: function(seed) {}, // XXX ignored
  rand: function() {
    return Math.floor(Math.random()*0x80000000);
  },
  rand_r: function(seed) { // XXX ignores the seed
    return Math.floor(Math.random()*0x80000000);
  },

  drand48: function() {
    return Math.random();
  },

  realpath__deps: ['$FS', '__setErrNo'],
  realpath: function(file_name, resolved_name) {
    // char *realpath(const char *restrict file_name, char *restrict resolved_name);
    // http://pubs.opengroup.org/onlinepubs/009604499/functions/realpath.html
    var absolute = FS.analyzePath(Pointer_stringify(file_name));
    if (absolute.error) {
      ___setErrNo(absolute.error);
      return 0;
    } else {
      var size = Math.min(4095, absolute.path.length);  // PATH_MAX - 1.
      for (var i = 0; i < size; i++) {
        {{{ makeSetValue('resolved_name', 'i', 'absolute.path.charCodeAt(i)', 'i8') }}}
      }
      {{{ makeSetValue('resolved_name', 'size', '0', 'i8') }}}
      return resolved_name;
    }
  },

  arc4random: 'rand',

  // ==========================================================================
  // string.h
  // ==========================================================================

  // FIXME: memcpy, memmove and memset should all return their destination pointers.

  memcpy__inline: function (dest, src, num, align) {
    var ret = '';
#if ASSERTIONS
#if ASM_JS == 0
    ret += "assert(" + num + " % 1 === 0);"; //, 'memcpy given ' + " + num + " + ' bytes to copy. Problem with quantum=1 corrections perhaps?');";
#endif
#endif
    ret += makeCopyValues(dest, src, num, 'null', null, align);
    return ret;
  },

  memcpy__asm: true,
  memcpy__sig: 'iiii',
  memcpy: function (dest, src, num) {
    dest = dest|0; src = src|0; num = num|0;
    var ret = 0;
    ret = dest|0;
    if ((dest&3) == (src&3)) {
      while (dest & 3) {
        if ((num|0) == 0) return ret|0;
        {{{ makeSetValueAsm('dest', 0, makeGetValueAsm('src', 0, 'i8'), 'i8') }}};
        dest = (dest+1)|0;
        src = (src+1)|0;
        num = (num-1)|0;
      }
      while ((num|0) >= 4) {
        {{{ makeSetValueAsm('dest', 0, makeGetValueAsm('src', 0, 'i32'), 'i32') }}};
        dest = (dest+4)|0;
        src = (src+4)|0;
        num = (num-4)|0;
      }
    }
    while ((num|0) > 0) {
      {{{ makeSetValueAsm('dest', 0, makeGetValueAsm('src', 0, 'i8'), 'i8') }}};
      dest = (dest+1)|0;
      src = (src+1)|0;
      num = (num-1)|0;
    }
    return ret|0;
  },

  llvm_memcpy_i32: 'memcpy',
  llvm_memcpy_i64: 'memcpy',
  llvm_memcpy_p0i8_p0i8_i32: 'memcpy',
  llvm_memcpy_p0i8_p0i8_i64: 'memcpy',

  memmove__sig: 'viii',
  memmove__asm: true,
  memmove__deps: ['memcpy'],
  memmove: function(dest, src, num) {
    dest = dest|0; src = src|0; num = num|0;
    if (((src|0) < (dest|0)) & ((dest|0) < ((src + num)|0))) {
      // Unlikely case: Copy backwards in a safe manner
      src = (src + num)|0;
      dest = (dest + num)|0;
      while ((num|0) > 0) {
        dest = (dest - 1)|0;
        src = (src - 1)|0;
        num = (num - 1)|0;
        {{{ makeSetValueAsm('dest', 0, makeGetValueAsm('src', 0, 'i8'), 'i8') }}};
      }
    } else {
      _memcpy(dest, src, num);
    }
  },
  llvm_memmove_i32: 'memmove',
  llvm_memmove_i64: 'memmove',
  llvm_memmove_p0i8_p0i8_i32: 'memmove',
  llvm_memmove_p0i8_p0i8_i64: 'memmove',

  memset__inline: function(ptr, value, num, align) {
    return makeSetValues(ptr, 0, value, 'null', num, align);
  },
  memset__sig: 'viii',
  memset__asm: true,
  memset: function(ptr, value, num) {
#if USE_TYPED_ARRAYS == 2
    ptr = ptr|0; value = value|0; num = num|0;
    var stop = 0, value4 = 0, stop4 = 0, unaligned = 0;
    stop = (ptr + num)|0;
    if ((num|0) >= {{{ Math.round(2.5*UNROLL_LOOP_MAX) }}}) {
      // This is unaligned, but quite large, so work hard to get to aligned settings
      value = value & 0xff;
      unaligned = ptr & 3;
      value4 = value | (value << 8) | (value << 16) | (value << 24);
      stop4 = stop & ~3;
      if (unaligned) {
        unaligned = (ptr + 4 - unaligned)|0;
        while ((ptr|0) < (unaligned|0)) { // no need to check for stop, since we have large num
          {{{ makeSetValueAsm('ptr', 0, 'value', 'i8') }}};
          ptr = (ptr+1)|0;
        }
      }
      while ((ptr|0) < (stop4|0)) {
        {{{ makeSetValueAsm('ptr', 0, 'value4', 'i32') }}};
        ptr = (ptr+4)|0;
      }
    }
    while ((ptr|0) < (stop|0)) {
      {{{ makeSetValueAsm('ptr', 0, 'value', 'i8') }}};
      ptr = (ptr+1)|0;
    }
#else
    {{{ makeSetValues('ptr', '0', 'value', 'null', 'num') }}};
#endif
  },
  llvm_memset_i32: 'memset',
  llvm_memset_p0i8_i32: 'memset',
  llvm_memset_p0i8_i64: 'memset',

  strlen__sig: 'ii',
  strlen__asm: true,
  strlen: function(ptr) {
    ptr = ptr|0;
    var curr = 0;
    curr = ptr;
    while ({{{ makeGetValueAsm('curr', '0', 'i8') }}}) {
      curr = (curr + 1)|0;
    }
    return (curr - ptr)|0;
  },

  strspn: function(pstr, pset) {
    var str = pstr, set, strcurr, setcurr;
    while (1) {
      strcurr = {{{ makeGetValue('str', '0', 'i8') }}};
      if (!strcurr) return str - pstr;
      set = pset;
      while (1) {
        setcurr = {{{ makeGetValue('set', '0', 'i8') }}};
        if (!setcurr || setcurr == strcurr) break;
        set++;
      }
      if (!setcurr) return str - pstr;
      str++;
    }
  },

  strcspn: function(pstr, pset) {
    var str = pstr, set, strcurr, setcurr;
    while (1) {
      strcurr = {{{ makeGetValue('str', '0', 'i8') }}};
      if (!strcurr) return str - pstr;
      set = pset;
      while (1) {
        setcurr = {{{ makeGetValue('set', '0', 'i8') }}};
        if (!setcurr || setcurr == strcurr) break;
        set++;
      }
      if (setcurr) return str - pstr;
      str++;
    }
  },

  strcpy__asm: true,
  strcpy__sig: 'iii',
  strcpy: function(pdest, psrc) {
    pdest = pdest|0; psrc = psrc|0;
    var i = 0;
    do {
      {{{ makeCopyValues('(pdest+i)|0', '(psrc+i)|0', 1, 'i8', null, 1) }}};
      i = (i+1)|0;
    } while ({{{ makeGetValueAsm('psrc', 'i-1', 'i8') }}});
    return pdest|0;
  },

  stpcpy: function(pdest, psrc) {
    var i = 0;
    do {
      {{{ makeCopyValues('pdest+i', 'psrc+i', 1, 'i8', null, 1) }}};
      i ++;
    } while ({{{ makeGetValue('psrc', 'i-1', 'i8') }}} != 0);
    return pdest + i - 1;
  },

  strncpy__asm: true,
  strncpy__sig: 'iiii',
  strncpy: function(pdest, psrc, num) {
    pdest = pdest|0; psrc = psrc|0; num = num|0;
    var padding = 0, curr = 0, i = 0;
    while ((i|0) < (num|0)) {
      curr = padding ? 0 : {{{ makeGetValueAsm('psrc', 'i', 'i8') }}};
      {{{ makeSetValue('pdest', 'i', 'curr', 'i8') }}}
      padding = padding ? 1 : ({{{ makeGetValueAsm('psrc', 'i', 'i8') }}} == 0);
      i = (i+1)|0;
    }
    return pdest|0;
  },

  strlwr__deps:['tolower'],
  strlwr: function(pstr){
    var i = 0;
    while(1) {
      var x = {{{ makeGetValue('pstr', 'i', 'i8') }}};
      if (x == 0) break;
      {{{ makeSetValue('pstr', 'i', '_tolower(x)', 'i8') }}};
      i++;
    }
  },

  strupr__deps:['toupper'],
  strupr: function(pstr){
    var i = 0;
    while(1) {
      var x = {{{ makeGetValue('pstr', 'i', 'i8') }}};
      if (x == 0) break;
      {{{ makeSetValue('pstr', 'i', '_toupper(x)', 'i8') }}};
      i++;
    }
  },

  strcat__asm: true,
  strcat__sig: 'iii',
  strcat__deps: ['strlen'],
  strcat: function(pdest, psrc) {
    pdest = pdest|0; psrc = psrc|0;
    var i = 0;
    var pdestEnd = 0;
    pdestEnd = (pdest + (_strlen(pdest)|0))|0;
    do {
      {{{ makeCopyValues('pdestEnd+i', 'psrc+i', 1, 'i8', null, 1) }}};
      i = (i+1)|0;
    } while ({{{ makeGetValueAsm('psrc', 'i-1', 'i8') }}});
    return pdest|0;
  },

  strncat__deps: ['strlen'],
  strncat: function(pdest, psrc, num) {
    var len = _strlen(pdest);
    var i = 0;
    while(1) {
      {{{ makeCopyValues('pdest+len+i', 'psrc+i', 1, 'i8', null, 1) }}};
      if ({{{ makeGetValue('pdest', 'len+i', 'i8') }}} == 0) break;
      i ++;
      if (i == num) {
        {{{ makeSetValue('pdest', 'len+i', 0, 'i8') }}}
        break;
      }
    }
    return pdest;
  },

  strcmp__deps: ['strncmp'],
  strcmp: function(px, py) {
    return _strncmp(px, py, TOTAL_MEMORY);
  },
  // We always assume ASCII locale.
  strcoll: 'strcmp',

  strcasecmp__asm: true,
  strcasecmp__sig: 'iii',
  strcasecmp__deps: ['strncasecmp'],
  strcasecmp: function(px, py) {
    px = px|0; py = py|0;
    return _strncasecmp(px, py, -1)|0;
  },

  strncmp: function(px, py, n) {
    var i = 0;
    while (i < n) {
      var x = {{{ makeGetValue('px', 'i', 'i8', 0, 1) }}};
      var y = {{{ makeGetValue('py', 'i', 'i8', 0, 1) }}};
      if (x == y && x == 0) return 0;
      if (x == 0) return -1;
      if (y == 0) return 1;
      if (x == y) {
        i ++;
        continue;
      } else {
        return x > y ? 1 : -1;
      }
    }
    return 0;
  },

  strncasecmp__asm: true,
  strncasecmp__sig: 'iiii',
  strncasecmp__deps: ['tolower'],
  strncasecmp: function(px, py, n) {
    px = px|0; py = py|0; n = n|0;
    var i = 0, x = 0, y = 0;
    while ((i>>>0) < (n>>>0)) {
      x = _tolower({{{ makeGetValueAsm('px', 'i', 'i8', 0, 1) }}})|0;
      y = _tolower({{{ makeGetValueAsm('py', 'i', 'i8', 0, 1) }}})|0;
      if (((x|0) == (y|0)) & ((x|0) == 0)) return 0;
      if ((x|0) == 0) return -1;
      if ((y|0) == 0) return 1;
      if ((x|0) == (y|0)) {
        i = (i + 1)|0;
        continue;
      } else {
        return ((x>>>0) > (y>>>0) ? 1 : -1)|0;
      }
    }
    return 0;
  },

  memcmp__asm: true,
  memcmp__sig: 'iiii',
  memcmp: function(p1, p2, num) {
    p1 = p1|0; p2 = p2|0; num = num|0;
    var i = 0, v1 = 0, v2 = 0;
    while ((i|0) < (num|0)) {
      var v1 = {{{ makeGetValueAsm('p1', 'i', 'i8', true) }}};
      var v2 = {{{ makeGetValueAsm('p2', 'i', 'i8', true) }}};
      if ((v1|0) != (v2|0)) return ((v1|0) > (v2|0) ? 1 : -1)|0;
      i = (i+1)|0;
    }
    return 0;
  },

  memchr: function(ptr, chr, num) {
    chr = unSign(chr);
    for (var i = 0; i < num; i++) {
      if ({{{ makeGetValue('ptr', 0, 'i8') }}} == chr) return ptr;
      ptr++;
    }
    return 0;
  },

  strstr: function(ptr1, ptr2) {
    var check = 0, start;
    do {
      if (!check) {
        start = ptr1;
        check = ptr2;
      }
      var curr1 = {{{ makeGetValue('ptr1++', 0, 'i8') }}};
      var curr2 = {{{ makeGetValue('check++', 0, 'i8') }}};
      if (curr2 == 0) return start;
      if (curr2 != curr1) {
        // rewind to one character after start, to find ez in eeez
        ptr1 = start + 1;
        check = 0;
      }
    } while (curr1);
    return 0;
  },

  strchr: function(ptr, chr) {
    ptr--;
    do {
      ptr++;
      var val = {{{ makeGetValue('ptr', 0, 'i8') }}};
      if (val == chr) return ptr;
    } while (val);
    return 0;
  },
  index: 'strchr',

  strrchr__deps: ['strlen'],
  strrchr: function(ptr, chr) {
    var ptr2 = ptr + _strlen(ptr);
    do {
      if ({{{ makeGetValue('ptr2', 0, 'i8') }}} == chr) return ptr2;
      ptr2--;
    } while (ptr2 >= ptr);
    return 0;
  },
  rindex: 'strrchr',

  strdup__deps: ['strlen'],
  strdup: function(ptr) {
    var len = _strlen(ptr);
    var newStr = _malloc(len + 1);
    {{{ makeCopyValues('newStr', 'ptr', 'len', 'null', null, 1) }}};
    {{{ makeSetValue('newStr', 'len', '0', 'i8') }}};
    return newStr;
  },

  strndup__deps: ['strdup', 'strlen'],
  strndup: function(ptr, size) {
    var len = _strlen(ptr);

    if (size >= len) {
      return _strdup(ptr);
    }

    if (size < 0) {
      size = 0;
    }

    var newStr = _malloc(size + 1);
    {{{ makeCopyValues('newStr', 'ptr', 'size', 'null', null, 1) }}};
    {{{ makeSetValue('newStr', 'size', '0', 'i8') }}};
    return newStr;
  },

  strpbrk: function(ptr1, ptr2) {
    var curr;
    var searchSet = {};
    while (1) {
      var curr = {{{ makeGetValue('ptr2++', 0, 'i8') }}};
      if (!curr) break;
      searchSet[curr] = 1;
    }
    while (1) {
      curr = {{{ makeGetValue('ptr1', 0, 'i8') }}};
      if (!curr) break;
      if (curr in searchSet) return ptr1;
      ptr1++;
    }
    return 0;
  },

  __strtok_state: 0,
  strtok__deps: ['__strtok_state', 'strtok_r'],
  strtok__postset: '___strtok_state = Runtime.staticAlloc(4);',
  strtok: function(s, delim) {
    return _strtok_r(s, delim, ___strtok_state);
  },

  // Translated from newlib; for the original source and licensing, see library_strtok_r.c
  strtok_r: function(s, delim, lasts) {
    var skip_leading_delim = 1;
    var spanp;
    var c, sc;
    var tok;


    if (s == 0 && (s = getValue(lasts, 'i8*')) == 0) {
      return 0;
    }

    cont: while (1) {
      c = getValue(s++, 'i8');
      for (spanp = delim; (sc = getValue(spanp++, 'i8')) != 0;) {
        if (c == sc) {
          if (skip_leading_delim) {
            continue cont;
          } else {
            setValue(lasts, s, 'i8*');
            setValue(s - 1, 0, 'i8');
            return s - 1;
          }
        }
      }
      break;
    }

    if (c == 0) {
      setValue(lasts, 0, 'i8*');
      return 0;
    }
    tok = s - 1;

    for (;;) {
      c = getValue(s++, 'i8');
      spanp = delim;
      do {
        if ((sc = getValue(spanp++, 'i8')) == c) {
          if (c == 0) {
            s = 0;
          } else {
            setValue(s - 1, 0, 'i8');
          }
          setValue(lasts, s, 'i8*');
          return tok;
        }
      } while (sc != 0);
    }
    abort('strtok_r error!');
  },

  strerror_r__deps: ['$ERRNO_CODES', '$ERRNO_MESSAGES', '__setErrNo'],
  strerror_r: function(errnum, strerrbuf, buflen) {
    if (errnum in ERRNO_MESSAGES) {
      if (ERRNO_MESSAGES[errnum].length > buflen - 1) {
        return ___setErrNo(ERRNO_CODES.ERANGE);
      } else {
        var msg = ERRNO_MESSAGES[errnum];
        for (var i = 0; i < msg.length; i++) {
          {{{ makeSetValue('strerrbuf', 'i', 'msg.charCodeAt(i)', 'i8') }}}
        }
        {{{ makeSetValue('strerrbuf', 'i', 0, 'i8') }}}
        return 0;
      }
    } else {
      return ___setErrNo(ERRNO_CODES.EINVAL);
    }
  },
  strerror__deps: ['strerror_r'],
  strerror: function(errnum) {
    if (!_strerror.buffer) _strerror.buffer = _malloc(256);
    _strerror_r(errnum, _strerror.buffer, 256);
    return _strerror.buffer;
  },

  // ==========================================================================
  // ctype.h
  // ==========================================================================

  isascii: function(chr) {
    return chr >= 0 && (chr & 0x80) == 0;
  },
  toascii: function(chr) {
    return chr & 0x7F;
  },
  toupper: function(chr) {
    if (chr >= {{{ charCode('a') }}} && chr <= {{{ charCode('z') }}}) {
      return chr - {{{ charCode('a') }}} + {{{ charCode('A') }}};
    } else {
      return chr;
    }
  },
  _toupper: 'toupper',

  tolower__asm: true,
  tolower__sig: 'ii',
  tolower: function(chr) {
    chr = chr|0;
    if ((chr|0) < {{{ charCode('A') }}}) return chr|0;
    if ((chr|0) > {{{ charCode('Z') }}}) return chr|0;
    return (chr - {{{ charCode('A') }}} + {{{ charCode('a') }}})|0;
  },
  _tolower: 'tolower',

  // The following functions are defined as macros in glibc.
  islower: function(chr) {
    return chr >= {{{ charCode('a') }}} && chr <= {{{ charCode('z') }}};
  },
  isupper: function(chr) {
    return chr >= {{{ charCode('A') }}} && chr <= {{{ charCode('Z') }}};
  },
  isalpha: function(chr) {
    return (chr >= {{{ charCode('a') }}} && chr <= {{{ charCode('z') }}}) ||
           (chr >= {{{ charCode('A') }}} && chr <= {{{ charCode('Z') }}});
  },
  isdigit: function(chr) {
    return chr >= {{{ charCode('0') }}} && chr <= {{{ charCode('9') }}};
  },
  isdigit_l: 'isdigit', // no locale support yet
  isxdigit: function(chr) {
    return (chr >= {{{ charCode('0') }}} && chr <= {{{ charCode('9') }}}) ||
           (chr >= {{{ charCode('a') }}} && chr <= {{{ charCode('f') }}}) ||
           (chr >= {{{ charCode('A') }}} && chr <= {{{ charCode('F') }}});
  },
  isxdigit_l: 'isxdigit', // no locale support yet
  isalnum: function(chr) {
    return (chr >= {{{ charCode('0') }}} && chr <= {{{ charCode('9') }}}) ||
           (chr >= {{{ charCode('a') }}} && chr <= {{{ charCode('z') }}}) ||
           (chr >= {{{ charCode('A') }}} && chr <= {{{ charCode('Z') }}});
  },
  ispunct: function(chr) {
    return (chr >= {{{ charCode('!') }}} && chr <= {{{ charCode('/') }}}) ||
           (chr >= {{{ charCode(':') }}} && chr <= {{{ charCode('@') }}}) ||
           (chr >= {{{ charCode('[') }}} && chr <= {{{ charCode('`') }}}) ||
           (chr >= {{{ charCode('{') }}} && chr <= {{{ charCode('~') }}});
  },
  isspace: function(chr) {
    return chr in { 32: 0, 9: 0, 10: 0, 11: 0, 12: 0, 13: 0 };
  },
  isblank: function(chr) {
    return chr == {{{ charCode(' ') }}} || chr == {{{ charCode('\t') }}};
  },
  iscntrl: function(chr) {
    return (0 <= chr && chr <= 0x1F) || chr === 0x7F;
  },
  isprint: function(chr) {
    return 0x1F < chr && chr < 0x7F;
  },
  isgraph: 'isprint',
  // Lookup tables for glibc ctype implementation.
  __ctype_b_loc: function() {
    // http://refspecs.freestandards.org/LSB_3.0.0/LSB-Core-generic/LSB-Core-generic/baselib---ctype-b-loc.html
    var me = ___ctype_b_loc;
    if (!me.ret) {
      var values = [
        0,0,0,0,0,0,0,0,0,0,0,0,0,0,0,0,0,0,0,0,0,0,0,0,0,0,0,0,0,0,0,0,0,0,0,0,0,0,0,0,0,0,0,0,0,0,0,0,0,0,0,0,0,0,0,0,0,0,0,
        0,0,0,0,0,0,0,0,0,0,0,0,0,0,0,0,0,0,0,0,0,0,0,0,0,0,0,0,0,0,0,0,0,0,0,0,0,0,0,0,0,0,0,0,0,0,0,0,0,0,0,0,0,0,0,0,0,0,0,
        0,0,0,0,0,0,0,0,0,0,2,2,2,2,2,2,2,2,2,8195,8194,8194,8194,8194,2,2,2,2,2,2,2,2,2,2,2,2,2,2,2,2,2,2,24577,49156,49156,49156,
        49156,49156,49156,49156,49156,49156,49156,49156,49156,49156,49156,49156,55304,55304,55304,55304,55304,55304,55304,55304,
        55304,55304,49156,49156,49156,49156,49156,49156,49156,54536,54536,54536,54536,54536,54536,50440,50440,50440,50440,50440,
        50440,50440,50440,50440,50440,50440,50440,50440,50440,50440,50440,50440,50440,50440,50440,49156,49156,49156,49156,49156,
        49156,54792,54792,54792,54792,54792,54792,50696,50696,50696,50696,50696,50696,50696,50696,50696,50696,50696,50696,50696,
        50696,50696,50696,50696,50696,50696,50696,49156,49156,49156,49156,2,0,0,0,0,0,0,0,0,0,0,0,0,0,0,0,0,0,0,0,0,0,0,0,0,0,
        0,0,0,0,0,0,0,0,0,0,0,0,0,0,0,0,0,0,0,0,0,0,0,0,0,0,0,0,0,0,0,0,0,0,0,0,0,0,0,0,0,0,0,0,0,0,0,0,0,0,0,0,0,0,0,0,0,0,0,
        0,0,0,0,0,0,0,0,0,0,0,0,0,0,0,0,0,0,0,0,0,0,0,0,0,0,0,0,0,0,0,0,0,0,0,0,0,0,0,0,0,0,0,0
      ];
      var i16size = {{{ Runtime.getNativeTypeSize('i16') }}};
      var arr = _malloc(values.length * i16size);
      for (var i = 0; i < values.length; i++) {
        {{{ makeSetValue('arr', 'i * i16size', 'values[i]', 'i16') }}}
      }
      me.ret = allocate([arr + 128 * i16size], 'i16*', ALLOC_NORMAL);
    }
    return me.ret;
  },
  __ctype_tolower_loc: function() {
    // http://refspecs.freestandards.org/LSB_3.1.1/LSB-Core-generic/LSB-Core-generic/libutil---ctype-tolower-loc.html
    var me = ___ctype_tolower_loc;
    if (!me.ret) {
      var values = [
        128,129,130,131,132,133,134,135,136,137,138,139,140,141,142,143,144,145,146,147,148,149,150,151,152,153,154,155,156,157,
        158,159,160,161,162,163,164,165,166,167,168,169,170,171,172,173,174,175,176,177,178,179,180,181,182,183,184,185,186,187,
        188,189,190,191,192,193,194,195,196,197,198,199,200,201,202,203,204,205,206,207,208,209,210,211,212,213,214,215,216,217,
        218,219,220,221,222,223,224,225,226,227,228,229,230,231,232,233,234,235,236,237,238,239,240,241,242,243,244,245,246,247,
        248,249,250,251,252,253,254,-1,0,1,2,3,4,5,6,7,8,9,10,11,12,13,14,15,16,17,18,19,20,21,22,23,24,25,26,27,28,29,30,31,32,
        33,34,35,36,37,38,39,40,41,42,43,44,45,46,47,48,49,50,51,52,53,54,55,56,57,58,59,60,61,62,63,64,97,98,99,100,101,102,103,
        104,105,106,107,108,109,110,111,112,113,114,115,116,117,118,119,120,121,122,91,92,93,94,95,96,97,98,99,100,101,102,103,
        104,105,106,107,108,109,110,111,112,113,114,115,116,117,118,119,120,121,122,123,124,125,126,127,128,129,130,131,132,133,
        134,135,136,137,138,139,140,141,142,143,144,145,146,147,148,149,150,151,152,153,154,155,156,157,158,159,160,161,162,163,
        164,165,166,167,168,169,170,171,172,173,174,175,176,177,178,179,180,181,182,183,184,185,186,187,188,189,190,191,192,193,
        194,195,196,197,198,199,200,201,202,203,204,205,206,207,208,209,210,211,212,213,214,215,216,217,218,219,220,221,222,223,
        224,225,226,227,228,229,230,231,232,233,234,235,236,237,238,239,240,241,242,243,244,245,246,247,248,249,250,251,252,253,
        254,255
      ];
      var i32size = {{{ Runtime.getNativeTypeSize('i32') }}};
      var arr = _malloc(values.length * i32size);
      for (var i = 0; i < values.length; i++) {
        {{{ makeSetValue('arr', 'i * i32size', 'values[i]', 'i32') }}}
      }
      me.ret = allocate([arr + 128 * i32size], 'i32*', ALLOC_NORMAL);
    }
    return me.ret;
  },
  __ctype_toupper_loc: function() {
    // http://refspecs.freestandards.org/LSB_3.1.1/LSB-Core-generic/LSB-Core-generic/libutil---ctype-toupper-loc.html
    var me = ___ctype_toupper_loc;
    if (!me.ret) {
      var values = [
        128,129,130,131,132,133,134,135,136,137,138,139,140,141,142,143,144,145,146,147,148,149,150,151,152,153,154,155,156,157,
        158,159,160,161,162,163,164,165,166,167,168,169,170,171,172,173,174,175,176,177,178,179,180,181,182,183,184,185,186,187,
        188,189,190,191,192,193,194,195,196,197,198,199,200,201,202,203,204,205,206,207,208,209,210,211,212,213,214,215,216,217,
        218,219,220,221,222,223,224,225,226,227,228,229,230,231,232,233,234,235,236,237,238,239,240,241,242,243,244,245,246,247,
        248,249,250,251,252,253,254,-1,0,1,2,3,4,5,6,7,8,9,10,11,12,13,14,15,16,17,18,19,20,21,22,23,24,25,26,27,28,29,30,31,32,
        33,34,35,36,37,38,39,40,41,42,43,44,45,46,47,48,49,50,51,52,53,54,55,56,57,58,59,60,61,62,63,64,65,66,67,68,69,70,71,72,
        73,74,75,76,77,78,79,80,81,82,83,84,85,86,87,88,89,90,91,92,93,94,95,96,65,66,67,68,69,70,71,72,73,74,75,76,77,78,79,80,
        81,82,83,84,85,86,87,88,89,90,123,124,125,126,127,128,129,130,131,132,133,134,135,136,137,138,139,140,141,142,143,144,
        145,146,147,148,149,150,151,152,153,154,155,156,157,158,159,160,161,162,163,164,165,166,167,168,169,170,171,172,173,174,
        175,176,177,178,179,180,181,182,183,184,185,186,187,188,189,190,191,192,193,194,195,196,197,198,199,200,201,202,203,204,
        205,206,207,208,209,210,211,212,213,214,215,216,217,218,219,220,221,222,223,224,225,226,227,228,229,230,231,232,233,234,
        235,236,237,238,239,240,241,242,243,244,245,246,247,248,249,250,251,252,253,254,255
      ];
      var i32size = {{{ Runtime.getNativeTypeSize('i32') }}};
      var arr = _malloc(values.length * i32size);
      for (var i = 0; i < values.length; i++) {
        {{{ makeSetValue('arr', 'i * i32size', 'values[i]', 'i32') }}}
      }
      me.ret = allocate([arr + 128 * i32size], 'i32*', ALLOC_NORMAL);
    }
    return me.ret;
  },

  // ==========================================================================
  // LLVM specifics
  // ==========================================================================

  llvm_va_start__inline: function(ptr) {
    // varargs - we received a pointer to the varargs as a final 'extra' parameter called 'varrp'
#if TARGET_X86
    return makeSetValue(ptr, 0, 'varrp', 'void*');
#endif
#if TARGET_LE32
    // 4-word structure: start, current offset
    return makeSetValue(ptr, 0, 'varrp', 'void*') + ';' + makeSetValue(ptr, 4, 0, 'void*');
#endif
  },

  llvm_va_end: function() {},

  llvm_va_copy: function(ppdest, ppsrc) {
    {{{ makeCopyValues('ppdest', 'ppsrc', Runtime.QUANTUM_SIZE, 'null', null, 1) }}};
    /* Alternate implementation that copies the actual DATA; it assumes the va_list is prefixed by its size
    var psrc = IHEAP[ppsrc]-1;
    var num = IHEAP[psrc]; // right before the data, is the number of (flattened) values
    var pdest = _malloc(num+1);
    _memcpy(pdest, psrc, num+1);
    IHEAP[ppdest] = pdest+1;
    */
  },

  llvm_bswap_i16: function(x) {
    return ((x&0xff)<<8) | ((x>>8)&0xff);
  },

  llvm_bswap_i32: function(x) {
    return ((x&0xff)<<24) | (((x>>8)&0xff)<<16) | (((x>>16)&0xff)<<8) | (x>>>24);
  },

  llvm_bswap_i64__deps: ['llvm_bswap_i32'],
  llvm_bswap_i64: function(l, h) {
    var retl = _llvm_bswap_i32(h)>>>0;
    var reth = _llvm_bswap_i32(l)>>>0;
#if USE_TYPED_ARRAYS == 2
    {{{ makeStructuralReturn(['retl', 'reth']) }}};
#else
    throw 'unsupported';
#endif
  },

  llvm_ctlz_i32__deps: [function() {
    function ctlz(x) {
      for (var i = 0; i < 8; i++) {
        if (x & (1 << (7-i))) {
          return i;
        }
      }
      return 8;
    }
    return 'var ctlz_i8 = allocate([' + range(256).map(function(x) { return ctlz(x) }).join(',') + '], "i8", ALLOC_STATIC);';
  }],
  llvm_ctlz_i32__asm: true,
  llvm_ctlz_i32__sig: 'ii',
  llvm_ctlz_i32: function(x) {
    x = x|0;
    var ret = 0;
    ret = {{{ makeGetValueAsm('ctlz_i8', 'x >>> 24', 'i8') }}};
    if ((ret|0) < 8) return ret|0;
    var ret = {{{ makeGetValueAsm('ctlz_i8', '(x >> 16)&0xff', 'i8') }}};
    if ((ret|0) < 8) return (ret + 8)|0;
    var ret = {{{ makeGetValueAsm('ctlz_i8', '(x >> 8)&0xff', 'i8') }}};
    if ((ret|0) < 8) return (ret + 16)|0;
    return ({{{ makeGetValueAsm('ctlz_i8', 'x&0xff', 'i8') }}} + 24)|0;
  },

  llvm_ctlz_i64__deps: ['llvm_ctlz_i32'],
  llvm_ctlz_i64: function(l, h) {
    var ret = _llvm_ctlz_i32(h);
    if (ret == 32) ret += _llvm_ctlz_i32(l);
#if USE_TYPED_ARRAYS == 2
    {{{ makeStructuralReturn(['ret', '0']) }}};
#else
    return ret;
#endif
  },

  llvm_cttz_i32__deps: [function() {
    function cttz(x) {
      for (var i = 0; i < 8; i++) {
        if (x & (1 << i)) {
          return i;
        }
      }
      return 8;
    }
    return 'var cttz_i8 = allocate([' + range(256).map(function(x) { return cttz(x) }).join(',') + '], "i8", ALLOC_STATIC);';
  }],
  llvm_cttz_i32__asm: true,
  llvm_cttz_i32__sig: 'ii',
  llvm_cttz_i32: function(x) {
    x = x|0;
    var ret = 0;
    ret = {{{ makeGetValueAsm('cttz_i8', 'x & 0xff', 'i8') }}};
    if ((ret|0) < 8) return ret|0;
    var ret = {{{ makeGetValueAsm('cttz_i8', '(x >> 8)&0xff', 'i8') }}};
    if ((ret|0) < 8) return (ret + 8)|0;
    var ret = {{{ makeGetValueAsm('cttz_i8', '(x >> 16)&0xff', 'i8') }}};
    if ((ret|0) < 8) return (ret + 16)|0;
    return ({{{ makeGetValueAsm('cttz_i8', 'x >>> 24', 'i8') }}} + 24)|0;
  },

  llvm_cttz_i64__deps: ['llvm_cttz_i32'],
  llvm_cttz_i64: function(l, h) {
    var ret = _llvm_cttz_i32(l);
    if (ret == 32) ret += _llvm_cttz_i32(h);
#if USE_TYPED_ARRAYS == 2
    {{{ makeStructuralReturn(['ret', '0']) }}};
#else
    return ret;
#endif
  },

  llvm_ctpop_i32: function(x) {
    var ret = 0;
    while (x) {
      if (x&1) ret++;
      x >>>= 1;
    }
    return ret;
  },

  llvm_ctpop_i64__deps: ['llvm_ctpop_i32'],
  llvm_ctpop_i64: function(l, h) {
    return _llvm_ctpop_i32(l) + _llvm_ctpop_i32(h);
  },

  llvm_trap: function() {
    throw 'trap! ' + new Error().stack;
  },

  __assert_fail: function(condition, file, line) {
    ABORT = true;
    throw 'Assertion failed: ' + Pointer_stringify(condition) + ' at ' + new Error().stack;
  },

  __assert_func: function(filename, line, func, condition) {
    throw 'Assertion failed: ' + (condition ? Pointer_stringify(condition) : 'unknown condition') + ', at: ' + [filename ? Pointer_stringify(filename) : 'unknown filename', line, func ? Pointer_stringify(func) : 'unknown function'] + ' at ' + new Error().stack;
  },

  __cxa_guard_acquire: function(variable) {
    if (!{{{ makeGetValue(0, 'variable', 'i8', null, null, 1) }}}) { // ignore SAFE_HEAP stuff because llvm mixes i64 and i8 here
      {{{ makeSetValue(0, 'variable', '1', 'i8') }}};
      return 1;
    }
    return 0;
  },
  __cxa_guard_release: function() {},
  __cxa_guard_abort: function() {},

  _ZTVN10__cxxabiv119__pointer_type_infoE: [0], // is a pointer
  _ZTVN10__cxxabiv117__class_type_infoE: [1], // no inherited classes
  _ZTVN10__cxxabiv120__si_class_type_infoE: [2], // yes inherited classes

  // Exceptions
  __cxa_allocate_exception: function(size) {
    return _malloc(size);
  },
  __cxa_free_exception: function(ptr) {
    try {
      return _free(ptr);
    } catch(e) { // XXX FIXME
#if ASSERTIONS
      Module.printErr('exception during cxa_free_exception: ' + e);
#endif
    }
  },
  __cxa_throw__sig: 'viii',
  __cxa_throw__deps: ['llvm_eh_exception', '_ZSt18uncaught_exceptionv', '__cxa_find_matching_catch'],
  __cxa_throw: function(ptr, type, destructor) {
    if (!___cxa_throw.initialized) {
      try {
        {{{ makeSetValue(makeGlobalUse('__ZTVN10__cxxabiv119__pointer_type_infoE'), '0', '0', 'i32') }}}; // Workaround for libcxxabi integration bug
      } catch(e){}
      try {
        {{{ makeSetValue(makeGlobalUse('__ZTVN10__cxxabiv117__class_type_infoE'), '0', '1', 'i32') }}}; // Workaround for libcxxabi integration bug
      } catch(e){}
      try {
        {{{ makeSetValue(makeGlobalUse('__ZTVN10__cxxabiv120__si_class_type_infoE'), '0', '2', 'i32') }}}; // Workaround for libcxxabi integration bug
      } catch(e){}
      ___cxa_throw.initialized = true;
    }
#if EXCEPTION_DEBUG
    Module.printErr('Compiled code throwing an exception, ' + [ptr,type,destructor] + ', at ' + new Error().stack);
#endif
    {{{ makeSetValue('_llvm_eh_exception.buf', '0', 'ptr', 'void*') }}}
    {{{ makeSetValue('_llvm_eh_exception.buf', QUANTUM_SIZE, 'type', 'void*') }}}
    {{{ makeSetValue('_llvm_eh_exception.buf', 2 * QUANTUM_SIZE, 'destructor', 'void*') }}}
    if (!("uncaught_exception" in __ZSt18uncaught_exceptionv)) {
      __ZSt18uncaught_exceptionv.uncaught_exception = 1;
    } else {
      __ZSt18uncaught_exceptionv.uncaught_exception++;
    }
    {{{ makeThrow('ptr') }}};
  },
  __cxa_rethrow__deps: ['llvm_eh_exception', '__cxa_end_catch'],
  __cxa_rethrow: function() {
    ___cxa_end_catch.rethrown = true;
    {{{ makeThrow(makeGetValue('_llvm_eh_exception.buf', '0', 'void*')) }}};
  },
  llvm_eh_exception__postset: '_llvm_eh_exception.buf = allocate(12, "void*", ALLOC_STATIC);',
  llvm_eh_exception: function() {
    return {{{ makeGetValue('_llvm_eh_exception.buf', '0', 'void*') }}};
  },
  llvm_eh_selector__jsargs: true,
  llvm_eh_selector: function(unused_exception_value, personality/*, varargs*/) {
    var type = {{{ makeGetValue('_llvm_eh_exception.buf', QUANTUM_SIZE, 'void*') }}}
    for (var i = 2; i < arguments.length; i++) {
      if (arguments[i] ==  type) return type;
    }
    return 0;
  },
  llvm_eh_typeid_for: function(type) {
    return type;
  },
  __cxa_begin_catch__deps: ['_ZSt18uncaught_exceptionv'],
  __cxa_begin_catch: function(ptr) {
    __ZSt18uncaught_exceptionv.uncaught_exception--;
    return ptr;
  },
  __cxa_end_catch__deps: ['llvm_eh_exception', '__cxa_free_exception'],
  __cxa_end_catch: function() {
    if (___cxa_end_catch.rethrown) {
      ___cxa_end_catch.rethrown = false;
      return;
    }
    // Clear state flag.
#if ASM_JS
    asm['setThrew'](0);
#else
    __THREW__ = 0;
#endif
    // Clear type.
    {{{ makeSetValue('_llvm_eh_exception.buf', QUANTUM_SIZE, '0', 'void*') }}}
    // Call destructor if one is registered then clear it.
    var ptr = {{{ makeGetValue('_llvm_eh_exception.buf', '0', 'void*') }}};
    var destructor = {{{ makeGetValue('_llvm_eh_exception.buf', 2 * QUANTUM_SIZE, 'void*') }}};
    if (destructor) {
      Runtime.dynCall('vi', destructor, [ptr]);
      {{{ makeSetValue('_llvm_eh_exception.buf', 2 * QUANTUM_SIZE, '0', 'i32') }}}
    }
    // Free ptr if it isn't null.
    if (ptr) {
      ___cxa_free_exception(ptr);
      {{{ makeSetValue('_llvm_eh_exception.buf', '0', '0', 'void*') }}}
    }
  },
  __cxa_get_exception_ptr__deps: ['llvm_eh_exception'],
  __cxa_get_exception_ptr: function(ptr) {
    return ptr;
  },
  _ZSt18uncaught_exceptionv: function() { // std::uncaught_exception()
    return !!__ZSt18uncaught_exceptionv.uncaught_exception;
  },
  __cxa_uncaught_exception__deps: ['_Zst18uncaught_exceptionv'],
  __cxa_uncaught_exception: function() {
    return !!__ZSt18uncaught_exceptionv.uncaught_exception;
  },

  __cxa_call_unexpected: function(exception) {
    Module.printErr('Unexpected exception thrown, this is not properly supported - aborting');
    ABORT = true;
    throw exception;
  },

  _Unwind_Resume_or_Rethrow: function(ptr) {
    {{{ makeThrow('ptr') }}};
  },
  _Unwind_RaiseException: function(ptr) {
    {{{ makeThrow('ptr') }}};
  },
  _Unwind_DeleteException: function(ptr) {},

  terminate: '__cxa_call_unexpected',

  __gxx_personality_v0: function() {
  },

  __cxa_is_number_type: function(type) {
    var isNumber = false;
    try { if (type == {{{ makeGlobalUse('__ZTIi') }}}) isNumber = true } catch(e){}
    try { if (type == {{{ makeGlobalUse('__ZTIj') }}}) isNumber = true } catch(e){}
    try { if (type == {{{ makeGlobalUse('__ZTIl') }}}) isNumber = true } catch(e){}
    try { if (type == {{{ makeGlobalUse('__ZTIm') }}}) isNumber = true } catch(e){}
    try { if (type == {{{ makeGlobalUse('__ZTIx') }}}) isNumber = true } catch(e){}
    try { if (type == {{{ makeGlobalUse('__ZTIy') }}}) isNumber = true } catch(e){}
    try { if (type == {{{ makeGlobalUse('__ZTIf') }}}) isNumber = true } catch(e){}
    try { if (type == {{{ makeGlobalUse('__ZTId') }}}) isNumber = true } catch(e){}
    try { if (type == {{{ makeGlobalUse('__ZTIe') }}}) isNumber = true } catch(e){}
    try { if (type == {{{ makeGlobalUse('__ZTIc') }}}) isNumber = true } catch(e){}
    try { if (type == {{{ makeGlobalUse('__ZTIa') }}}) isNumber = true } catch(e){}
    try { if (type == {{{ makeGlobalUse('__ZTIh') }}}) isNumber = true } catch(e){}
    try { if (type == {{{ makeGlobalUse('__ZTIs') }}}) isNumber = true } catch(e){}
    try { if (type == {{{ makeGlobalUse('__ZTIt') }}}) isNumber = true } catch(e){}
    return isNumber;
  },

  // Finds a suitable catch clause for when an exception is thrown.
  // In normal compilers, this functionality is handled by the C++
  // 'personality' routine. This is passed a fairly complex structure
  // relating to the context of the exception and makes judgements
  // about how to handle it. Some of it is about matching a suitable
  // catch clause, and some of it is about unwinding. We already handle
  // unwinding using 'if' blocks around each function, so the remaining
  // functionality boils down to picking a suitable 'catch' block.
  // We'll do that here, instead, to keep things simpler.

  __cxa_find_matching_catch__deps: ['__cxa_does_inherit', '__cxa_is_number_type', '__resumeException'],
  __cxa_find_matching_catch: function(thrown, throwntype) {
    if (thrown == -1) thrown = {{{ makeGetValue('_llvm_eh_exception.buf', '0', 'void*') }}};
    if (throwntype == -1) throwntype = {{{ makeGetValue('_llvm_eh_exception.buf', QUANTUM_SIZE, 'void*') }}};
    var typeArray = Array.prototype.slice.call(arguments, 2);

    // If throwntype is a pointer, this means a pointer has been
    // thrown. When a pointer is thrown, actually what's thrown
    // is a pointer to the pointer. We'll dereference it.
    if (throwntype != 0 && !___cxa_is_number_type(throwntype)) {
      var throwntypeInfoAddr= {{{ makeGetValue('throwntype', '0', '*') }}} - {{{ Runtime.QUANTUM_SIZE*2 }}};
      var throwntypeInfo= {{{ makeGetValue('throwntypeInfoAddr', '0', '*') }}};
      if (throwntypeInfo == 0)
        thrown = {{{ makeGetValue('thrown', '0', '*') }}};
    }
    // The different catch blocks are denoted by different types.
    // Due to inheritance, those types may not precisely match the
    // type of the thrown object. Find one which matches, and
    // return the type of the catch block which should be called.
    for (var i = 0; i < typeArray.length; i++) {
      if (___cxa_does_inherit(typeArray[i], throwntype, thrown))
        {{{ makeStructuralReturn(['thrown', 'typeArray[i]']) }}};
    }
    // Shouldn't happen unless we have bogus data in typeArray
    // or encounter a type for which emscripten doesn't have suitable
    // typeinfo defined. Best-efforts match just in case.
    {{{ makeStructuralReturn(['thrown', 'throwntype']) }}};
  },

  __resumeException__deps: [function() { Functions.libraryFunctions['__resumeException'] = 1 }], // will be called directly from compiled code
  __resumeException: function(ptr) {
#if EXCEPTION_DEBUG
    Module.print("Resuming exception");
#endif
    if ({{{ makeGetValue('_llvm_eh_exception.buf', 0, 'void*') }}} == 0) {{{ makeSetValue('_llvm_eh_exception.buf', 0, 'ptr', 'void*') }}};
    {{{ makeThrow('ptr') }}};
  },

  // Recursively walks up the base types of 'possibilityType'
  // to see if any of them match 'definiteType'.
  __cxa_does_inherit__deps: ['__cxa_is_number_type'],
  __cxa_does_inherit: function(definiteType, possibilityType, possibility) {
    if (possibility == 0) return false;
    if (possibilityType == 0 || possibilityType == definiteType)
      return true;
    var possibility_type_info;
    if (___cxa_is_number_type(possibilityType)) {
      possibility_type_info = possibilityType;
    } else {
      var possibility_type_infoAddr = {{{ makeGetValue('possibilityType', '0', '*') }}} - {{{ Runtime.QUANTUM_SIZE*2 }}};
      possibility_type_info = {{{ makeGetValue('possibility_type_infoAddr', '0', '*') }}};
    }
    switch (possibility_type_info) {
    case 0: // possibility is a pointer
      // See if definite type is a pointer
      var definite_type_infoAddr = {{{ makeGetValue('definiteType', '0', '*') }}} - {{{ Runtime.QUANTUM_SIZE*2 }}};
      var definite_type_info = {{{ makeGetValue('definite_type_infoAddr', '0', '*') }}};
      if (definite_type_info == 0) {
        // Also a pointer; compare base types of pointers
        var defPointerBaseAddr = definiteType+{{{ Runtime.QUANTUM_SIZE*2 }}};
        var defPointerBaseType = {{{ makeGetValue('defPointerBaseAddr', '0', '*') }}};
        var possPointerBaseAddr = possibilityType+{{{ Runtime.QUANTUM_SIZE*2 }}};
        var possPointerBaseType = {{{ makeGetValue('possPointerBaseAddr', '0', '*') }}};
        return ___cxa_does_inherit(defPointerBaseType, possPointerBaseType, possibility);
      } else
        return false; // one pointer and one non-pointer
    case 1: // class with no base class
      return false;
    case 2: // class with base class
      var parentTypeAddr = possibilityType + {{{ Runtime.QUANTUM_SIZE*2 }}};
      var parentType = {{{ makeGetValue('parentTypeAddr', '0', '*') }}};
      return ___cxa_does_inherit(definiteType, parentType, possibility);
    default:
      return false; // some unencountered type
    }
  },

  _ZNSt9exceptionD2Ev: function(){}, // XXX a dependency of dlmalloc, but not actually needed if libcxx is not anyhow included

  _ZNSt9type_infoD2Ev: function(){},

  // RTTI hacks for exception handling, defining type_infos for common types.
  // The values are dummies. We simply use the addresses of these statically
  // allocated variables as unique identifiers.
  _ZTIb: [0], // bool
  _ZTIi: [0], // int
  _ZTIj: [0], // unsigned int
  _ZTIl: [0], // long
  _ZTIm: [0], // unsigned long
  _ZTIx: [0], // long long
  _ZTIy: [0], // unsigned long long
  _ZTIf: [0], // float
  _ZTId: [0], // double
  _ZTIe: [0], // long double
  _ZTIc: [0], // char
  _ZTIa: [0], // signed char
  _ZTIh: [0], // unsigned char
  _ZTIs: [0], // short
  _ZTIt: [0], // unsigned short
  _ZTIv: [0], // void
  _ZTIPv: [0], // void*

  llvm_uadd_with_overflow_i8: function(x, y) {
    x = x & 0xff;
    y = y & 0xff;
    {{{ makeStructuralReturn(['(x+y) & 0xff', 'x+y > 255']) }}};
  },

  llvm_umul_with_overflow_i8: function(x, y) {
    x = x & 0xff;
    y = y & 0xff;
    {{{ makeStructuralReturn(['(x*y) & 0xff', 'x*y > 255']) }}};
  },

  llvm_uadd_with_overflow_i16: function(x, y) {
    x = x & 0xffff;
    y = y & 0xffff;
    {{{ makeStructuralReturn(['(x+y) & 0xffff', 'x+y > 65535']) }}};
  },

  llvm_umul_with_overflow_i16: function(x, y) {
    x = x & 0xffff;
    y = y & 0xffff;
    {{{ makeStructuralReturn(['(x*y) & 0xffff', 'x*y > 65535']) }}};
  },

  llvm_uadd_with_overflow_i32: function(x, y) {
    x = x>>>0;
    y = y>>>0;
    {{{ makeStructuralReturn(['(x+y)>>>0', 'x+y > 4294967295']) }}};
  },

  llvm_umul_with_overflow_i32: function(x, y) {
    x = x>>>0;
    y = y>>>0;
    {{{ makeStructuralReturn(['(x*y)>>>0', 'x*y > 4294967295']) }}};
  },

  llvm_umul_with_overflow_i64__deps: [function() { Types.preciseI64MathUsed = 1 }],
  llvm_umul_with_overflow_i64: function(xl, xh, yl, yh) {
#if ASSERTIONS
    Runtime.warnOnce('no overflow support in llvm_umul_with_overflow_i64');
#endif
    var low = ___muldi3(xl, xh, yl, yh);
    {{{ makeStructuralReturn(['low', 'tempRet0', '0']) }}};
  },

  llvm_stacksave: function() {
    var self = _llvm_stacksave;
    if (!self.LLVM_SAVEDSTACKS) {
      self.LLVM_SAVEDSTACKS = [];
    }
    self.LLVM_SAVEDSTACKS.push(Runtime.stackSave());
    return self.LLVM_SAVEDSTACKS.length-1;
  },
  llvm_stackrestore: function(p) {
    var self = _llvm_stacksave;
    var ret = self.LLVM_SAVEDSTACKS[p];
    self.LLVM_SAVEDSTACKS.splice(p, 1);
    Runtime.stackRestore(ret);
  },

  __cxa_pure_virtual: function() {
    ABORT = true;
    throw 'Pure virtual function called!';
  },

  llvm_flt_rounds: function() {
    return -1; // 'indeterminable' for FLT_ROUNDS
  },

  llvm_memory_barrier: function(){},

  llvm_atomic_load_add_i32_p0i32: function(ptr, delta) {
    var ret = {{{ makeGetValue('ptr', '0', 'i32') }}};
    {{{ makeSetValue('ptr', '0', 'ret+delta', 'i32') }}};
    return ret;
  },

  llvm_expect_i32__inline: function(val, expected) {
    return '(' + val + ')';
  },

  llvm_lifetime_start: function() {},
  llvm_lifetime_end: function() {},

  llvm_invariant_start: function() {},
  llvm_invariant_end: function() {},

  llvm_objectsize_i32: function() { return -1 }, // TODO: support this

  llvm_dbg_declare__inline: function() { throw 'llvm_debug_declare' }, // avoid warning

  // ==========================================================================
  // llvm-mono integration
  // ==========================================================================

  llvm_mono_load_i8_p0i8: function(ptr) {
    return {{{ makeGetValue('ptr', 0, 'i8') }}};
  },

  llvm_mono_store_i8_p0i8: function(value, ptr) {
    {{{ makeSetValue('ptr', 0, 'value', 'i8') }}};
  },

  llvm_mono_load_i16_p0i16: function(ptr) {
    return {{{ makeGetValue('ptr', 0, 'i16') }}};
  },

  llvm_mono_store_i16_p0i16: function(value, ptr) {
    {{{ makeSetValue('ptr', 0, 'value', 'i16') }}};
  },

  llvm_mono_load_i32_p0i32: function(ptr) {
    return {{{ makeGetValue('ptr', 0, 'i32') }}};
  },

  llvm_mono_store_i32_p0i32: function(value, ptr) {
    {{{ makeSetValue('ptr', 0, 'value', 'i32') }}};
  },

  // ==========================================================================
  // math.h
  // ==========================================================================

  cos: 'Math.cos',
  cosf: 'Math.cos',
  sin: 'Math.sin',
  sinf: 'Math.sin',
  tan: 'Math.tan',
  tanf: 'Math.tan',
  acos: 'Math.acos',
  acosf: 'Math.acos',
  asin: 'Math.asin',
  asinf: 'Math.asin',
  atan: 'Math.atan',
  atanf: 'Math.atan',
  atan2: 'Math.atan2',
  atan2f: 'Math.atan2',
  exp: 'Math.exp',
  expf: 'Math.exp',

  // The erf and erfc functions are inspired from
  // http://www.digitalmars.com/archives/cplusplus/3634.html
  // and mruby source code at
  // https://github.com/mruby/mruby/blob/master/src/math.c
  erfc: function (x) {
    var MATH_TOLERANCE = 1E-12;
    var ONE_SQRTPI = 0.564189583547756287;
    var a = 1;
    var b = x;
    var c = x;
    var d = x * x + 0.5;
    var n = 1.0;
    var q2 = b / d;
    var q1, t;

    if (Math.abs(x) < 2.2) {
      return 1.0 - _erf(x);
    }
    if (x < 0) {
      return 2.0 - _erfc(-x);
    }
    do {
      t = a * n + b * x;
      a = b;
      b = t;
      t = c * n + d * x;
      c = d;
      d = t;
      n += 0.5;
      q1 = q2;
      q2 = b / d;
    } while (Math.abs(q1 - q2) / q2 > MATH_TOLERANCE);
    return (ONE_SQRTPI * Math.exp(- x * x) * q2);
  },
  erfcf: 'erfcf',
  erf__deps: ['erfc'],
  erf: function (x) {
    var MATH_TOLERANCE = 1E-12;
    var TWO_SQRTPI = 1.128379167095512574;
    var sum = x;
    var term = x;
    var xsqr = x*x;
    var j = 1;

    if (Math.abs(x) > 2.2) {
      return 1.0 - _erfc(x);
    }
    do {
      term *= xsqr / j;
      sum -= term / (2 * j + 1);
      ++j;
      term *= xsqr / j;
      sum += term / (2 * j + 1);
      ++j;
    } while (Math.abs(term / sum) > MATH_TOLERANCE);
    return (TWO_SQRTPI * sum);
  },
  erff: 'erf',
  log: 'Math.log',
  logf: 'Math.log',
  sqrt: 'Math.sqrt',
  sqrtf: 'Math.sqrt',
  fabs: 'Math.abs',
  fabsf: 'Math.abs',
  ceil: 'Math.ceil',
  ceilf: 'Math.ceil',
  floor: 'Math.floor',
  floorf: 'Math.floor',
  pow: 'Math.pow',
  powf: 'Math.pow',
  llvm_sqrt_f32: 'Math.sqrt',
  llvm_sqrt_f64: 'Math.sqrt',
  llvm_pow_f32: 'Math.pow',
  llvm_pow_f64: 'Math.pow',
  llvm_log_f32: 'Math.log',
  llvm_log_f64: 'Math.log',
  llvm_exp_f32: 'Math.exp',
  llvm_exp_f64: 'Math.exp',
  ldexp: function(x, exp_) {
    return x * Math.pow(2, exp_);
  },
  ldexpf: 'ldexp',
  scalb: 'ldexp',
  scalbn: 'ldexp',
  scalbnf: 'ldexp',
  scalbln: 'ldexp',
  scalblnf: 'ldexp',
  cbrt: function(x) {
    return Math.pow(x, 1/3);
  },
  cbrtf: 'cbrt',
  cbrtl: 'cbrt',

  modf: function(x, intpart) {
    {{{ makeSetValue('intpart', 0, 'Math.floor(x)', 'double') }}}
    return x - {{{ makeGetValue('intpart', 0, 'double') }}};
  },
  modff: function(x, intpart) {
    {{{ makeSetValue('intpart', 0, 'Math.floor(x)', 'float') }}}
    return x - {{{ makeGetValue('intpart', 0, 'float') }}};
  },
  frexp: function(x, exp_addr) {
    var sig = 0, exp_ = 0;
    if (x !== 0) {
      var sign = 1;
      if (x < 0) {
        x = -x;
        sign = -1;
      }
      var raw_exp = Math.log(x)/Math.log(2);
      exp_ = Math.ceil(raw_exp);
      if (exp_ === raw_exp) exp_ += 1;
      sig = sign*x/Math.pow(2, exp_);
    }
    {{{ makeSetValue('exp_addr', 0, 'exp_', 'i32') }}}
    return sig;
  },
  frexpf: 'frexp',
  finite: function(x) {
    return isFinite(x);
  },
  __finite: 'finite',
  isinf: function(x) {
    return !isNaN(x) && !isFinite(x);
  },
  __isinf: 'isinf',
  isnan: function(x) {
    return isNaN(x);
  },
  __isnan: 'isnan',

  _reallyNegative: function(x) {
    return x < 0 || (x === 0 && (1/x) === -Infinity);
  },

  copysign__deps: ['_reallyNegative'],
  copysign: function(a, b) {
    return __reallyNegative(a) === __reallyNegative(b) ? a : -a;
  },
  copysignf: 'copysign',
  __signbit__deps: ['copysign'],
  __signbit: function(x) {
    // We implement using copysign so that we get support
    // for negative zero (once copysign supports that).
    return _copysign(1.0, x) < 0;
  },
  __signbitf: '__signbit',
  __signbitd: '__signbit',
  hypot: function(a, b) {
     return Math.sqrt(a*a + b*b);
  },
  hypotf: 'hypot',
  sinh: function(x) {
    var p = Math.pow(Math.E, x);
    return (p - (1 / p)) / 2;
  },
  sinhf: 'sinh',
  cosh: function(x) {
    var p = Math.pow(Math.E, x);
    return (p + (1 / p)) / 2;
  },
  coshf: 'cosh',
  tanh__deps: ['sinh', 'cosh'],
  tanh: function(x) {
    return _sinh(x) / _cosh(x);
  },
  tanhf: 'tanh',
  asinh: function(x) {
    return Math.log(x + Math.sqrt(x * x + 1));
  },
  asinhf: 'asinh',
  acosh: function(x) {
    return Math.log(x * 1 + Math.sqrt(x * x - 1));
  },
  acoshf: 'acosh',
  atanh: function(x) {
    return Math.log((1 + x) / (1 - x)) / 2;
  },
  atanhf: 'atanh',
  exp2: function(x) {
    return Math.pow(2, x);
  },
  exp2f: 'exp2',
  expm1: function(x) {
    return Math.exp(x) - 1;
  },
  expm1f: 'expm1',
  round: function(x) {
    return (x < 0) ? -Math.round(-x) : Math.round(x);
  },
  roundf: 'round',
  lround: 'round',
  lroundf: 'round',
  llround: 'round',
  llroundf: 'round',
  rint: function(x) {
    return (x > 0) ? -Math.round(-x) : Math.round(x);
  },
  rintf: 'rint',
  lrint: 'rint',
  lrintf: 'rint',
  llrint: 'rint',
  llrintf: 'rint',
  nearbyint: 'rint',
  nearbyintf: 'rint',
  trunc: function(x) {
    return (x < 0) ? Math.ceil(x) : Math.floor(x);
  },
  truncf: 'trunc',
  fdim: function(x, y) {
    return (x > y) ? x - y : 0;
  },
  fdimf: 'fdim',
  fmax: function(x, y) {
    return isNaN(x) ? y : isNaN(y) ? x : Math.max(x, y);
  },
  fmaxf: 'fmax',
  fmin: function(x, y) {
    return isNaN(x) ? y : isNaN(y) ? x : Math.min(x, y);
  },
  fminf: 'fmin',
  fma: function(x, y, z) {
    return x * y + z;
  },
  fmaf: 'fma',
  fmod: function(x, y) {
    return x % y;
  },
  fmodf: 'fmod',
  remainder: 'fmod',
  remainderf: 'fmod',
  log10: function(x) {
    return Math.log(x) / Math.LN10;
  },
  log10f: 'log10',
  log1p: function(x) {
    return Math.log(1 + x);
  },
  log1pf: 'log1p',
  log2: function(x) {
    return Math.log(x) / Math.LN2;
  },
  log2f: 'log2',
  nan: function(x) {
    return NaN;
  },
  nanf: 'nan',

  sincos: function(x, sine, cosine) {
    var sineVal = Math.sin(x),
        cosineVal = Math.cos(x);
    {{{ makeSetValue('sine', '0', 'sineVal', 'double') }}};
    {{{ makeSetValue('cosine', '0', 'cosineVal', 'double') }}};
  },

  sincosf: function(x, sine, cosine) {
    var sineVal = Math.sin(x),
        cosineVal = Math.cos(x);
    {{{ makeSetValue('sine', '0', 'sineVal', 'float') }}};
    {{{ makeSetValue('cosine', '0', 'cosineVal', 'float') }}};
  },

  __div_t_struct_layout: Runtime.generateStructInfo([
                            ['i32', 'quot'],
                            ['i32', 'rem'],
                          ]),
  div__deps: ['__div_t_struct_layout'],
  div: function(divt, numer, denom) {
    var quot = Math.floor(numer / denom);
    var rem = numer - quot * denom;
    var offset = ___div_t_struct_layout.rem;
    {{{ makeSetValue('divt', '0', 'quot', 'i32') }}};
    {{{ makeSetValue('divt', 'offset', 'rem', 'i32') }}};
    return divt;
  },

  __fpclassifyf: function(x) {
    if (isNaN(x)) return {{{ cDefine('FP_NAN') }}};
    if (!isFinite(x)) return {{{ cDefine('FP_INFINITE') }}};
    if (x == 0) return {{{ cDefine('FP_ZERO') }}};
    // FP_SUBNORMAL..?
    return {{{ cDefine('FP_NORMAL') }}};
  },
  __fpclassifyd: '__fpclassifyf',

  // ==========================================================================
  // sys/utsname.h
  // ==========================================================================

  __utsname_struct_layout: Runtime.generateStructInfo([
	  ['b32', 'sysname'],
	  ['b32', 'nodename'],
	  ['b32', 'release'],
	  ['b32', 'version'],
	  ['b32', 'machine']]),
  uname__deps: ['__utsname_struct_layout'],
  uname: function(name) {
    // int uname(struct utsname *name);
    // http://pubs.opengroup.org/onlinepubs/009695399/functions/uname.html
    function copyString(element, value) {
      var offset = ___utsname_struct_layout[element];
      for (var i = 0; i < value.length; i++) {
        {{{ makeSetValue('name', 'offset + i', 'value.charCodeAt(i)', 'i8') }}}
      }
      {{{ makeSetValue('name', 'offset + i', '0', 'i8') }}}
    }
    if (name === 0) {
      return -1;
    } else {
      copyString('sysname', 'Emscripten');
      copyString('nodename', 'emscripten');
      copyString('release', '1.0');
      copyString('version', '#1');
      copyString('machine', 'x86-JS');
      return 0;
    }
  },

  // ==========================================================================
  // dlfcn.h - Dynamic library loading
  //
  // Some limitations:
  //
  //  * Minification on each file separately may not work, as they will
  //    have different shortened names. You can in theory combine them, then
  //    minify, then split... perhaps.
  //
  //  * LLVM optimizations may fail. If the child wants to access a function
  //    in the parent, LLVM opts may remove it from the parent when it is
  //    being compiled. Not sure how to tell LLVM to not do so.
  // ==========================================================================

  // Data for dlfcn.h.
  $DLFCN_DATA: {
    error: null,
    errorMsg: null,
    loadedLibs: {}, // handle -> [refcount, name, lib_object]
    loadedLibNames: {}, // name -> handle
  },
  // void* dlopen(const char* filename, int flag);
  dlopen__deps: ['$DLFCN_DATA', '$FS', '$ENV'],
  dlopen: function(filename, flag) {
    // void *dlopen(const char *file, int mode);
    // http://pubs.opengroup.org/onlinepubs/009695399/functions/dlopen.html
    filename = (ENV['LD_LIBRARY_PATH'] || '/') + Pointer_stringify(filename);

    if (DLFCN_DATA.loadedLibNames[filename]) {
      // Already loaded; increment ref count and return.
      var handle = DLFCN_DATA.loadedLibNames[filename];
      DLFCN_DATA.loadedLibs[handle].refcount++;
      return handle;
    }

    var target = FS.findObject(filename);
    if (!target || target.isFolder || target.isDevice) {
      DLFCN_DATA.errorMsg = 'Could not find dynamic lib: ' + filename;
      return 0;
    } else {
      FS.forceLoadFile(target);
      var lib_data = intArrayToString(target.contents);
    }

    try {
      var lib_module = eval(lib_data)({{{ Functions.getTable('x') }}}.length);
    } catch (e) {
#if ASSERTIONS
      Module.printErr('Error in loading dynamic library: ' + e);
#endif
      DLFCN_DATA.errorMsg = 'Could not evaluate dynamic lib: ' + filename;
      return 0;
    }

    // Not all browsers support Object.keys().
    var handle = 1;
    for (var key in DLFCN_DATA.loadedLibs) {
      if (DLFCN_DATA.loadedLibs.hasOwnProperty(key)) handle++;
    }

    DLFCN_DATA.loadedLibs[handle] = {
      refcount: 1,
      name: filename,
      module: lib_module,
      cached_functions: {}
    };
    DLFCN_DATA.loadedLibNames[filename] = handle;

    // We don't care about RTLD_NOW and RTLD_LAZY.
    if (flag & 256) { // RTLD_GLOBAL
      for (var ident in lib_module) {
        if (lib_module.hasOwnProperty(ident)) {
          Module[ident] = lib_module[ident];
        }
      }
    }

    return handle;
  },
  // int dlclose(void* handle);
  dlclose__deps: ['$DLFCN_DATA'],
  dlclose: function(handle) {
    // int dlclose(void *handle);
    // http://pubs.opengroup.org/onlinepubs/009695399/functions/dlclose.html
    if (!DLFCN_DATA.loadedLibs[handle]) {
      DLFCN_DATA.errorMsg = 'Tried to dlclose() unopened handle: ' + handle;
      return 1;
    } else {
      var lib_record = DLFCN_DATA.loadedLibs[handle];
      if (lib_record.refcount-- == 0) {
        delete DLFCN_DATA.loadedLibNames[lib_record.name];
        delete DLFCN_DATA.loadedLibs[handle];
      }
      return 0;
    }
  },
  // void* dlsym(void* handle, const char* symbol);
  dlsym__deps: ['$DLFCN_DATA'],
  dlsym: function(handle, symbol) {
    // void *dlsym(void *restrict handle, const char *restrict name);
    // http://pubs.opengroup.org/onlinepubs/009695399/functions/dlsym.html
    symbol = '_' + Pointer_stringify(symbol);

    if (!DLFCN_DATA.loadedLibs[handle]) {
      DLFCN_DATA.errorMsg = 'Tried to dlsym() from an unopened handle: ' + handle;
      return 0;
    } else {
      var lib = DLFCN_DATA.loadedLibs[handle];
      if (!lib.module.hasOwnProperty(symbol)) {
        DLFCN_DATA.errorMsg = ('Tried to lookup unknown symbol "' + symbol +
                               '" in dynamic lib: ' + lib.name);
        return 0;
      } else {
        if (lib.cached_functions.hasOwnProperty(symbol)) {
          return lib.cached_functions[symbol];
        } else {
          var result = lib.module[symbol];
          if (typeof result == 'function') {
            {{{ Functions.getTable('x') }}}.push(result);
            {{{ Functions.getTable('x') }}}.push(0);
            result = {{{ Functions.getTable('x') }}}.length - 2;
            lib.cached_functions = result;
          }
          return result;
        }
      }
    }
  },
  // char* dlerror(void);
  dlerror__deps: ['$DLFCN_DATA'],
  dlerror: function() {
    // char *dlerror(void);
    // http://pubs.opengroup.org/onlinepubs/009695399/functions/dlerror.html
    if (DLFCN_DATA.errorMsg === null) {
      return 0;
    } else {
      if (DLFCN_DATA.error) _free(DLFCN_DATA.error);
      var msgArr = intArrayFromString(DLFCN_DATA.errorMsg);
      DLFCN_DATA.error = allocate(msgArr, 'i8', ALLOC_NORMAL);
      DLFCN_DATA.errorMsg = null;
      return DLFCN_DATA.error;
    }
  },

  // ==========================================================================
  // pwd.h
  // ==========================================================================

  // TODO: Implement.
  // http://pubs.opengroup.org/onlinepubs/009695399/basedefs/pwd.h.html
  getpwuid: function(uid) {
    return 0; // NULL
  },

  // ==========================================================================
  // time.h
  // ==========================================================================

  clock: function() {
    if (_clock.start === undefined) _clock.start = Date.now();
    return Math.floor((Date.now() - _clock.start) * ({{{ cDefine('CLOCKS_PER_SEC') }}}/1000));
  },

  time: function(ptr) {
    var ret = Math.floor(Date.now()/1000);
    if (ptr) {
      {{{ makeSetValue('ptr', 0, 'ret', 'i32') }}}
    }
    return ret;
  },

  difftime: function(time1, time0) {
    return time1 - time0;
  },

  __tm_struct_layout: Runtime.generateStructInfo([
    ['i32', 'tm_sec'],
    ['i32', 'tm_min'],
    ['i32', 'tm_hour'],
    ['i32', 'tm_mday'],
    ['i32', 'tm_mon'],
    ['i32', 'tm_year'],
    ['i32', 'tm_wday'],
    ['i32', 'tm_yday'],
    ['i32', 'tm_isdst'],
    ['i32', 'tm_gmtoff'],
    ['i32', 'tm_zone']]),
  // Statically allocated time struct.
  __tm_current: 'allocate({{{ Runtime.QUANTUM_SIZE }}}*26, "i8", ALLOC_STATIC)',
  // Statically allocated timezone strings.
  __tm_timezones: {},
  // Statically allocated time strings.
  __tm_formatted: 'allocate({{{ Runtime.QUANTUM_SIZE }}}*26, "i8", ALLOC_STATIC)',

  mktime__deps: ['__tm_struct_layout', 'tzset'],
  mktime: function(tmPtr) {
    _tzset();
    var offsets = ___tm_struct_layout;
    var year = {{{ makeGetValue('tmPtr', 'offsets.tm_year', 'i32') }}};
    var timestamp = new Date(year >= 1900 ? year : year + 1900,
                             {{{ makeGetValue('tmPtr', 'offsets.tm_mon', 'i32') }}},
                             {{{ makeGetValue('tmPtr', 'offsets.tm_mday', 'i32') }}},
                             {{{ makeGetValue('tmPtr', 'offsets.tm_hour', 'i32') }}},
                             {{{ makeGetValue('tmPtr', 'offsets.tm_min', 'i32') }}},
                             {{{ makeGetValue('tmPtr', 'offsets.tm_sec', 'i32') }}},
                             0).getTime() / 1000;
    {{{ makeSetValue('tmPtr', 'offsets.tm_wday', 'new Date(timestamp).getDay()', 'i32') }}}
    var yday = Math.round((timestamp - (new Date(year, 0, 1)).getTime()) / (1000 * 60 * 60 * 24));
    {{{ makeSetValue('tmPtr', 'offsets.tm_yday', 'yday', 'i32') }}}
    return timestamp;
  },
  timelocal: 'mktime',

  gmtime__deps: ['malloc', '__tm_struct_layout', '__tm_current', 'gmtime_r'],
  gmtime: function(time) {
    return _gmtime_r(time, ___tm_current);
  },

  gmtime_r__deps: ['__tm_struct_layout', '__tm_timezones'],
  gmtime_r: function(time, tmPtr) {
    var date = new Date({{{ makeGetValue('time', 0, 'i32') }}}*1000);
    var offsets = ___tm_struct_layout;
    {{{ makeSetValue('tmPtr', 'offsets.tm_sec', 'date.getUTCSeconds()', 'i32') }}}
    {{{ makeSetValue('tmPtr', 'offsets.tm_min', 'date.getUTCMinutes()', 'i32') }}}
    {{{ makeSetValue('tmPtr', 'offsets.tm_hour', 'date.getUTCHours()', 'i32') }}}
    {{{ makeSetValue('tmPtr', 'offsets.tm_mday', 'date.getUTCDate()', 'i32') }}}
    {{{ makeSetValue('tmPtr', 'offsets.tm_mon', 'date.getUTCMonth()', 'i32') }}}
    {{{ makeSetValue('tmPtr', 'offsets.tm_year', 'date.getUTCFullYear()-1900', 'i32') }}}
    {{{ makeSetValue('tmPtr', 'offsets.tm_wday', 'date.getUTCDay()', 'i32') }}}
    {{{ makeSetValue('tmPtr', 'offsets.tm_gmtoff', '0', 'i32') }}}
    {{{ makeSetValue('tmPtr', 'offsets.tm_isdst', '0', 'i32') }}}

    var start = new Date(date.getFullYear(), 0, 1);
    var yday = Math.round((date.getTime() - start.getTime()) / (1000 * 60 * 60 * 24));
    {{{ makeSetValue('tmPtr', 'offsets.tm_yday', 'yday', 'i32') }}}

    var timezone = "GMT";
    if (!(timezone in ___tm_timezones)) {
      ___tm_timezones[timezone] = allocate(intArrayFromString(timezone), 'i8', ALLOC_NORMAL);
    }
    {{{ makeSetValue('tmPtr', 'offsets.tm_zone', '___tm_timezones[timezone]', 'i32') }}}

    return tmPtr;
  },

  timegm__deps: ['mktime'],
  timegm: function(tmPtr) {
    _tzset();
    var offset = {{{ makeGetValue(makeGlobalUse('__timezone'), 0, 'i32') }}};
    var daylight = {{{ makeGetValue(makeGlobalUse('__daylight'), 0, 'i32') }}};
    daylight = (daylight == 1) ? 60 * 60 : 0;
    var ret = _mktime(tmPtr) + offset - daylight;
    return ret;
  },

  localtime__deps: ['malloc', '__tm_struct_layout', '__tm_current', 'localtime_r'],
  localtime: function(time) {
    return _localtime_r(time, ___tm_current);
  },

  localtime_r__deps: ['__tm_struct_layout', '__tm_timezones', 'tzset'],
  localtime_r: function(time, tmPtr) {
    _tzset();
    var offsets = ___tm_struct_layout;
    var date = new Date({{{ makeGetValue('time', 0, 'i32') }}}*1000);
    {{{ makeSetValue('tmPtr', 'offsets.tm_sec', 'date.getSeconds()', 'i32') }}}
    {{{ makeSetValue('tmPtr', 'offsets.tm_min', 'date.getMinutes()', 'i32') }}}
    {{{ makeSetValue('tmPtr', 'offsets.tm_hour', 'date.getHours()', 'i32') }}}
    {{{ makeSetValue('tmPtr', 'offsets.tm_mday', 'date.getDate()', 'i32') }}}
    {{{ makeSetValue('tmPtr', 'offsets.tm_mon', 'date.getMonth()', 'i32') }}}
    {{{ makeSetValue('tmPtr', 'offsets.tm_year', 'date.getFullYear()-1900', 'i32') }}}
    {{{ makeSetValue('tmPtr', 'offsets.tm_wday', 'date.getDay()', 'i32') }}}

    var start = new Date(date.getFullYear(), 0, 1);
    var yday = Math.floor((date.getTime() - start.getTime()) / (1000 * 60 * 60 * 24));
    {{{ makeSetValue('tmPtr', 'offsets.tm_yday', 'yday', 'i32') }}}
    {{{ makeSetValue('tmPtr', 'offsets.tm_gmtoff', 'start.getTimezoneOffset() * 60', 'i32') }}}

    var dst = Number(start.getTimezoneOffset() != date.getTimezoneOffset());
    {{{ makeSetValue('tmPtr', 'offsets.tm_isdst', 'dst', 'i32') }}}

    var timezone = 'GMT'; // XXX do not rely on browser timezone info, it is very unpredictable | date.toString().match(/\(([A-Z]+)\)/)[1];
    if (!(timezone in ___tm_timezones)) {
      ___tm_timezones[timezone] = allocate(intArrayFromString(timezone), 'i8', ALLOC_NORMAL);
    }
    {{{ makeSetValue('tmPtr', 'offsets.tm_zone', '___tm_timezones[timezone]', 'i32') }}}

    return tmPtr;
  },

  asctime__deps: ['malloc', '__tm_formatted', 'asctime_r'],
  asctime: function(tmPtr) {
    return _asctime_r(tmPtr, ___tm_formatted);
  },

  asctime_r__deps: ['__tm_formatted', 'mktime'],
  asctime_r: function(tmPtr, buf) {
    var date = new Date(_mktime(tmPtr)*1000);
    var formatted = date.toString();
    var datePart = formatted.replace(/\d{4}.*/, '').replace(/ 0/, '  ');
    var timePart = formatted.match(/\d{2}:\d{2}:\d{2}/)[0];
    formatted = datePart + timePart + ' ' + date.getFullYear() + '\n';
    formatted.split('').forEach(function(chr, index) {
      {{{ makeSetValue('buf', 'index', 'chr.charCodeAt(0)', 'i8') }}}
    });
    {{{ makeSetValue('buf', '25', '0', 'i8') }}}
    return buf;
  },

  ctime__deps: ['localtime', 'asctime'],
  ctime: function(timer) {
    return _asctime(_localtime(timer));
  },

  ctime_r__deps: ['localtime', 'asctime'],
  ctime_r: function(timer, buf) {
    return _asctime_r(_localtime_r(timer, ___tm_current), buf);
  },

  dysize: function(year) {
    var leap = ((year % 4 == 0) && ((year % 100 != 0) || (year % 400 == 0)));
    return leap ? 366 : 365;
  },

  // TODO: Initialize these to defaults on startup from system settings.
  // Note: glibc has one fewer underscore for all of these. Also used in other related functions (timegm)
  _tzname: 'allocate({{{ 2*Runtime.QUANTUM_SIZE }}}, "i32*", ALLOC_STATIC)',
  _daylight: 'allocate(1, "i32*", ALLOC_STATIC)',
  _timezone: 'allocate(1, "i32*", ALLOC_STATIC)',
  tzset__deps: ['_tzname', '_daylight', '_timezone'],
  tzset: function() {
    // TODO: Use (malleable) environment variables instead of system settings.
    if (_tzset.called) return;
    _tzset.called = true;

    {{{ makeSetValue(makeGlobalUse('__timezone'), '0', '-(new Date()).getTimezoneOffset() * 60', 'i32') }}}

    var winter = new Date(2000, 0, 1);
    var summer = new Date(2000, 6, 1);
    {{{ makeSetValue(makeGlobalUse('__daylight'), '0', 'Number(winter.getTimezoneOffset() != summer.getTimezoneOffset())', 'i32') }}}

    var winterName = 'GMT'; // XXX do not rely on browser timezone info, it is very unpredictable | winter.toString().match(/\(([A-Z]+)\)/)[1];
    var summerName = 'GMT'; // XXX do not rely on browser timezone info, it is very unpredictable | summer.toString().match(/\(([A-Z]+)\)/)[1];
    var winterNamePtr = allocate(intArrayFromString(winterName), 'i8', ALLOC_NORMAL);
    var summerNamePtr = allocate(intArrayFromString(summerName), 'i8', ALLOC_NORMAL);
    {{{ makeSetValue(makeGlobalUse('__tzname'), '0', 'winterNamePtr', 'i32') }}}
    {{{ makeSetValue(makeGlobalUse('__tzname'), Runtime.QUANTUM_SIZE, 'summerNamePtr', 'i32') }}}
  },

  stime__deps: ['$ERRNO_CODES', '__setErrNo'],
  stime: function(when) {
    ___setErrNo(ERRNO_CODES.EPERM);
    return -1;
  },

  strftime: function(s, maxsize, format, timeptr) {
    // size_t strftime(char *restrict s, size_t maxsize, const char *restrict format, const struct tm *restrict timeptr);
    // http://pubs.opengroup.org/onlinepubs/009695399/functions/strftime.html
    // TODO: Implement.
    return 0;
  },
  strftime_l: 'strftime', // no locale support yet

  strptime: function(buf, format, tm) {
    // char *strptime(const char *restrict buf, const char *restrict format, struct tm *restrict tm);
    // http://pubs.opengroup.org/onlinepubs/009695399/functions/strptime.html
    // TODO: Implement.
    return 0;
  },
  strptime_l: 'strptime', // no locale support yet

  getdate: function(string) {
    // struct tm *getdate(const char *string);
    // http://pubs.opengroup.org/onlinepubs/009695399/functions/getdate.html
    // TODO: Implement.
    return 0;
  },

  setitimer: function() { throw 'setitimer not implemented yet' },
  getitimer: function() { throw 'getitimer not implemented yet' },

  // ==========================================================================
  // sys/time.h
  // ==========================================================================

  __timespec_struct_layout: Runtime.generateStructInfo([
    ['i32', 'tv_sec'],
    ['i32', 'tv_nsec']]),
  nanosleep__deps: ['usleep', '__timespec_struct_layout'],
  nanosleep: function(rqtp, rmtp) {
    // int nanosleep(const struct timespec  *rqtp, struct timespec *rmtp);
    var seconds = {{{ makeGetValue('rqtp', '___timespec_struct_layout.tv_sec', 'i32') }}};
    var nanoseconds = {{{ makeGetValue('rqtp', '___timespec_struct_layout.tv_nsec', 'i32') }}};
    {{{ makeSetValue('rmtp', '___timespec_struct_layout.tv_sec', '0', 'i32') }}}
    {{{ makeSetValue('rmtp', '___timespec_struct_layout.tv_nsec', '0', 'i32') }}}
    return _usleep((seconds * 1e6) + (nanoseconds / 1000));
  },
  // TODO: Implement these for real.
  clock_gettime__deps: ['__timespec_struct_layout'],
  clock_gettime: function(clk_id, tp) {
    // int clock_gettime(clockid_t clk_id, struct timespec *tp);
    var now = Date.now();
    {{{ makeSetValue('tp', '___timespec_struct_layout.tv_sec', 'Math.floor(now/1000)', 'i32') }}}; // seconds
    {{{ makeSetValue('tp', '___timespec_struct_layout.tv_nsec', '0', 'i32') }}}; // nanoseconds - not supported
    return 0;
  },
  clock_settime: function(clk_id, tp) {
    // int clock_settime(clockid_t clk_id, const struct timespec *tp);
    // Nothing.
    return 0;
  },
  clock_getres__deps: ['__timespec_struct_layout'],
  clock_getres: function(clk_id, res) {
    // int clock_getres(clockid_t clk_id, struct timespec *res);
    {{{ makeSetValue('res', '___timespec_struct_layout.tv_sec', '1', 'i32') }}}
    {{{ makeSetValue('res', '___timespec_struct_layout.tv_nsec', '0', 'i32') }}}
    return 0;
  },

  // http://pubs.opengroup.org/onlinepubs/000095399/basedefs/sys/time.h.html
  gettimeofday: function(ptr) {
    // %struct.timeval = type { i32, i32 }
    {{{ (LibraryManager.structs.gettimeofday = Runtime.calculateStructAlignment({ fields: ['i32', 'i32'] }), null) }}}
    var now = Date.now();
    {{{ makeSetValue('ptr', LibraryManager.structs.gettimeofday[0], 'Math.floor(now/1000)', 'i32') }}}; // seconds
    {{{ makeSetValue('ptr', LibraryManager.structs.gettimeofday[1], 'Math.floor((now-1000*Math.floor(now/1000))*1000)', 'i32') }}}; // microseconds
    return 0;
  },

  // ==========================================================================
  // sys/timeb.h
  // ==========================================================================

  __timeb_struct_layout: Runtime.generateStructInfo([
    ['i32', 'time'],
    ['i16', 'millitm'],
    ['i16', 'timezone'],
    ['i16', 'dstflag']
  ]),
  ftime__deps: ['__timeb_struct_layout'],
  ftime: function(p) {
    var millis = Date.now();
    {{{ makeSetValue('p', '___timeb_struct_layout.time', 'Math.floor(millis/1000)', 'i32') }}};
    {{{ makeSetValue('p', '___timeb_struct_layout.millitm', 'millis % 1000', 'i16') }}};
    {{{ makeSetValue('p', '___timeb_struct_layout.timezone', '0', 'i16') }}}; // TODO
    {{{ makeSetValue('p', '___timeb_struct_layout.dstflag', '0', 'i16') }}}; // TODO
    return 0;
  },

  // ==========================================================================
  // sys/times.h
  // ==========================================================================

  __tms_struct_layout: Runtime.generateStructInfo([
    ['i32', 'tms_utime'],
    ['i32', 'tms_stime'],
    ['i32', 'tms_cutime'],
    ['i32', 'tms_cstime']]),
  times__deps: ['__tms_struct_layout', 'memset'],
  times: function(buffer) {
    // clock_t times(struct tms *buffer);
    // http://pubs.opengroup.org/onlinepubs/009695399/functions/times.html
    // NOTE: This is fake, since we can't calculate real CPU time usage in JS.
    if (buffer !== 0) {
      _memset(buffer, 0, ___tms_struct_layout.__size__);
    }
    return 0;
  },

  // ==========================================================================
  // sys/types.h
  // ==========================================================================

  // NOTE: These are fake, since we don't support the C device creation API.
  // http://www.kernel.org/doc/man-pages/online/pages/man3/minor.3.html
  makedev: function(maj, min) {
    return 0;
  },
  gnu_dev_makedev: 'makedev',
  major: function(dev) {
    return 0;
  },
  gnu_dev_major: 'major',
  minor: function(dev) {
    return 0;
  },
  gnu_dev_minor: 'minor',

  // ==========================================================================
  // setjmp.h
  //
  // Basic support for setjmp/longjmp: enough to run the wikipedia example and
  // hopefully handle most normal behavior. We do not support cases where
  // longjmp behavior is undefined (for example, if the setjmp function returns
  // before longjmp is called).
  //
  // Note that we need to emulate functions that use setjmp, and also to create
  // a new label we can return to. Emulation make such functions slower, this
  // can be alleviated by making a new function containing just the setjmp
  // related functionality so the slowdown is more limited.
  // ==========================================================================

  saveSetjmp__asm: true,
  saveSetjmp__sig: 'iii',
  saveSetjmp__deps: ['putchar'],
  saveSetjmp: function(env, label, table) {
    // Not particularly fast: slow table lookup of setjmpId to label. But setjmp
    // prevents relooping anyhow, so slowness is to be expected. And typical case
    // is 1 setjmp per invocation, or less.
    env = env|0;
    label = label|0;
    table = table|0;
    var i = 0;
#if ASSERTIONS
    if ((label|0) == 0) abort(121);
#endif
    setjmpId = (setjmpId+1)|0;
    {{{ makeSetValueAsm('env', '0', 'setjmpId', 'i32') }}};
    while ((i|0) < {{{ 2*MAX_SETJMPS }}}) {
      if ({{{ makeGetValueAsm('table', 'i*4', 'i32') }}} == 0) {
        {{{ makeSetValueAsm('table', 'i*4', 'setjmpId', 'i32') }}};
        {{{ makeSetValueAsm('table', 'i*4+4', 'label', 'i32') }}};
        // prepare next slot
        {{{ makeSetValueAsm('table', 'i*4+8', '0', 'i32') }}};
        return 0;
      }
      i = (i+2)|0;
    }
    {{{ makePrintChars('too many setjmps in a function call, build with a higher value for MAX_SETJMPS') }}};
    abort(0);
    return 0;
  },

  testSetjmp__asm: true,
  testSetjmp__sig: 'iii',
  testSetjmp: function(id, table) {
    id = id|0;
    table = table|0;
    var i = 0, curr = 0;
    while ((i|0) < {{{ MAX_SETJMPS }}}) {
      curr = {{{ makeGetValueAsm('table', 'i*4', 'i32') }}};
      if ((curr|0) == 0) break;
      if ((curr|0) == (id|0)) {
        return {{{ makeGetValueAsm('table', 'i*4+4', 'i32') }}};
      }
      i = (i+2)|0;
    }
    return 0;
  },

#if ASM_JS
  setjmp__deps: ['saveSetjmp', 'testSetjmp'],
#endif
  setjmp__inline: function(env) {
    // Save the label
#if ASM_JS
    return '_saveSetjmp(' + env + ', label, setjmpTable)|0';
#else
    return '(tempInt = setjmpId++, mySetjmpIds[tempInt] = 1, setjmpLabels[tempInt] = label,' + makeSetValue(env, '0', 'tempInt', 'i32', undefined, undefined, undefined, undefined,  ',') + ', 0)';
#endif
  },

#if ASM_JS
  longjmp__deps: ['saveSetjmp', 'testSetjmp'],
#endif
  longjmp: function(env, value) {
#if ASM_JS
    asm['setThrew'](env, value || 1);
    throw 'longjmp';
#else
    throw { longjmp: true, id: {{{ makeGetValue('env', '0', 'i32') }}}, value: value || 1 };
#endif
  },

  // ==========================================================================
  // signal.h
  // ==========================================================================

  signal: function(sig, func) {
    // TODO
    return 0;
  },
  sigemptyset: function(set) {
    // int sigemptyset(sigset_t *set);
    {{{ makeSetValue('set', '0', '0', 'i32') }}};
    return 0;
  },
  sigfillset: function(set) {
    {{{ makeSetValue('set', '0', '-1>>>0', 'i32') }}};
    return 0;
  },
  sigaddset: function(set, signum) {
    {{{ makeSetValue('set', '0', makeGetValue('set', '0', 'i32') + '| (1 << (signum-1))', 'i32') }}};
    return 0;
  },
  sigdelset: function(set, signum) {
    {{{ makeSetValue('set', '0', makeGetValue('set', '0', 'i32') + '& (~(1 << (signum-1)))', 'i32') }}};
    return 0;
  },
  sigismember: function(set, signum) {
    return {{{ makeGetValue('set', '0', 'i32') }}} & (1 << (signum-1));
  },
  sigaction: function(set) {
    // TODO:
    return 0;
  },
  sigprocmask: 'sigaction',
  __libc_current_sigrtmin: function() {
    return 0;
  },
  __libc_current_sigrtmax: function() {
    return 0;
  },
  kill__deps: ['$ERRNO_CODES', '__setErrNo'],
  kill: function(pid, sig) {
    // int kill(pid_t pid, int sig);
    // http://pubs.opengroup.org/onlinepubs/000095399/functions/kill.html
    // Makes no sense in a single-process environment.
    ___setErrNo(ERRNO_CODES.EPERM);
    return -1;
  },
  killpg: 'kill',

  siginterrupt: function() { throw 'siginterrupt not implemented' },

  // ==========================================================================
  // sys/wait.h
  // ==========================================================================

  wait__deps: ['$ERRNO_CODES', '__setErrNo'],
  wait: function(stat_loc) {
    // pid_t wait(int *stat_loc);
    // http://pubs.opengroup.org/onlinepubs/009695399/functions/wait.html
    // Makes no sense in a single-process environment.
    ___setErrNo(ERRNO_CODES.ECHILD);
    return -1;
  },
  // NOTE: These aren't really the same, but we use the same stub for them all.
  waitid: 'wait',
  waitpid: 'wait',
  wait3: 'wait',
  wait4: 'wait',

  // ==========================================================================
  // locale.h
  // ==========================================================================

  newlocale: function(mask, locale, base) {
    return 0;
  },

  freelocale: function(locale) {},

  uselocale: function(locale) {
    return 0;
  },

  setlocale: function(category, locale) {
    if (!_setlocale.ret) _setlocale.ret = allocate([0], 'i8', ALLOC_NORMAL);
    return _setlocale.ret;
  },

  localeconv: function() {
    // %struct.timeval = type { char* decimal point, other stuff... }
    // var indexes = Runtime.calculateStructAlignment({ fields: ['i32', 'i32'] });
    var me = _localeconv;
    if (!me.ret) {
      me.ret = allocate([allocate(intArrayFromString('.'), 'i8', ALLOC_NORMAL)], 'i8*', ALLOC_NORMAL); // just decimal point, for now
    }
    return me.ret;
  },

  __locale_mb_cur_max: function() { throw '__locale_mb_cur_max not implemented' },

  // ==========================================================================
  // langinfo.h
  // ==========================================================================

  nl_langinfo: function(item) {
    // char *nl_langinfo(nl_item item);
    // http://pubs.opengroup.org/onlinepubs/000095399/functions/nl_langinfo.html
    var result;
    switch (item) {
      case {{{ cDefine('CODESET') }}}:
        result = 'ANSI_X3.4-1968';
        break;
      case {{{ cDefine('D_T_FMT') }}}:
        result = '%a %b %e %H:%M:%S %Y';
        break;
      case {{{ cDefine('D_FMT') }}}:
        result = '%m/%d/%y';
        break;
      case {{{ cDefine('T_FMT') }}}:
        result = '%H:%M:%S';
        break;
      case {{{ cDefine('T_FMT_AMPM') }}}:
        result = '%I:%M:%S %p';
        break;
      case {{{ cDefine('AM_STR') }}}:
        result = 'AM';
        break;
      case {{{ cDefine('PM_STR') }}}:
        result = 'PM';
        break;
      case {{{ cDefine('DAY_1') }}}:
        result = 'Sunday';
        break;
      case {{{ cDefine('DAY_2') }}}:
        result = 'Monday';
        break;
      case {{{ cDefine('DAY_3') }}}:
        result = 'Tuesday';
        break;
      case {{{ cDefine('DAY_4') }}}:
        result = 'Wednesday';
        break;
      case {{{ cDefine('DAY_5') }}}:
        result = 'Thursday';
        break;
      case {{{ cDefine('DAY_6') }}}:
        result = 'Friday';
        break;
      case {{{ cDefine('DAY_7') }}}:
        result = 'Saturday';
        break;
      case {{{ cDefine('ABDAY_1') }}}:
        result = 'Sun';
        break;
      case {{{ cDefine('ABDAY_2') }}}:
        result = 'Mon';
        break;
      case {{{ cDefine('ABDAY_3') }}}:
        result = 'Tue';
        break;
      case {{{ cDefine('ABDAY_4') }}}:
        result = 'Wed';
        break;
      case {{{ cDefine('ABDAY_5') }}}:
        result = 'Thu';
        break;
      case {{{ cDefine('ABDAY_6') }}}:
        result = 'Fri';
        break;
      case {{{ cDefine('ABDAY_7') }}}:
        result = 'Sat';
        break;
      case {{{ cDefine('MON_1') }}}:
        result = 'January';
        break;
      case {{{ cDefine('MON_2') }}}:
        result = 'February';
        break;
      case {{{ cDefine('MON_3') }}}:
        result = 'March';
        break;
      case {{{ cDefine('MON_4') }}}:
        result = 'April';
        break;
      case {{{ cDefine('MON_5') }}}:
        result = 'May';
        break;
      case {{{ cDefine('MON_6') }}}:
        result = 'June';
        break;
      case {{{ cDefine('MON_7') }}}:
        result = 'July';
        break;
      case {{{ cDefine('MON_8') }}}:
        result = 'August';
        break;
      case {{{ cDefine('MON_9') }}}:
        result = 'September';
        break;
      case {{{ cDefine('MON_10') }}}:
        result = 'October';
        break;
      case {{{ cDefine('MON_11') }}}:
        result = 'November';
        break;
      case {{{ cDefine('MON_12') }}}:
        result = 'December';
        break;
      case {{{ cDefine('ABMON_1') }}}:
        result = 'Jan';
        break;
      case {{{ cDefine('ABMON_2') }}}:
        result = 'Feb';
        break;
      case {{{ cDefine('ABMON_3') }}}:
        result = 'Mar';
        break;
      case {{{ cDefine('ABMON_4') }}}:
        result = 'Apr';
        break;
      case {{{ cDefine('ABMON_5') }}}:
        result = 'May';
        break;
      case {{{ cDefine('ABMON_6') }}}:
        result = 'Jun';
        break;
      case {{{ cDefine('ABMON_7') }}}:
        result = 'Jul';
        break;
      case {{{ cDefine('ABMON_8') }}}:
        result = 'Aug';
        break;
      case {{{ cDefine('ABMON_9') }}}:
        result = 'Sep';
        break;
      case {{{ cDefine('ABMON_10') }}}:
        result = 'Oct';
        break;
      case {{{ cDefine('ABMON_11') }}}:
        result = 'Nov';
        break;
      case {{{ cDefine('ABMON_12') }}}:
        result = 'Dec';
        break;
      case {{{ cDefine('ALT_DIGITS') }}}:
        result = '';
        break;
      case {{{ cDefine('RADIXCHAR') }}}:
        result = '.';
        break;
      case {{{ cDefine('THOUSEP') }}}:
        result = '';
        break;
      case {{{ cDefine('YESEXPR') }}}:
        result = '^[yY]';
        break;
      case {{{ cDefine('NOEXPR') }}}:
        result = '^[nN]';
        break;
      case {{{ cDefine('CRNCYSTR') }}}:
        result = '-';
        break;
      case {{{ cDefine('ERA') }}}:
      case {{{ cDefine('ERA_D_FMT') }}}:
      case {{{ cDefine('ERA_D_T_FMT') }}}:
      case {{{ cDefine('ERA_T_FMT') }}}:
      default:
        result = '';
        break;
    }

    var me = _nl_langinfo;
    if (!me.ret) me.ret = _malloc(32);
    for (var i = 0; i < result.length; i++) {
      {{{ makeSetValue('me.ret', 'i', 'result.charCodeAt(i)', 'i8') }}}
    }
    {{{ makeSetValue('me.ret', 'i', '0', 'i8') }}}
    return me.ret;
  },

  _Z7catopenPKci: function() { throw 'catopen not implemented' },
  _Z7catgetsP8_nl_catdiiPKc: function() { throw 'catgets not implemented' },
  _Z8catcloseP8_nl_catd: function() { throw 'catclose not implemented' },

  // ==========================================================================
  // errno.h
  // ==========================================================================

  $ERRNO_CODES: {
    EPERM: 1,
    ENOENT: 2,
    ESRCH: 3,
    EINTR: 4,
    EIO: 5,
    ENXIO: 6,
    E2BIG: 7,
    ENOEXEC: 8,
    EBADF: 9,
    ECHILD: 10,
    EAGAIN: 11,
    EWOULDBLOCK: 11,
    ENOMEM: 12,
    EACCES: 13,
    EFAULT: 14,
    ENOTBLK: 15,
    EBUSY: 16,
    EEXIST: 17,
    EXDEV: 18,
    ENODEV: 19,
    ENOTDIR: 20,
    EISDIR: 21,
    EINVAL: 22,
    ENFILE: 23,
    EMFILE: 24,
    ENOTTY: 25,
    ETXTBSY: 26,
    EFBIG: 27,
    ENOSPC: 28,
    ESPIPE: 29,
    EROFS: 30,
    EMLINK: 31,
    EPIPE: 32,
    EDOM: 33,
    ERANGE: 34,
    ENOMSG: 35,
    EIDRM: 36,
    ECHRNG: 37,
    EL2NSYNC: 38,
    EL3HLT: 39,
    EL3RST: 40,
    ELNRNG: 41,
    EUNATCH: 42,
    ENOCSI: 43,
    EL2HLT: 44,
    EDEADLK: 45,
    ENOLCK: 46,
    EBADE: 50,
    EBADR: 51,
    EXFULL: 52,
    ENOANO: 53,
    EBADRQC: 54,
    EBADSLT: 55,
    EDEADLOCK: 56,
    EBFONT: 57,
    ENOSTR: 60,
    ENODATA: 61,
    ETIME: 62,
    ENOSR: 63,
    ENONET: 64,
    ENOPKG: 65,
    EREMOTE: 66,
    ENOLINK: 67,
    EADV: 68,
    ESRMNT: 69,
    ECOMM: 70,
    EPROTO: 71,
    EMULTIHOP: 74,
    ELBIN: 75,
    EDOTDOT: 76,
    EBADMSG: 77,
    EFTYPE: 79,
    ENOTUNIQ: 80,
    EBADFD: 81,
    EREMCHG: 82,
    ELIBACC: 83,
    ELIBBAD: 84,
    ELIBSCN: 85,
    ELIBMAX: 86,
    ELIBEXEC: 87,
    ENOSYS: 88,
    ENMFILE: 89,
    ENOTEMPTY: 90,
    ENAMETOOLONG: 91,
    ELOOP: 92,
    EOPNOTSUPP: 95,
    EPFNOSUPPORT: 96,
    ECONNRESET: 104,
    ENOBUFS: 105,
    EAFNOSUPPORT: 106,
    EPROTOTYPE: 107,
    ENOTSOCK: 108,
    ENOPROTOOPT: 109,
    ESHUTDOWN: 110,
    ECONNREFUSED: 111,
    EADDRINUSE: 112,
    ECONNABORTED: 113,
    ENETUNREACH: 114,
    ENETDOWN: 115,
    ETIMEDOUT: 116,
    EHOSTDOWN: 117,
    EHOSTUNREACH: 118,
    EINPROGRESS: 119,
    EALREADY: 120,
    EDESTADDRREQ: 121,
    EMSGSIZE: 122,
    EPROTONOSUPPORT: 123,
    ESOCKTNOSUPPORT: 124,
    EADDRNOTAVAIL: 125,
    ENETRESET: 126,
    EISCONN: 127,
    ENOTCONN: 128,
    ETOOMANYREFS: 129,
    EPROCLIM: 130,
    EUSERS: 131,
    EDQUOT: 132,
    ESTALE: 133,
    ENOTSUP: 134,
    ENOMEDIUM: 135,
    ENOSHARE: 136,
    ECASECLASH: 137,
    EILSEQ: 138,
    EOVERFLOW: 139,
    ECANCELED: 140,
    ENOTRECOVERABLE: 141,
    EOWNERDEAD: 142,
    ESTRPIPE: 143
  },
  $ERRNO_MESSAGES: {
    0: 'Success',
    1: 'Not super-user',
    2: 'No such file or directory',
    3: 'No such process',
    4: 'Interrupted system call',
    5: 'I/O error',
    6: 'No such device or address',
    7: 'Arg list too long',
    8: 'Exec format error',
    9: 'Bad file number',
    10: 'No children',
    11: 'No more processes',
    12: 'Not enough core',
    13: 'Permission denied',
    14: 'Bad address',
    15: 'Block device required',
    16: 'Mount device busy',
    17: 'File exists',
    18: 'Cross-device link',
    19: 'No such device',
    20: 'Not a directory',
    21: 'Is a directory',
    22: 'Invalid argument',
    23: 'Too many open files in system',
    24: 'Too many open files',
    25: 'Not a typewriter',
    26: 'Text file busy',
    27: 'File too large',
    28: 'No space left on device',
    29: 'Illegal seek',
    30: 'Read only file system',
    31: 'Too many links',
    32: 'Broken pipe',
    33: 'Math arg out of domain of func',
    34: 'Math result not representable',
    35: 'No message of desired type',
    36: 'Identifier removed',
    37: 'Channel number out of range',
    38: 'Level 2 not synchronized',
    39: 'Level 3 halted',
    40: 'Level 3 reset',
    41: 'Link number out of range',
    42: 'Protocol driver not attached',
    43: 'No CSI structure available',
    44: 'Level 2 halted',
    45: 'Deadlock condition',
    46: 'No record locks available',
    50: 'Invalid exchange',
    51: 'Invalid request descriptor',
    52: 'Exchange full',
    53: 'No anode',
    54: 'Invalid request code',
    55: 'Invalid slot',
    56: 'File locking deadlock error',
    57: 'Bad font file fmt',
    60: 'Device not a stream',
    61: 'No data (for no delay io)',
    62: 'Timer expired',
    63: 'Out of streams resources',
    64: 'Machine is not on the network',
    65: 'Package not installed',
    66: 'The object is remote',
    67: 'The link has been severed',
    68: 'Advertise error',
    69: 'Srmount error',
    70: 'Communication error on send',
    71: 'Protocol error',
    74: 'Multihop attempted',
    75: 'Inode is remote (not really error)',
    76: 'Cross mount point (not really error)',
    77: 'Trying to read unreadable message',
    79: 'Inappropriate file type or format',
    80: 'Given log. name not unique',
    81: 'f.d. invalid for this operation',
    82: 'Remote address changed',
    83: 'Can\t access a needed shared lib',
    84: 'Accessing a corrupted shared lib',
    85: '.lib section in a.out corrupted',
    86: 'Attempting to link in too many libs',
    87: 'Attempting to exec a shared library',
    88: 'Function not implemented',
    89: 'No more files',
    90: 'Directory not empty',
    91: 'File or path name too long',
    92: 'Too many symbolic links',
    95: 'Operation not supported on transport endpoint',
    96: 'Protocol family not supported',
    104: 'Connection reset by peer',
    105: 'No buffer space available',
    106: 'Address family not supported by protocol family',
    107: 'Protocol wrong type for socket',
    108: 'Socket operation on non-socket',
    109: 'Protocol not available',
    110: 'Can\'t send after socket shutdown',
    111: 'Connection refused',
    112: 'Address already in use',
    113: 'Connection aborted',
    114: 'Network is unreachable',
    115: 'Network interface is not configured',
    116: 'Connection timed out',
    117: 'Host is down',
    118: 'Host is unreachable',
    119: 'Connection already in progress',
    120: 'Socket already connected',
    121: 'Destination address required',
    122: 'Message too long',
    123: 'Unknown protocol',
    124: 'Socket type not supported',
    125: 'Address not available',
    126: 'ENETRESET',
    127: 'Socket is already connected',
    128: 'Socket is not connected',
    129: 'TOOMANYREFS',
    130: 'EPROCLIM',
    131: 'EUSERS',
    132: 'EDQUOT',
    133: 'ESTALE',
    134: 'Not supported',
    135: 'No medium (in tape drive)',
    136: 'No such host or network path',
    137: 'Filename exists with different case',
    138: 'EILSEQ',
    139: 'Value too large for defined data type',
    140: 'Operation canceled',
    141: 'State not recoverable',
    142: 'Previous owner died',
    143: 'Streams pipe error',
  },
  __errno_state: 0,
  __setErrNo__deps: ['__errno_state'],
  __setErrNo__postset: '___errno_state = Runtime.staticAlloc(4); {{{ makeSetValue("___errno_state", 0, 0, "i32") }}};',
  __setErrNo: function(value) {
    // For convenient setting and returning of errno.
    {{{ makeSetValue('___errno_state', '0', 'value', 'i32') }}}
    return value;
  },
  __errno_location__deps: ['__setErrNo'],
  __errno_location: function() {
    return ___errno_state;
  },
  __errno: '__errno_location',

  // ==========================================================================
  // sys/resource.h
  // ==========================================================================

  // TODO: Implement for real.
  __rlimit_struct_layout: Runtime.generateStructInfo([
    ['i32', 'rlim_cur'],
    ['i32', 'rlim_max']]),
  getrlimit__deps: ['__rlimit_struct_layout'],
  getrlimit: function(resource, rlp) {
    // int getrlimit(int resource, struct rlimit *rlp);
    {{{ makeSetValue('rlp', '___rlimit_struct_layout.rlim_cur', '-1', 'i32') }}}  // RLIM_INFINITY
    {{{ makeSetValue('rlp', '___rlimit_struct_layout.rlim_max', '-1', 'i32') }}}  // RLIM_INFINITY
    return 0;
  },
  setrlimit: function(resource, rlp) {
    // int setrlimit(int resource, const struct rlimit *rlp)
    return 0;
  },
  __01getrlimit64_: 'getrlimit',

  // TODO: Implement for real. We just do time used, and no useful data
  __rusage_struct_layout: Runtime.generateStructInfo([
    ['i64', 'ru_utime'],
    ['i64', 'ru_stime'],
    ['i32', 'ru_maxrss'],
    ['i32', 'ru_ixrss'],
    ['i32', 'ru_idrss'],
    ['i32', 'ru_isrss'],
    ['i32', 'ru_minflt'],
    ['i32', 'ru_majflt'],
    ['i32', 'ru_nswap'],
    ['i32', 'ru_inblock'],
    ['i32', 'ru_oublock'],
    ['i32', 'ru_msgsnd'],
    ['i32', 'ru_msgrcv'],
    ['i32', 'ru_nsignals'],
    ['i32', 'ru_nvcsw'],
    ['i32', 'ru_nivcsw']]),
  getrusage__deps: ['__rusage_struct_layout'],
  getrusage: function(resource, rlp) {
    // %struct.timeval = type { i32, i32 }
    var timeval = Runtime.calculateStructAlignment({ fields: ['i32', 'i32'] });

    // int getrusage(int resource, struct rusage *rlp);
    {{{ makeSetValue('rlp', '___rusage_struct_layout.ru_utime+timeval[0]', '1', 'i32') }}}
    {{{ makeSetValue('rlp', '___rusage_struct_layout.ru_utime+timeval[1]', '2', 'i32') }}}
    {{{ makeSetValue('rlp', '___rusage_struct_layout.ru_stime+timeval[0]', '3', 'i32') }}}
    {{{ makeSetValue('rlp', '___rusage_struct_layout.ru_stime+timeval[1]', '4', 'i32') }}}
    return 0;
  },

  // ==========================================================================
  // sched.h (stubs only - no thread support yet!)
  // ==========================================================================
  sched_yield: function() {
    return 0;
  },

  // ==========================================================================
  // pthread.h (stubs for mutexes only - no thread support yet!)
  // ==========================================================================

  pthread_mutex_init: function() {},
  pthread_mutex_destroy: function() {},
  pthread_mutexattr_init: function() {},
  pthread_mutexattr_settype: function() {},
  pthread_mutexattr_destroy: function() {},
  pthread_mutex_lock: function() {},
  pthread_mutex_unlock: function() {},
  pthread_mutex_trylock: function() {
    return 0;
  },
  pthread_cond_init: function() {},
  pthread_cond_destroy: function() {},
  pthread_cond_broadcast: function() {
    return 0;
  },
  pthread_cond_wait: function() {
    return 0;
  },
  pthread_cond_timedwait: function() {
    return 0;
  },
  pthread_self: function() {
    //FIXME: assumes only a single thread
    return 0;
  },
  pthread_attr_init: function(attr) {
    /* int pthread_attr_init(pthread_attr_t *attr); */
    //FIXME: should allocate a pthread_attr_t
    return 0;
  },
  pthread_getattr_np: function(thread, attr) {
    /* int pthread_getattr_np(pthread_t thread, pthread_attr_t *attr); */
    //FIXME: should fill in attributes of the given thread in pthread_attr_t
    return 0;
  },
  pthread_attr_destroy: function(attr) {
    /* int pthread_attr_destroy(pthread_attr_t *attr); */
    //FIXME: should destroy the pthread_attr_t struct
    return 0;
  },
  pthread_attr_getstack: function(attr, stackaddr, stacksize) {
    /* int pthread_attr_getstack(const pthread_attr_t *restrict attr,
       void **restrict stackaddr, size_t *restrict stacksize); */
    /*FIXME: assumes that there is only one thread, and that attr is the
      current thread*/
    {{{ makeSetValue('stackaddr', '0', 'STACK_BASE', 'i8*') }}}
    {{{ makeSetValue('stacksize', '0', 'TOTAL_STACK', 'i32') }}}
    return 0;
  },

  pthread_once: function(ptr, func) {
    if (!_pthread_once.seen) _pthread_once.seen = {};
    if (ptr in _pthread_once.seen) return;
    Runtime.dynCall('v', func);
    _pthread_once.seen[ptr] = 1;
  },

  pthread_key_create: function(key, destructor) {
    if (!_pthread_key_create.keys) _pthread_key_create.keys = {};
    // values start at 0
    _pthread_key_create.keys[key] = 0;
  },

  pthread_getspecific: function(key) {
    return _pthread_key_create.keys[key] || 0;
  },

  pthread_setspecific: function(key, value) {
    _pthread_key_create.keys[key] = value;
  },

  pthread_key_delete: ['$ERRNO_CODES'],
  pthread_key_delete: function(key) {
    if (_pthread_key_create.keys[key]) {
      delete _pthread_key_create.keys[key];
      return 0;
    }
    return ERRNO_CODES.EINVAL;
  },

  pthread_cleanup_push: function(routine, arg) {
    __ATEXIT__.push({ func: function() { Runtime.dynCall('vi', routine, [arg]) } })
    _pthread_cleanup_push.level = __ATEXIT__.length;
  },

  pthread_cleanup_pop: function() {
    assert(_pthread_cleanup_push.level == __ATEXIT__.length, 'cannot pop if something else added meanwhile!');
    __ATEXIT__.pop();
    _pthread_cleanup_push.level = __ATEXIT__.length;
  },

  // ==========================================================================
  // malloc.h
  // ==========================================================================

  memalign: function(boundary, size) {
    // leaks, and even returns an invalid pointer. Horrible hack... but then, this is a deprecated function...
    var ret = Runtime.staticAlloc(size + boundary);
    return ret + boundary - (ret % boundary);
  },

  posix_memalign__deps: ['memalign'],
  posix_memalign: function(memptr, alignment, size) {
    var ptr = _memalign(alignment, size);
    {{{ makeSetValue('memptr', '0', 'ptr', 'i8*') }}}
    return 0;
  },

  // ==========================================================================
  // arpa/inet.h
  // ==========================================================================

  htonl: function(value) {
    return ((value & 0xff) << 24) + ((value & 0xff00) << 8) +
           ((value & 0xff0000) >>> 8) + ((value & 0xff000000) >>> 24);
  },
  htons: function(value) {
    return ((value & 0xff) << 8) + ((value & 0xff00) >> 8);
  },
  ntohl: 'htonl',
  ntohs: 'htons',

  inet_addr: function(ptr) {
    var b = Pointer_stringify(ptr).split(".");
    if (b.length !== 4) return -1; // we return -1 for error, and otherwise a uint32. this helps inet_pton differentiate
    return (Number(b[0]) | (Number(b[1]) << 8) | (Number(b[2]) << 16) | (Number(b[3]) << 24)) >>> 0;
  },

  inet_pton__deps: ['__setErrNo', '$ERRNO_CODES', 'inet_addr'],
  inet_pton: function(af, src, dst) {
    // int af, const char *src, void *dst
    if ((af ^ {{{ cDefine("AF_INET") }}}) !==  0) { ___setErrNo(ERRNO_CODES.EAFNOSUPPORT); return -1; }
    var ret = _inet_addr(src);
    if (ret == -1 || isNaN(ret)) return 0;
    setValue(dst, ret, 'i32');
    return 1;
  },

  _inet_ntop_raw: function(addr) {
    return (addr & 0xff) + '.' + ((addr >> 8) & 0xff) + '.' + ((addr >> 16) & 0xff) + '.' + ((addr >> 24) & 0xff)
  },

  inet_ntop__deps: ['_inet_ntop_raw'],
  inet_ntop: function(af, src, dst, size) {
    var addr = getValue(src, 'i32');
    var str = __inet_ntop_raw(addr);
    writeStringToMemory(str.substr(0, size), dst);
    return dst;
  },

  inet_ntoa__deps: ['inet_ntop'],
  inet_ntoa: function(in_addr) {
    if (!_inet_ntoa.buffer) {
      _inet_ntoa.buffer = _malloc(1024);
    }
    return _inet_ntop(0, in_addr, _inet_ntoa.buffer, 1024);
  },

  inet_aton__deps: ['inet_addr'],
  inet_aton: function(cp, inp) {
    var addr = _inet_addr(cp);
    setValue(inp, addr, 'i32');
    if (addr < 0) return 0;
    return 1;
  },

  // ==========================================================================
  // netdb.h
  // ==========================================================================

  // All we can do is alias names to ips. you give this a name, it returns an
  // "ip" that we later know to use as a name. There is no way to do actual
  // name resolving clientside in a browser.
  // we do the aliasing in 172.29.*.*, giving us 65536 possibilities
  // note: lots of leaking here!
  __hostent_struct_layout: Runtime.generateStructInfo([
    ['i8*', 'h_name'],
    ['i8**', 'h_aliases'],
    ['i32', 'h_addrtype'],
    ['i32', 'h_length'],
    ['i8**', 'h_addr_list'],
  ]),

  gethostbyname__deps: ['__hostent_struct_layout'],
  gethostbyname: function(name) {
    name = Pointer_stringify(name);
      if (!_gethostbyname.id) {
        _gethostbyname.id = 1;
        _gethostbyname.table = {};
      }
    var id = _gethostbyname.id++;
    assert(id < 65535);
    var fakeAddr = 172 | (29 << 8) | ((id & 0xff) << 16) | ((id & 0xff00) << 24);
    _gethostbyname.table[id] = name;
    // generate hostent
    var ret = _malloc(___hostent_struct_layout.__size__);
    var nameBuf = _malloc(name.length+1);
    writeStringToMemory(name, nameBuf);
    setValue(ret+___hostent_struct_layout.h_name, nameBuf, 'i8*');
    var aliasesBuf = _malloc(4);
    setValue(aliasesBuf, 0, 'i8*');
    setValue(ret+___hostent_struct_layout.h_aliases, aliasesBuf, 'i8**');
    setValue(ret+___hostent_struct_layout.h_addrtype, {{{ cDefine("AF_INET") }}}, 'i32');
    setValue(ret+___hostent_struct_layout.h_length, 4, 'i32');
    var addrListBuf = _malloc(12);
    setValue(addrListBuf, addrListBuf+8, 'i32*');
    setValue(addrListBuf+4, 0, 'i32*');
    setValue(addrListBuf+8, fakeAddr, 'i32');
    setValue(ret+___hostent_struct_layout.h_addr_list, addrListBuf, 'i8**');
    return ret;
  },

  gethostbyname_r__deps: ['gethostbyname'],
  gethostbyname_r: function(name, hostData, buffer, bufferSize, hostEntry, errnum) {
    var data = _gethostbyname(name);
    _memcpy(hostData, data, ___hostent_struct_layout.__size__);
    _free(data);
    setValue(errnum, 0, 'i32');
    return 0;
  },

  // ==========================================================================
  // sockets. Note that the implementation assumes all sockets are always
  // nonblocking
  // ==========================================================================
#if SOCKET_WEBRTC
  $Sockets__deps: ['__setErrNo', '$ERRNO_CODES',
    function() { return 'var SocketIO = ' + read('socket.io.js') + ';\n' },
    function() { return 'var Peer = ' + read('wrtcp.js') + ';\n' }],
#else
  $Sockets__deps: ['__setErrNo', '$ERRNO_CODES'],
#endif
  $Sockets: {
    BUFFER_SIZE: 10*1024, // initial size
    MAX_BUFFER_SIZE: 10*1024*1024, // maximum size we will grow the buffer

    nextFd: 1,
<<<<<<< HEAD
    fds: {},
    nextport: 1,
    maxport: 65535,
    peer: null,
    connections: {},
    portmap: {},
    localAddr: 0xfe00000a, // Local address is always 10.0.0.254
    addrPool: [            0x0200000a, 0x0300000a, 0x0400000a, 0x0500000a,
               0x0600000a, 0x0700000a, 0x0800000a, 0x0900000a, 0x0a00000a,
               0x0b00000a, 0x0c00000a, 0x0d00000a, 0x0e00000a], /* 0x0100000a is reserved */
=======
>>>>>>> 4c41c69f
    sockaddr_in_layout: Runtime.generateStructInfo([
      ['i32', 'sin_family'],
      ['i16', 'sin_port'],
      ['i32', 'sin_addr'],
      ['i32', 'sin_zero'],
      ['i16', 'sin_zero_b'],
    ]),
    msghdr_layout: Runtime.generateStructInfo([
      ['*', 'msg_name'],
      ['i32', 'msg_namelen'],
      ['*', 'msg_iov'],
      ['i32', 'msg_iovlen'],
      ['*', 'msg_control'],
      ['i32', 'msg_controllen'],
      ['i32', 'msg_flags'],
    ]),
  },

#if SOCKET_WEBRTC
  /* WebRTC sockets supports several options on the Module object.

     * Module['host']: true if this peer is hosting, false otherwise
     * Module['webrtc']['broker']: hostname for the p2p broker that this peer should use
     * Module['webrtc']['session']: p2p session for that this peer will join, or undefined if this peer is hosting
     * Module['webrtc']['hostOptions']: options to pass into p2p library if this peer is hosting
     * Module['webrtc']['onpeer']: function(peer, route), invoked when this peer is ready to connect
     * Module['webrtc']['onconnect']: function(peer), invoked when a new peer connection is ready
     * Module['webrtc']['ondisconnect']: function(peer), invoked when an existing connection is closed
     * Module['webrtc']['onerror']: function(error), invoked when an error occurs
   */
  socket__deps: ['$Sockets'],
  socket: function(family, type, protocol) {
    var fd = Sockets.nextFd++;
    assert(fd < 64); // select() assumes socket fd values are in 0..63
    var stream = type == {{{ cDefine('SOCK_STREAM') }}};
    if (protocol) {
      assert(stream == (protocol == {{{ cDefine('IPPROTO_TCP') }}})); // if stream, must be tcp
    }

<<<<<<< HEAD
    // Open the peer connection if we don't have it already
    if (null == Sockets.peer) {
      var host = Module['host'];
      var broker = Module['webrtc']['broker'];
      var session = Module['webrtc']['session'];
      var peer = new Peer(broker);
      var listenOptions = Module['webrtc']['hostOptions'] || {};
      peer.onconnection = function(connection) {
        console.log('connected');
        var addr;
        /* If this peer is connecting to the host, assign 10.0.0.1 to the host so it can be
           reached at a known address.
         */
        // Assign 10.0.0.1 to the host
        if (session && session === connection['route']) {
          addr = 0x0100000a; // 10.0.0.1
        } else {
          addr = Sockets.addrPool.shift();
        }
        connection['addr'] = addr;
        Sockets.connections[addr] = connection;
        connection.ondisconnect = function() {
          console.log('disconnect');
          // Don't return the host address (10.0.0.1) to the pool
          if (!(session && session === Sockets.connections[addr]['route'])) {
            Sockets.addrPool.push(addr);
=======
          info.inQueue = [];
          if (!info.sock_stream) {
            var partialBuffer = null; // inQueue contains full dgram messages; this buffers incomplete data. Must begin with the beginning of a message
>>>>>>> 4c41c69f
          }
          delete Sockets.connections[addr];

          if (Module['webrtc']['ondisconnect'] && 'function' === typeof Module['webrtc']['ondisconnect']) {
            Module['webrtc']['ondisconnect'](peer);
          }
        };
        connection.onerror = function(error) {
          if (Module['webrtc']['onerror'] && 'function' === typeof Module['webrtc']['onerror']) {
            Module['webrtc']['onerror'](error);
          }
        };
        connection.onmessage = function(label, message) {
          if ('unreliable' === label) {
            handleMessage(addr, message.data);
          }
        }

        if (Module['webrtc']['onconnect'] && 'function' === typeof Module['webrtc']['onconnect']) {
          Module['webrtc']['onconnect'](peer);
        }
      };
      peer.onpending = function(pending) {
        console.log('pending from: ', pending['route'], '; initiated by: ', (pending['incoming']) ? 'remote' : 'local');
      };
      peer.onerror = function(error) {
        console.error(error);
      };
      peer.onroute = function(route) {
        if (Module['webrtc']['onpeer'] && 'function' === typeof Module['webrtc']['onpeer']) {
          Module['webrtc']['onpeer'](peer, route);
        }
      };
      function handleMessage(addr, message) {
#if SOCKET_DEBUG
        Module.print("received " + message.byteLength + " raw bytes");
#endif
<<<<<<< HEAD
        var header = new Uint16Array(message, 0, 2);
        if (Sockets.portmap[header[1]]) {
          Sockets.portmap[header[1]].inQueue.push([addr, message]);
        } else {
          console.log("unable to deliver message: ", addr, header[1], message);
        }
      }
      window.onbeforeunload = function() {
        var ids = Object.keys(Sockets.connections);
        ids.forEach(function(id) {
          Sockets.connections[id].close();
        });
      }
      Sockets.peer = peer;
    }

    var INCOMING_QUEUE_LENGTH = 64;

    function CircularBuffer(max_length) {
      var buffer = new Array(++ max_length);
      var head = 0;
      var tail = 0;
      var length = 0;

      return {
        push: function(element) {
          buffer[tail ++] = element;
          length = Math.min(++ length, max_length - 1);
          tail = tail % max_length;
          if (tail === head) {
            head = (head + 1) % max_length;
          }
        },
        shift: function(element) {
          if (length < 1) return undefined;

          var element = buffer[head];
          -- length;
          head = (head + 1) % max_length;
          return element;
        },
        length: function() {
          return length;
        }
      };
    };

    Sockets.fds[fd] = {
      addr: null,
      port: null,
      inQueue: new CircularBuffer(INCOMING_QUEUE_LENGTH),
      header: new Uint16Array(2),
      bound: false
    };
    return fd;
  },

  mkport__deps: ['$Sockets'],
  mkport: function() {
    for(var i = 0; i < Sockets.maxport; ++ i) {
      var port = Sockets.nextport ++;
      Sockets.nextport = (Sockets.nextport > Sockets.maxport) ? 1 : Sockets.nextport;
      if (!Sockets.portmap[port]) {
        return port;
      }
    }
    assert(false, 'all available ports are in use!');
  },

  connect: function() {
    // Stub: connection-oriented sockets are not supported yet.
  },

  bind__deps: ['$Sockets', '_inet_ntop_raw', 'ntohs', 'mkport'],
  bind: function(fd, addr, addrlen) {
    var info = Sockets.fds[fd];
    if (!info) return -1;
    if (addr) {
      info.port = _ntohs(getValue(addr + Sockets.sockaddr_in_layout.sin_port, 'i16'));
      // info.addr = getValue(addr + Sockets.sockaddr_in_layout.sin_addr, 'i32');
    }
    if (!info.port) {
      info.port = _mkport();
    }
    info.addr = Sockets.localAddr; // 10.0.0.254
    info.host = __inet_ntop_raw(info.addr);
    info.close = function() {
      Sockets.portmap[info.port] = undefined;
    }
    Sockets.portmap[info.port] = info;
    console.log("bind: ", info.host, info.port);
    info.bound = true;
  },

  sendmsg__deps: ['$Sockets', 'bind', '_inet_ntop_raw', 'ntohs'],
  sendmsg: function(fd, msg, flags) {
    var info = Sockets.fds[fd];
    if (!info) return -1;
    // if we are not connected, use the address info in the message
    if (!info.bound) {
      _bind(fd);
    }

    var name = {{{ makeGetValue('msg', 'Sockets.msghdr_layout.msg_name', '*') }}};
    assert(name, 'sendmsg on non-connected socket, and no name/address in the message');
    var port = _ntohs(getValue(name + Sockets.sockaddr_in_layout.sin_port, 'i16'));
    var addr = getValue(name + Sockets.sockaddr_in_layout.sin_addr, 'i32');
    var connection = Sockets.connections[addr];
    // var host = __inet_ntop_raw(addr);

    if (!(connection && connection.connected)) {
      ___setErrNo(ERRNO_CODES.EWOULDBLOCK);
      return -1;
    }

    var iov = {{{ makeGetValue('msg', 'Sockets.msghdr_layout.msg_iov', 'i8*') }}};
    var num = {{{ makeGetValue('msg', 'Sockets.msghdr_layout.msg_iovlen', 'i32') }}};
=======
            if (info.sock_stream) {
              info.inQueue.push(data);
            } else {
              // we added headers with message sizes, read those to find discrete messages
              if (partialBuffer) {
                // append to the partial buffer
                var newBuffer = new Uint8Array(partialBuffer.length + data.length);
                newBuffer.set(partialBuffer);
                newBuffer.set(data, partialBuffer.length);
                // forget the partial buffer and work on data
                data = newBuffer;
                partialBuffer = null;
              }
              var currPos = 0;
              while (currPos+4 < data.length) {
                i8Temp.set(data.subarray(currPos, currPos+4));
                var currLen = i32Temp[0];
                assert(currLen > 0);
                if (currPos + 4 + currLen > data.length) {
                  break; // not enough data has arrived
                }
                currPos += 4;
>>>>>>> 4c41c69f
#if SOCKET_DEBUG
    Module.print('sendmsg vecs: ' + num);
#endif
    var totalSize = 0;
    for (var i = 0; i < num; i++) {
      totalSize += {{{ makeGetValue('iov', '8*i + 4', 'i32') }}};
    }
    var data = new Uint8Array(totalSize);
    var ret = 0;
    for (var i = 0; i < num; i++) {
      var currNum = {{{ makeGetValue('iov', '8*i + 4', 'i32') }}};
#if SOCKET_DEBUG
    Module.print('sendmsg curr size: ' + currNum);
#endif
      if (!currNum) continue;
      var currBuf = {{{ makeGetValue('iov', '8*i', 'i8*') }}};
      data.set(HEAPU8.subarray(currBuf, currBuf+currNum), ret);
      ret += currNum;
    }

    info.header[0] = info.port; // src port
    info.header[1] = port; // dst port
#if SOCKET_DEBUG
    Module.print('sendmsg port: ' + info.header[0] + ' -> ' + info.header[1]);
    Module.print('sendmsg bytes: ' + data.length + ' | ' + Array.prototype.slice.call(data));
#endif
    var buffer = new Uint8Array(info.header.byteLength + data.byteLength);
    buffer.set(new Uint8Array(info.header.buffer));
    buffer.set(data, info.header.byteLength);

    connection.send('unreliable', buffer.buffer);
  },

  recvmsg__deps: ['$Sockets', 'bind', '__setErrNo', '$ERRNO_CODES', 'htons'],
  recvmsg: function(fd, msg, flags) {
    var info = Sockets.fds[fd];
    if (!info) return -1;
    // if we are not connected, use the address info in the message
    if (!info.port) {
      console.log('recvmsg on unbound socket');
      assert(false, 'cannot receive on unbound socket');
    }
    if (info.inQueue.length() == 0) {
      ___setErrNo(ERRNO_CODES.EWOULDBLOCK);
      return -1;
    }

    var entry = info.inQueue.shift();
    var addr = entry[0];
    var message = entry[1];
    var header = new Uint16Array(message, 0, info.header.length);
    var buffer = new Uint8Array(message, info.header.byteLength);

    var bytes = buffer.length;
#if SOCKET_DEBUG
    Module.print('recvmsg port: ' + header[1] + ' <- ' + header[0]);
    Module.print('recvmsg bytes: ' + bytes + ' | ' + Array.prototype.slice.call(buffer));
#endif
    // write source
    var name = {{{ makeGetValue('msg', 'Sockets.msghdr_layout.msg_name', '*') }}};
    {{{ makeSetValue('name', 'Sockets.sockaddr_in_layout.sin_addr', 'addr', 'i32') }}};
    {{{ makeSetValue('name', 'Sockets.sockaddr_in_layout.sin_port', '_htons(header[0])', 'i16') }}};
    // write data
    var ret = bytes;
    var iov = {{{ makeGetValue('msg', 'Sockets.msghdr_layout.msg_iov', 'i8*') }}};
    var num = {{{ makeGetValue('msg', 'Sockets.msghdr_layout.msg_iovlen', 'i32') }}};
    var bufferPos = 0;
    for (var i = 0; i < num && bytes > 0; i++) {
      var currNum = {{{ makeGetValue('iov', '8*i + 4', 'i32') }}};
#if SOCKET_DEBUG
      Module.print('recvmsg loop ' + [i, num, bytes, currNum]);
#endif
      if (!currNum) continue;
      currNum = Math.min(currNum, bytes); // XXX what should happen when we partially fill a buffer..?
      bytes -= currNum;
      var currBuf = {{{ makeGetValue('iov', '8*i', 'i8*') }}};
#if SOCKET_DEBUG
      Module.print('recvmsg call recv ' + currNum);
#endif
      HEAPU8.set(buffer.subarray(bufferPos, bufferPos + currNum), currBuf);
      bufferPos += currNum;
    }
    return ret;
  },

  shutdown: function(fd, how) {
    var info = Sockets.fds[fd];
    if (!info) return -1;
    info.close();
    Sockets.fds[fd] = null;
  },

  ioctl: function(fd, request, varargs) {
    var info = Sockets.fds[fd];
    if (!info) return -1;
    var bytes = 0;
    if (info.hasData()) {
      bytes = info.inQueue[0].length;
    }
    var dest = {{{ makeGetValue('varargs', '0', 'i32') }}};
    {{{ makeSetValue('dest', '0', 'bytes', 'i32') }}};
    return 0;
  },

  setsockopt: function(d, level, optname, optval, optlen) {
    console.log('ignoring setsockopt command');
    return 0;
  },

  accept: function(fd, addr, addrlen) {
    // TODO: webrtc queued incoming connections, etc.
    // For now, the model is that bind does a connect, and we "accept" that one connection,
    // which has host:port the same as ours. We also return the same socket fd.
    var info = Sockets.fds[fd];
    if (!info) return -1;
    if (addr) {
      setValue(addr + Sockets.sockaddr_in_layout.sin_addr, info.addr, 'i32');
      setValue(addr + Sockets.sockaddr_in_layout.sin_port, info.port, 'i32');
      setValue(addrlen, Sockets.sockaddr_in_layout.__size__, 'i32');
    }
    return fd;
  },

  select: function(nfds, readfds, writefds, exceptfds, timeout) {
    // readfds are supported,
    // writefds checks socket open status
    // exceptfds not supported
    // timeout is always 0 - fully async
    assert(!exceptfds);

    var errorCondition = 0;

    function canRead(info) {
      return info.inQueue.length() > 0;
    }

    function canWrite(info) {
      return true;
    }

    function checkfds(nfds, fds, can) {
      if (!fds) return 0;

      var bitsSet = 0;
      var dstLow  = 0;
      var dstHigh = 0;
      var srcLow  = {{{ makeGetValue('fds', 0, 'i32') }}};
      var srcHigh = {{{ makeGetValue('fds', 4, 'i32') }}};
      nfds = Math.min(64, nfds); // fd sets have 64 bits

      for (var fd = 0; fd < nfds; fd++) {
        var mask = 1 << (fd % 32), int = fd < 32 ? srcLow : srcHigh;
        if (int & mask) {
          // index is in the set, check if it is ready for read
          var info = Sockets.fds[fd];
          if (info && can(info)) {
            // set bit
            fd < 32 ? (dstLow = dstLow | mask) : (dstHigh = dstHigh | mask);
            bitsSet++;
          }
<<<<<<< HEAD
=======
          info.sender = function(data) {
            if (!info.sock_stream) {
              // add a header with the message size
              var header = new Uint8Array(4);
              i32Temp[0] = data.length;
              header.set(i8Temp);
              outQueue.push(header);
            }
            outQueue.push(new Uint8Array(data));
            trySend();
          };
>>>>>>> 4c41c69f
        }
      }

      {{{ makeSetValue('fds', 0, 'dstLow', 'i32') }}};
      {{{ makeSetValue('fds', 4, 'dstHigh', 'i32') }}};
      return bitsSet;
    }

    var totalHandles = checkfds(nfds, readfds, canRead) + checkfds(nfds, writefds, canWrite);
    if (errorCondition) {
      ___setErrNo(ERRNO_CODES.EBADF);
      return -1;
    } else {
      return totalHandles;
    }
  },
<<<<<<< HEAD
#else
  socket__deps: ['$Sockets'],
=======

// ==========================================================================
// socket.h
// ==========================================================================

  socket__deps: ['$FS'],
>>>>>>> 4c41c69f
  socket: function(family, type, protocol) {
    var sock_stream = type == {{{ cDefine('SOCK_STREAM') }}};
    if (protocol) {
      assert(sock_stream == (protocol == {{{ cDefine('IPPROTO_TCP') }}})); // if sock_stream, must be tcp
    }
<<<<<<< HEAD
    Sockets.fds[fd] = {
=======
    if (Sockets.backend == Sockets.BACKEND_WEBRTC) {
      assert(!sock_stream); // If WebRTC, we can only support datagram, not sock_stream
    }
    var fd = FS.createFileHandle({
      socket: true,
>>>>>>> 4c41c69f
      connected: false,
      sock_stream: sock_stream
    });
    return fd;
  },

<<<<<<< HEAD
  connect__deps: ['$Sockets', '_inet_ntop_raw', 'htons', 'gethostbyname'],
=======
  connect__deps: ['$FS', '$Sockets', '_inet_ntop_raw', 'ntohs', 'gethostbyname'],
>>>>>>> 4c41c69f
  connect: function(fd, addr, addrlen) {
    var info = FS.streams[fd];
    if (!info) return -1;
    info.connected = true;
    info.addr = getValue(addr + Sockets.sockaddr_in_layout.sin_addr, 'i32');
    info.port = _htons(getValue(addr + Sockets.sockaddr_in_layout.sin_port, 'i16'));
    info.host = __inet_ntop_raw(info.addr);
    // Support 'fake' ips from gethostbyname
    var parts = info.host.split('.');
    if (parts[0] == '172' && parts[1] == '29') {
      var low = Number(parts[2]);
      var high = Number(parts[3]);
      info.host = _gethostbyname.table[low + 0xff*high];
      assert(info.host, 'problem translating fake ip ' + parts);
    }
    try {
      console.log('opening ws://' + info.host + ':' + info.port);
      info.socket = new WebSocket('ws://' + info.host + ':' + info.port, ['binary']);
      info.socket.binaryType = 'arraybuffer';

      var i32Temp = new Uint32Array(1);
      var i8Temp = new Uint8Array(i32Temp.buffer);

      info.inQueue = [];
      info.hasData = function() { return info.inQueue.length > 0 }
      if (!info.stream) {
        var partialBuffer = null; // in datagram mode, inQueue contains full dgram messages; this buffers incomplete data. Must begin with the beginning of a message
      }

      info.socket.onmessage = function(event) {
        assert(typeof event.data !== 'string' && event.data.byteLength); // must get binary data!
        var data = new Uint8Array(event.data); // make a typed array view on the array buffer
#if SOCKET_DEBUG
        Module.print(['onmessage', data.length, '|', Array.prototype.slice.call(data)]);
#endif
        if (info.stream) {
          info.inQueue.push(data);
        } else {
          // we added headers with message sizes, read those to find discrete messages
          if (partialBuffer) {
            // append to the partial buffer
            var newBuffer = new Uint8Array(partialBuffer.length + data.length);
            newBuffer.set(partialBuffer);
            newBuffer.set(data, partialBuffer.length);
            // forget the partial buffer and work on data
            data = newBuffer;
            partialBuffer = null;
          }
          var currPos = 0;
          while (currPos+4 < data.length) {
            i8Temp.set(data.subarray(currPos, currPos+4));
            var currLen = i32Temp[0];
            assert(currLen > 0);
            if (currPos + 4 + currLen > data.length) {
              break; // not enough data has arrived
            }
            currPos += 4;
#if SOCKET_DEBUG
            Module.print(['onmessage message', currLen, '|', Array.prototype.slice.call(data.subarray(currPos, currPos+currLen))]);
#endif
            info.inQueue.push(data.subarray(currPos, currPos+currLen));
            currPos += currLen;
          }
          // If data remains, buffer it
          if (currPos < data.length) {
            partialBuffer = data.subarray(currPos);
          }
        }
      }
      function send(data) {
        // TODO: if browser accepts views, can optimize this
#if SOCKET_DEBUG
        Module.print('sender actually sending ' + Array.prototype.slice.call(data));
#endif
        // ok to use the underlying buffer, we created data and know that the buffer starts at the beginning
        info.socket.send(data.buffer);
      }
      var outQueue = [];
      var intervalling = false, interval;
      function trySend() {
        if (info.socket.readyState != info.socket.OPEN) {
          if (!intervalling) {
            intervalling = true;
            console.log('waiting for socket in order to send');
            interval = setInterval(trySend, 100);
          }
          return;
        }
        for (var i = 0; i < outQueue.length; i++) {
          send(outQueue[i]);
        }
        outQueue.length = 0;
        if (intervalling) {
          intervalling = false;
          clearInterval(interval);
        }
      }
      info.sender = function(data) {
        if (!info.stream) {
          // add a header with the message size
          var header = new Uint8Array(4);
          i32Temp[0] = data.length;
          header.set(i8Temp);
          outQueue.push(header);
        }
        outQueue.push(new Uint8Array(data));
        trySend();
      };
    } catch(e) {
      Module.printErr('Error in connect(): ' + e);
      ___setErrNo(ERRNO_CODES.EACCES);
      return -1;
    }

    return 0;
  },

  recv__deps: ['$FS'],
  recv: function(fd, buf, len, flags) {
    var info = FS.streams[fd];
    if (!info) return -1;
    if (!info.hasData()) {
      ___setErrNo(ERRNO_CODES.EAGAIN); // no data, and all sockets are nonblocking, so this is the right behavior
      return -1;
    }
    var buffer = info.inQueue.shift();
#if SOCKET_DEBUG
    Module.print('recv: ' + [Array.prototype.slice.call(buffer)]);
#endif
    if (len < buffer.length) {
      if (info.stream) {
        // This is tcp (reliable), so if not all was read, keep it
        info.inQueue.unshift(buffer.subarray(len));
#if SOCKET_DEBUG
        Module.print('recv: put back: ' + (len - buffer.length));
#endif
      }
      buffer = buffer.subarray(0, len);
    }
    HEAPU8.set(buffer, buf);
    return buffer.length;
  },

  send__deps: ['$FS'],
  send: function(fd, buf, len, flags) {
    var info = FS.streams[fd];
    if (!info) return -1;
    info.sender(HEAPU8.subarray(buf, buf+len));
    return len;
  },

  sendmsg__deps: ['$FS', '$Sockets', 'connect'],
  sendmsg: function(fd, msg, flags) {
    var info = FS.streams[fd];
    if (!info) return -1;
    // if we are not connected, use the address info in the message
    if (!info.connected) {
      var name = {{{ makeGetValue('msg', 'Sockets.msghdr_layout.msg_name', '*') }}};
      assert(name, 'sendmsg on non-connected socket, and no name/address in the message');
      _connect(fd, name, {{{ makeGetValue('msg', 'Sockets.msghdr_layout.msg_namelen', 'i32') }}});
    }
    var iov = {{{ makeGetValue('msg', 'Sockets.msghdr_layout.msg_iov', 'i8*') }}};
    var num = {{{ makeGetValue('msg', 'Sockets.msghdr_layout.msg_iovlen', 'i32') }}};
#if SOCKET_DEBUG
    Module.print('sendmsg vecs: ' + num);
#endif
    var totalSize = 0;
    for (var i = 0; i < num; i++) {
      totalSize += {{{ makeGetValue('iov', '8*i + 4', 'i32') }}};
    }
    var buffer = new Uint8Array(totalSize);
    var ret = 0;
    for (var i = 0; i < num; i++) {
      var currNum = {{{ makeGetValue('iov', '8*i + 4', 'i32') }}};
#if SOCKET_DEBUG
      Module.print('sendmsg curr size: ' + currNum);
#endif
      if (!currNum) continue;
      var currBuf = {{{ makeGetValue('iov', '8*i', 'i8*') }}};
      buffer.set(HEAPU8.subarray(currBuf, currBuf+currNum), ret);
      ret += currNum;
    }
    info.sender(buffer); // send all the iovs as a single message
    return ret;
  },

  recvmsg__deps: ['$FS', '$Sockets', 'connect', 'recv', '__setErrNo', '$ERRNO_CODES', 'htons'],
  recvmsg: function(fd, msg, flags) {
    var info = FS.streams[fd];
    if (!info) return -1;
    // if we are not connected, use the address info in the message
    if (!info.connected) {
#if SOCKET_DEBUG
    Module.print('recvmsg connecting');
#endif
      var name = {{{ makeGetValue('msg', 'Sockets.msghdr_layout.msg_name', '*') }}};
      assert(name, 'sendmsg on non-connected socket, and no name/address in the message');
      _connect(fd, name, {{{ makeGetValue('msg', 'Sockets.msghdr_layout.msg_namelen', 'i32') }}});
    }
    if (!info.hasData()) {
      ___setErrNo(ERRNO_CODES.EWOULDBLOCK);
      return -1;
    }
    var buffer = info.inQueue.shift();
    var bytes = buffer.length;
#if SOCKET_DEBUG
    Module.print('recvmsg bytes: ' + bytes);
#endif
    // write source
    var name = {{{ makeGetValue('msg', 'Sockets.msghdr_layout.msg_name', '*') }}};
    {{{ makeSetValue('name', 'Sockets.sockaddr_in_layout.sin_addr', 'info.addr', 'i32') }}};
    {{{ makeSetValue('name', 'Sockets.sockaddr_in_layout.sin_port', '_htons(info.port)', 'i16') }}};
    // write data
    var ret = bytes;
    var iov = {{{ makeGetValue('msg', 'Sockets.msghdr_layout.msg_iov', 'i8*') }}};
    var num = {{{ makeGetValue('msg', 'Sockets.msghdr_layout.msg_iovlen', 'i32') }}};
    var bufferPos = 0;
    for (var i = 0; i < num && bytes > 0; i++) {
      var currNum = {{{ makeGetValue('iov', '8*i + 4', 'i32') }}};
#if SOCKET_DEBUG
      Module.print('recvmsg loop ' + [i, num, bytes, currNum]);
#endif
      if (!currNum) continue;
      currNum = Math.min(currNum, bytes); // XXX what should happen when we partially fill a buffer..?
      bytes -= currNum;
      var currBuf = {{{ makeGetValue('iov', '8*i', 'i8*') }}};
#if SOCKET_DEBUG
      Module.print('recvmsg call recv ' + currNum);
#endif
      HEAPU8.set(buffer.subarray(bufferPos, bufferPos + currNum), currBuf);
      bufferPos += currNum;
    }
    if (info.sock_stream) {
      // This is tcp (reliable), so if not all was read, keep it
      if (bufferPos < bytes) {
        info.inQueue.unshift(buffer.subarray(bufferPos));
#if SOCKET_DEBUG
        Module.print('recvmsg: put back: ' + (bytes - bufferPos));
#endif
      }
    }
    return ret;
  },

  recvfrom__deps: ['$FS', 'connect', 'recv'],
  recvfrom: function(fd, buf, len, flags, addr, addrlen) {
    var info = FS.streams[fd];
    if (!info) return -1;
    // if we are not connected, use the address info in the message
    if (!info.connected) {
      //var name = {{{ makeGetValue('addr', '0', '*') }}};
      _connect(fd, addr, addrlen);
    }
    return _recv(fd, buf, len, flags);
  },

  shutdown: function(fd, how) {
    var info = FS.streams[fd];
    if (!info) return -1;
    info.socket.close();
    FS.removeFileHandle(fd);
  },

  ioctl: function(fd, request, varargs) {
    var info = FS.streams[fd];
    if (!info) return -1;
    var bytes = 0;
    if (info.hasData()) {
      bytes = info.inQueue[0].length;
    }
    var dest = {{{ makeGetValue('varargs', '0', 'i32') }}};
    {{{ makeSetValue('dest', '0', 'bytes', 'i32') }}};
    return 0;
  },

  setsockopt: function(d, level, optname, optval, optlen) {
    console.log('ignoring setsockopt command');
    return 0;
  },

  bind__deps: ['connect'],
  bind: function(fd, addr, addrlen) {
    return _connect(fd, addr, addrlen);
  },

  listen: function(fd, backlog) {
    return 0;
  },

  accept__deps: ['$FS', '$Sockets'],
  accept: function(fd, addr, addrlen) {
    // TODO: webrtc queued incoming connections, etc.
    // For now, the model is that bind does a connect, and we "accept" that one connection,
    // which has host:port the same as ours. We also return the same socket fd.
    var info = FS.streams[fd];
    if (!info) return -1;
    if (addr) {
      setValue(addr + Sockets.sockaddr_in_layout.sin_addr, info.addr, 'i32');
      setValue(addr + Sockets.sockaddr_in_layout.sin_port, info.port, 'i32');
      setValue(addrlen, Sockets.sockaddr_in_layout.__size__, 'i32');
    }
    return fd;
  },

  select__deps: ['$FS'],
  select: function(nfds, readfds, writefds, exceptfds, timeout) {
    // readfds are supported,
    // writefds checks socket open status
    // exceptfds not supported
    // timeout is always 0 - fully async
<<<<<<< HEAD
    assert(!exceptfds);

    var errorCondition = 0;

    function canRead(info) {
      // make sure hasData exists.
      // we do create it when the socket is connected,
      // but other implementations may create it lazily
      if ((info.socket.readyState == WebSocket.CLOSING || info.socket.readyState == WebSocket.CLOSED) && info.inQueue.length == 0) {
        errorCondition = -1;
        return false;
=======
    assert(!writefds && !exceptfds);
    var ret = 0;
    var l = {{{ makeGetValue('readfds', 0, 'i32') }}};
    var h = {{{ makeGetValue('readfds', 4, 'i32') }}};
    nfds = Math.min(64, nfds); // fd sets have 64 bits
    for (var fd = 0; fd < nfds; fd++) {
      var bit = fd % 32, int = fd < 32 ? l : h;
      if (int & (1 << bit)) {
        // index is in the set, check if it is ready for read
        var info = FS.streams[fd];
        if (!info) continue;
        if (info.inQueue.length > 0) ret++;
>>>>>>> 4c41c69f
      }
      return info.hasData && info.hasData();
    }

    function canWrite(info) {
      // make sure socket exists.
      // we do create it when the socket is connected,
      // but other implementations may create it lazily
      if ((info.socket.readyState == WebSocket.CLOSING || info.socket.readyState == WebSocket.CLOSED)) {
        errorCondition = -1;
        return false;
      }
      return info.socket && (info.socket.readyState == info.socket.OPEN);
    }

    function checkfds(nfds, fds, can) {
      if (!fds) return 0;

      var bitsSet = 0;
      var dstLow  = 0;
      var dstHigh = 0;
      var srcLow  = {{{ makeGetValue('fds', 0, 'i32') }}};
      var srcHigh = {{{ makeGetValue('fds', 4, 'i32') }}};
      nfds = Math.min(64, nfds); // fd sets have 64 bits

      for (var fd = 0; fd < nfds; fd++) {
        var mask = 1 << (fd % 32), int = fd < 32 ? srcLow : srcHigh;
        if (int & mask) {
          // index is in the set, check if it is ready for read
          var info = Sockets.fds[fd];
          if (info && can(info)) {
            // set bit
            fd < 32 ? (dstLow = dstLow | mask) : (dstHigh = dstHigh | mask);
            bitsSet++;
          }
        }
      }

      {{{ makeSetValue('fds', 0, 'dstLow', 'i32') }}};
      {{{ makeSetValue('fds', 4, 'dstHigh', 'i32') }}};
      return bitsSet;
    }

    var totalHandles = checkfds(nfds, readfds, canRead) + checkfds(nfds, writefds, canWrite);
    if (errorCondition) {
      ___setErrNo(ERRNO_CODES.EBADF);
      return -1;
    } else {
      return totalHandles;
    }
  },
#endif

  socketpair__deps: ['__setErrNo', '$ERRNO_CODES'],
  socketpair: function(domain, type, protocol, sv) {
    // int socketpair(int domain, int type, int protocol, int sv[2]);
    // http://pubs.opengroup.org/onlinepubs/009695399/functions/socketpair.html
    ___setErrNo(ERRNO_CODES.EOPNOTSUPP);
    return -1;
  },

  // pty.h

  openpty: function() { throw 'openpty: TODO' },
  forkpty: function() { throw 'forkpty: TODO' },

  // grp.h

  initgroups: function() { throw 'initgroups: TODO' },

  // pwd.h

  getpwnam: function() { throw 'getpwnam: TODO' },
  setpwent: function() { throw 'setpwent: TODO' },
  getpwent: function() { throw 'getpwent: TODO' },
  endpwent: function() { throw 'endpwent: TODO' },

  // ==========================================================================
  // emscripten.h
  // ==========================================================================

  emscripten_run_script: function(ptr) {
    eval(Pointer_stringify(ptr));
  },

  emscripten_run_script_int: function(ptr) {
    return eval(Pointer_stringify(ptr))|0;
  },

  emscripten_run_script_string: function(ptr) {
    var s = eval(Pointer_stringify(ptr));
    var me = _emscripten_run_script_string;
    if (!me.bufferSize || me.bufferSize < s.length+1) {
      if (me.bufferSize) _free(me.buffer);
      me.bufferSize = s.length+1;
      me.buffer = _malloc(me.bufferSize);
    }
    writeStringToMemory(s, me.buffer);
    return me.buffer;
  },

  emscripten_random: function() {
    return Math.random();
  },

  emscripten_jcache_printf___deps: ['_formatString'],
  emscripten_jcache_printf_: function(varargs) {
    var MAX = 10240;
    if (!_emscripten_jcache_printf_.buffer) {
      _emscripten_jcache_printf_.buffer = _malloc(MAX);
    }
    var i = 0;
    do {
      var curr = {{{ makeGetValue('varargs', '0', 'i8') }}};
      varargs += {{{ STACK_ALIGN }}};
      {{{ makeSetValue('_emscripten_jcache_printf_.buffer', 'i', 'curr', 'i8') }}};
      i++;
      assert(i*{{{ STACK_ALIGN }}} < MAX);
    } while (curr != 0);
    Module.print(intArrayToString(__formatString(_emscripten_jcache_printf_.buffer, varargs)).replace('\\n', ''));
    Runtime.stackAlloc(-4*i); // free up the stack space we know is ok to free
  },

  //============================
  // i64 math
  //============================

  i64Add__asm: true,
  i64Add__sig: 'iiiii',
  i64Add: function(a, b, c, d) {
    /*
      x = a + b*2^32
      y = c + d*2^32
      result = l + h*2^32
    */
    a = a|0; b = b|0; c = c|0; d = d|0;
    var l = 0, h = 0;
    l = (a + c)>>>0;
    h = (b + d + (((l>>>0) < (a>>>0))|0))>>>0; // Add carry from low word to high word on overflow.
    {{{ makeStructuralReturn(['l|0', 'h'], true) }}};
  },
  llvm_uadd_with_overflow_i64__asm: true,
  llvm_uadd_with_overflow_i64__sig: 'iiiii',
  llvm_uadd_with_overflow_i64: function(a, b, c, d) {
    a = a|0; b = b|0; c = c|0; d = d|0;
    var l = 0, h = 0, overflow = 0;
    l = (a + c)>>>0;
    h = (b + d)>>>0;
    overflow = ((h>>>0) < (b>>>0))|0; // Return whether addition overflowed even the high word.
    if ((l>>>0) < (a>>>0)) {
      h = (h + 1)>>>0; // Add carry from low word to high word on overflow.
      overflow = overflow | (!h); // Check again for overflow.
    }
    {{{ makeStructuralReturn(['l|0', 'h', 'overflow'], true) }}};
  },

  i64Subtract__asm: true,
  i64Subtract__sig: 'iiiii',
  i64Subtract: function(a, b, c, d) {
    a = a|0; b = b|0; c = c|0; d = d|0;
    var l = 0, h = 0;
    l = (a - c)>>>0;
    h = (b - d)>>>0;
    h = (b - d - (((c>>>0) > (a>>>0))|0))>>>0; // Borrow one from high word to low word on underflow.
    {{{ makeStructuralReturn(['l|0', 'h'], true) }}};
  },

  bitshift64Shl__asm: true,
  bitshift64Shl__sig: 'iiii',
  bitshift64Shl: function(low, high, bits) {
    low = low|0; high = high|0; bits = bits|0;
    var ander = 0;
    if ((bits|0) < 32) {
      ander = ((1 << bits) - 1)|0;
      tempRet0 = (high << bits) | ((low&(ander << (32 - bits))) >>> (32 - bits));
      return low << bits;
    }
    tempRet0 = low << (bits - 32);
    return 0;
  },
  bitshift64Ashr__asm: true,
  bitshift64Ashr__sig: 'iiii',
  bitshift64Ashr: function(low, high, bits) {
    low = low|0; high = high|0; bits = bits|0;
    var ander = 0;
    if ((bits|0) < 32) {
      ander = ((1 << bits) - 1)|0;
      tempRet0 = high >> bits;
      return (low >>> bits) | ((high&ander) << (32 - bits));
    }
    tempRet0 = (high|0) < 0 ? -1 : 0;
    return (high >> (bits - 32))|0;
  },
  bitshift64Lshr__asm: true,
  bitshift64Lshr__sig: 'iiii',
  bitshift64Lshr: function(low, high, bits) {
    low = low|0; high = high|0; bits = bits|0;
    var ander = 0;
    if ((bits|0) < 32) {
      ander = ((1 << bits) - 1)|0;
      tempRet0 = high >>> bits;
      return (low >>> bits) | ((high&ander) << (32 - bits));
    }
    tempRet0 = 0;
    return (high >>> (bits - 32))|0;
  },
};

function autoAddDeps(object, name) {
  name = [name];
  for (var item in object) {
    if (item.substr(-6) != '__deps' && !object[item + '__deps']) {
      object[item + '__deps'] = name;
    }
  }
}

<|MERGE_RESOLUTION|>--- conflicted
+++ resolved
@@ -67,7 +67,6 @@
       if (typeof stream === 'undefined') {
         stream = null;
       }
-      // Keep dense
       fd = (typeof fd !== 'undefined') ? fd : FS.streams.length;
       for (var i = FS.streams.length; i < fd; i++) {
         FS.streams[i] = null; // Keep dense
@@ -7268,7 +7267,6 @@
     MAX_BUFFER_SIZE: 10*1024*1024, // maximum size we will grow the buffer
 
     nextFd: 1,
-<<<<<<< HEAD
     fds: {},
     nextport: 1,
     maxport: 65535,
@@ -7279,8 +7277,6 @@
     addrPool: [            0x0200000a, 0x0300000a, 0x0400000a, 0x0500000a,
                0x0600000a, 0x0700000a, 0x0800000a, 0x0900000a, 0x0a00000a,
                0x0b00000a, 0x0c00000a, 0x0d00000a, 0x0e00000a], /* 0x0100000a is reserved */
-=======
->>>>>>> 4c41c69f
     sockaddr_in_layout: Runtime.generateStructInfo([
       ['i32', 'sin_family'],
       ['i16', 'sin_port'],
@@ -7313,14 +7309,19 @@
    */
   socket__deps: ['$Sockets'],
   socket: function(family, type, protocol) {
-    var fd = Sockets.nextFd++;
+    var fd = FS.createFileHandle({
+      addr: null,
+      port: null,
+      inQueue: new CircularBuffer(INCOMING_QUEUE_LENGTH),
+      header: new Uint16Array(2),
+      bound: false
+    };
     assert(fd < 64); // select() assumes socket fd values are in 0..63
     var stream = type == {{{ cDefine('SOCK_STREAM') }}};
     if (protocol) {
       assert(stream == (protocol == {{{ cDefine('IPPROTO_TCP') }}})); // if stream, must be tcp
     }
 
-<<<<<<< HEAD
     // Open the peer connection if we don't have it already
     if (null == Sockets.peer) {
       var host = Module['host'];
@@ -7347,11 +7348,6 @@
           // Don't return the host address (10.0.0.1) to the pool
           if (!(session && session === Sockets.connections[addr]['route'])) {
             Sockets.addrPool.push(addr);
-=======
-          info.inQueue = [];
-          if (!info.sock_stream) {
-            var partialBuffer = null; // inQueue contains full dgram messages; this buffers incomplete data. Must begin with the beginning of a message
->>>>>>> 4c41c69f
           }
           delete Sockets.connections[addr];
 
@@ -7389,7 +7385,6 @@
 #if SOCKET_DEBUG
         Module.print("received " + message.byteLength + " raw bytes");
 #endif
-<<<<<<< HEAD
         var header = new Uint16Array(message, 0, 2);
         if (Sockets.portmap[header[1]]) {
           Sockets.portmap[header[1]].inQueue.push([addr, message]);
@@ -7437,13 +7432,6 @@
       };
     };
 
-    Sockets.fds[fd] = {
-      addr: null,
-      port: null,
-      inQueue: new CircularBuffer(INCOMING_QUEUE_LENGTH),
-      header: new Uint16Array(2),
-      bound: false
-    };
     return fd;
   },
 
@@ -7465,7 +7453,7 @@
 
   bind__deps: ['$Sockets', '_inet_ntop_raw', 'ntohs', 'mkport'],
   bind: function(fd, addr, addrlen) {
-    var info = Sockets.fds[fd];
+    var info = FS.streams[fd];
     if (!info) return -1;
     if (addr) {
       info.port = _ntohs(getValue(addr + Sockets.sockaddr_in_layout.sin_port, 'i16'));
@@ -7486,7 +7474,7 @@
 
   sendmsg__deps: ['$Sockets', 'bind', '_inet_ntop_raw', 'ntohs'],
   sendmsg: function(fd, msg, flags) {
-    var info = Sockets.fds[fd];
+    var info = FS.streams[fd];
     if (!info) return -1;
     // if we are not connected, use the address info in the message
     if (!info.bound) {
@@ -7507,30 +7495,6 @@
 
     var iov = {{{ makeGetValue('msg', 'Sockets.msghdr_layout.msg_iov', 'i8*') }}};
     var num = {{{ makeGetValue('msg', 'Sockets.msghdr_layout.msg_iovlen', 'i32') }}};
-=======
-            if (info.sock_stream) {
-              info.inQueue.push(data);
-            } else {
-              // we added headers with message sizes, read those to find discrete messages
-              if (partialBuffer) {
-                // append to the partial buffer
-                var newBuffer = new Uint8Array(partialBuffer.length + data.length);
-                newBuffer.set(partialBuffer);
-                newBuffer.set(data, partialBuffer.length);
-                // forget the partial buffer and work on data
-                data = newBuffer;
-                partialBuffer = null;
-              }
-              var currPos = 0;
-              while (currPos+4 < data.length) {
-                i8Temp.set(data.subarray(currPos, currPos+4));
-                var currLen = i32Temp[0];
-                assert(currLen > 0);
-                if (currPos + 4 + currLen > data.length) {
-                  break; // not enough data has arrived
-                }
-                currPos += 4;
->>>>>>> 4c41c69f
 #if SOCKET_DEBUG
     Module.print('sendmsg vecs: ' + num);
 #endif
@@ -7566,7 +7530,7 @@
 
   recvmsg__deps: ['$Sockets', 'bind', '__setErrNo', '$ERRNO_CODES', 'htons'],
   recvmsg: function(fd, msg, flags) {
-    var info = Sockets.fds[fd];
+    var info = FS.streams[fd];
     if (!info) return -1;
     // if we are not connected, use the address info in the message
     if (!info.port) {
@@ -7617,14 +7581,14 @@
   },
 
   shutdown: function(fd, how) {
-    var info = Sockets.fds[fd];
+    var info = FS.streams[fd];
     if (!info) return -1;
     info.close();
-    Sockets.fds[fd] = null;
+    FS.removeFileHandle(fd);
   },
 
   ioctl: function(fd, request, varargs) {
-    var info = Sockets.fds[fd];
+    var info = FS.streams[fd];
     if (!info) return -1;
     var bytes = 0;
     if (info.hasData()) {
@@ -7644,7 +7608,7 @@
     // TODO: webrtc queued incoming connections, etc.
     // For now, the model is that bind does a connect, and we "accept" that one connection,
     // which has host:port the same as ours. We also return the same socket fd.
-    var info = Sockets.fds[fd];
+    var info = FS.streams[fd];
     if (!info) return -1;
     if (addr) {
       setValue(addr + Sockets.sockaddr_in_layout.sin_addr, info.addr, 'i32');
@@ -7685,26 +7649,12 @@
         var mask = 1 << (fd % 32), int = fd < 32 ? srcLow : srcHigh;
         if (int & mask) {
           // index is in the set, check if it is ready for read
-          var info = Sockets.fds[fd];
+          var info = FS.streams[fd];
           if (info && can(info)) {
             // set bit
             fd < 32 ? (dstLow = dstLow | mask) : (dstHigh = dstHigh | mask);
             bitsSet++;
           }
-<<<<<<< HEAD
-=======
-          info.sender = function(data) {
-            if (!info.sock_stream) {
-              // add a header with the message size
-              var header = new Uint8Array(4);
-              i32Temp[0] = data.length;
-              header.set(i8Temp);
-              outQueue.push(header);
-            }
-            outQueue.push(new Uint8Array(data));
-            trySend();
-          };
->>>>>>> 4c41c69f
         }
       }
 
@@ -7721,42 +7671,22 @@
       return totalHandles;
     }
   },
-<<<<<<< HEAD
 #else
   socket__deps: ['$Sockets'],
-=======
-
-// ==========================================================================
-// socket.h
-// ==========================================================================
-
-  socket__deps: ['$FS'],
->>>>>>> 4c41c69f
   socket: function(family, type, protocol) {
-    var sock_stream = type == {{{ cDefine('SOCK_STREAM') }}};
+    var stream = type == {{{ cDefine('SOCK_STREAM') }}};
     if (protocol) {
-      assert(sock_stream == (protocol == {{{ cDefine('IPPROTO_TCP') }}})); // if sock_stream, must be tcp
-    }
-<<<<<<< HEAD
-    Sockets.fds[fd] = {
-=======
-    if (Sockets.backend == Sockets.BACKEND_WEBRTC) {
-      assert(!sock_stream); // If WebRTC, we can only support datagram, not sock_stream
-    }
-    var fd = FS.createFileHandle({
-      socket: true,
->>>>>>> 4c41c69f
+      assert(stream == (protocol == {{{ cDefine('IPPROTO_TCP') }}})); // if SOCK_STREAM, must be tcp
+    }
+    var fd = FS.createFileHandle({ 
       connected: false,
-      sock_stream: sock_stream
+      stream: stream
     });
+    assert(fd < 64); // select() assumes socket fd values are in 0..63
     return fd;
   },
 
-<<<<<<< HEAD
-  connect__deps: ['$Sockets', '_inet_ntop_raw', 'htons', 'gethostbyname'],
-=======
   connect__deps: ['$FS', '$Sockets', '_inet_ntop_raw', 'ntohs', 'gethostbyname'],
->>>>>>> 4c41c69f
   connect: function(fd, addr, addrlen) {
     var info = FS.streams[fd];
     if (!info) return -1;
@@ -7989,7 +7919,7 @@
       HEAPU8.set(buffer.subarray(bufferPos, bufferPos + currNum), currBuf);
       bufferPos += currNum;
     }
-    if (info.sock_stream) {
+    if (info.stream) {
       // This is tcp (reliable), so if not all was read, keep it
       if (bufferPos < bytes) {
         info.inQueue.unshift(buffer.subarray(bufferPos));
@@ -8067,7 +7997,6 @@
     // writefds checks socket open status
     // exceptfds not supported
     // timeout is always 0 - fully async
-<<<<<<< HEAD
     assert(!exceptfds);
 
     var errorCondition = 0;
@@ -8079,20 +8008,6 @@
       if ((info.socket.readyState == WebSocket.CLOSING || info.socket.readyState == WebSocket.CLOSED) && info.inQueue.length == 0) {
         errorCondition = -1;
         return false;
-=======
-    assert(!writefds && !exceptfds);
-    var ret = 0;
-    var l = {{{ makeGetValue('readfds', 0, 'i32') }}};
-    var h = {{{ makeGetValue('readfds', 4, 'i32') }}};
-    nfds = Math.min(64, nfds); // fd sets have 64 bits
-    for (var fd = 0; fd < nfds; fd++) {
-      var bit = fd % 32, int = fd < 32 ? l : h;
-      if (int & (1 << bit)) {
-        // index is in the set, check if it is ready for read
-        var info = FS.streams[fd];
-        if (!info) continue;
-        if (info.inQueue.length > 0) ret++;
->>>>>>> 4c41c69f
       }
       return info.hasData && info.hasData();
     }
@@ -8122,7 +8037,7 @@
         var mask = 1 << (fd % 32), int = fd < 32 ? srcLow : srcHigh;
         if (int & mask) {
           // index is in the set, check if it is ready for read
-          var info = Sockets.fds[fd];
+          var info = FS.streams[fd];
           if (info && can(info)) {
             // set bit
             fd < 32 ? (dstLow = dstLow | mask) : (dstHigh = dstHigh | mask);
