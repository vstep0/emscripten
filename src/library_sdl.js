//"use strict";

// See browser tests for examples (tests/runner.py, search for sdl_). Run with
//    python tests/runner.py browser

// Notes:
//  SDL_VIDEORESIZE: This is sent when the canvas is resized. Note that the user
//                   cannot manually do so, so this is only sent when the
//                   program manually resizes it (emscripten_set_canvas_size
//                   or otherwise).

var LibrarySDL = {
  $SDL__deps: ['$FS', '$PATH', '$Browser'],
  $SDL: {
    defaults: {
      width: 320,
      height: 200,
      copyOnLock: true
    },

    version: null,

    surfaces: {},
    // A pool of freed canvas elements. Reusing them avoids GC pauses.
    canvasPool: [],
    events: [],
    fonts: [null],

    // The currently preloaded audio elements ready to be played
    audios: [null],
    rwops: [null],
    // The currently playing audio element.  There's only one music track.
    music: {
      audio: null,
      volume: 1.0
    },
    mixerFrequency: 22050,
    mixerFormat: {{{ cDefine('AUDIO_S16LSB') }}}, //0x8010, // AUDIO_S16LSB
    mixerNumChannels: 2,
    mixerChunkSize: 1024,
    channelMinimumNumber: 0,

    GL: false, // Set to true if we call SDL_SetVideoMode with SDL_OPENGL, and if so, we do not create 2D canvases&contexts for blitting
               // Note that images loaded before SDL_SetVideoMode will not get this optimization

    keyboardState: null,
    keyboardMap: {},

    canRequestFullscreen: false,
    isRequestingFullscreen: false,

    textInput: false,

    startTime: null,
    buttonState: 0,
    modState: 0,
    DOMButtons: [0, 0, 0],

    DOMEventToSDLEvent: {},

    keyCodes: { // DOM code ==> SDL code. See https://developer.mozilla.org/en/Document_Object_Model_%28DOM%29/KeyboardEvent and SDL_keycode.h
      46: 127, // SDLK_DEL == '\177'
      38:  1106, // up arrow
      40:  1105, // down arrow
      37:  1104, // left arrow
      39:  1103, // right arrow

      33: 1099, // pagedup
      34: 1102, // pagedown

      17:  1248, // control (right, or left)
      18:  1250, // alt
      173: 45, // minus
      16:  1249, // shift
      
      96: 88 | 1<<10, // keypad 0
      97: 89 | 1<<10, // keypad 1
      98: 90 | 1<<10, // keypad 2
      99: 91 | 1<<10, // keypad 3
      100: 92 | 1<<10, // keypad 4
      101: 93 | 1<<10, // keypad 5
      102: 94 | 1<<10, // keypad 6
      103: 95 | 1<<10, // keypad 7
      104: 96 | 1<<10, // keypad 8
      105: 97 | 1<<10, // keypad 9

      112: 58 | 1<<10, // F1
      113: 59 | 1<<10, // F2
      114: 60 | 1<<10, // F3
      115: 61 | 1<<10, // F4
      116: 62 | 1<<10, // F5
      117: 63 | 1<<10, // F6
      118: 64 | 1<<10, // F7
      119: 65 | 1<<10, // F8
      120: 66 | 1<<10, // F9
      121: 67 | 1<<10, // F10
      122: 68 | 1<<10, // F11
      123: 69 | 1<<10, // F12

      188: 44, // comma
      190: 46, // period
      191: 47, // slash (/)
      192: 96, // backtick/backquote (`)
    },

    scanCodes: { // SDL keycode ==> SDL scancode. See SDL_scancode.h
      97: 4, // A
      98: 5,
      99: 6,
      100: 7,
      101: 8,
      102: 9,
      103: 10,
      104: 11,
      105: 12,
      106: 13,
      107: 14,
      108: 15,
      109: 16,
      110: 17,
      111: 18,
      112: 19,
      113: 20,
      114: 21,
      115: 22,
      116: 23,
      117: 24,
      118: 25,
      119: 26,
      120: 27,
      121: 28,
      122: 29, // Z
      44: 54, // comma
      46: 55, // period
      47: 56, // slash
      49: 30, // 1
      50: 31,
      51: 32,
      52: 33,
      53: 34,
      54: 35,
      55: 36,
      56: 37,
      57: 38, // 9
      48: 39, // 0
      13: 40, // return
      9: 43, // tab
      27: 41, // escape
      32: 44, // space
      92: 49, // backslash
      305: 224, // ctrl
      308: 226, // alt
    },
    loadRect: function(rect) {
      return {
        x: {{{ makeGetValue('rect + ' + C_STRUCTS.SDL_Rect.x, '0', 'i32') }}},
        y: {{{ makeGetValue('rect + ' + C_STRUCTS.SDL_Rect.y, '0', 'i32') }}},
        w: {{{ makeGetValue('rect + ' + C_STRUCTS.SDL_Rect.w, '0', 'i32') }}},
        h: {{{ makeGetValue('rect + ' + C_STRUCTS.SDL_Rect.h, '0', 'i32') }}}
      };
    },

    // Load SDL color into a CSS-style color specification
    loadColorToCSSRGB: function(color) {
      var rgba = {{{ makeGetValue('color', '0', 'i32') }}};
      return 'rgb(' + (rgba&255) + ',' + ((rgba >> 8)&255) + ',' + ((rgba >> 16)&255) + ')';
    },
    loadColorToCSSRGBA: function(color) {
      var rgba = {{{ makeGetValue('color', '0', 'i32') }}};
      return 'rgba(' + (rgba&255) + ',' + ((rgba >> 8)&255) + ',' + ((rgba >> 16)&255) + ',' + (((rgba >> 24)&255)/255) + ')';
    },

    translateColorToCSSRGBA: function(rgba) {
      return 'rgba(' + (rgba&0xff) + ',' + (rgba>>8 & 0xff) + ',' + (rgba>>16 & 0xff) + ',' + (rgba>>>24)/0xff + ')';
    },

    translateRGBAToCSSRGBA: function(r, g, b, a) {
      return 'rgba(' + (r&0xff) + ',' + (g&0xff) + ',' + (b&0xff) + ',' + (a&0xff)/255 + ')';
    },

    translateRGBAToColor: function(r, g, b, a) {
      return r | g << 8 | b << 16 | a << 24;
    },

    makeSurface: function(width, height, flags, usePageCanvas, source, rmask, gmask, bmask, amask) {
      flags = flags || 0;
      var surf = _malloc({{{ C_STRUCTS.SDL_Surface.__size__ }}});  // SDL_Surface has 15 fields of quantum size
      var buffer = _malloc(width*height*4); // TODO: only allocate when locked the first time
      var pixelFormat = _malloc({{{ C_STRUCTS.SDL_PixelFormat.__size__ }}});
      flags |= 1; // SDL_HWSURFACE - this tells SDL_MUSTLOCK that this needs to be locked

      //surface with SDL_HWPALETTE flag is 8bpp surface (1 byte)
      var is_SDL_HWPALETTE = flags & 0x00200000;  
      var bpp = is_SDL_HWPALETTE ? 1 : 4;
 
      {{{ makeSetValue('surf', C_STRUCTS.SDL_Surface.flags, 'flags', 'i32') }}}         // SDL_Surface.flags
      {{{ makeSetValue('surf', C_STRUCTS.SDL_Surface.format, 'pixelFormat', 'void*') }}} // SDL_Surface.format TODO
      {{{ makeSetValue('surf', C_STRUCTS.SDL_Surface.w, 'width', 'i32') }}}         // SDL_Surface.w
      {{{ makeSetValue('surf', C_STRUCTS.SDL_Surface.h, 'height', 'i32') }}}        // SDL_Surface.h
      {{{ makeSetValue('surf', C_STRUCTS.SDL_Surface.pitch, 'width * bpp', 'i32') }}}       // SDL_Surface.pitch, assuming RGBA or indexed for now,
                                                                               // since that is what ImageData gives us in browsers
      {{{ makeSetValue('surf', C_STRUCTS.SDL_Surface.pixels, 'buffer', 'void*') }}}      // SDL_Surface.pixels
      {{{ makeSetValue('surf', C_STRUCTS.SDL_Surface.clip_rect, '0', 'i32*') }}}      // SDL_Surface.offset

      {{{ makeSetValue('surf', C_STRUCTS.SDL_Surface.refcount, '1', 'i32') }}}

      {{{ makeSetValue('pixelFormat', C_STRUCTS.SDL_PixelFormat.format, cDefine('SDL_PIXELFORMAT_RGBA8888'), 'i32') }}} // SDL_PIXELFORMAT_RGBA8888
      {{{ makeSetValue('pixelFormat', C_STRUCTS.SDL_PixelFormat.palette, '0', 'i32') }}} // TODO
      {{{ makeSetValue('pixelFormat', C_STRUCTS.SDL_PixelFormat.BitsPerPixel, 'bpp * 8', 'i8') }}}
      {{{ makeSetValue('pixelFormat', C_STRUCTS.SDL_PixelFormat.BytesPerPixel, 'bpp', 'i8') }}}

      {{{ makeSetValue('pixelFormat', C_STRUCTS.SDL_PixelFormat.Rmask, 'rmask || 0x000000ff', 'i32') }}}
      {{{ makeSetValue('pixelFormat', C_STRUCTS.SDL_PixelFormat.Gmask, 'gmask || 0x0000ff00', 'i32') }}}
      {{{ makeSetValue('pixelFormat', C_STRUCTS.SDL_PixelFormat.Bmask, 'bmask || 0x00ff0000', 'i32') }}}
      {{{ makeSetValue('pixelFormat', C_STRUCTS.SDL_PixelFormat.Amask, 'amask || 0xff000000', 'i32') }}}

      // Decide if we want to use WebGL or not
      var useWebGL = (flags & 0x04000000) != 0; // SDL_OPENGL
      SDL.GL = SDL.GL || useWebGL;
      var canvas;
      if (!usePageCanvas) {
        if (SDL.canvasPool.length > 0) {
          canvas = SDL.canvasPool.pop();
        } else {
          canvas = document.createElement('canvas');
        }
        canvas.width = width;
        canvas.height = height;
      } else {
        canvas = Module['canvas'];
      }
      var ctx = Browser.createContext(canvas, useWebGL, usePageCanvas);
      SDL.surfaces[surf] = {
        width: width,
        height: height,
        canvas: canvas,
        ctx: ctx,
        surf: surf,
        buffer: buffer,
        pixelFormat: pixelFormat,
        alpha: 255,
        flags: flags,
        locked: 0,
        usePageCanvas: usePageCanvas,
        source: source,

        isFlagSet: function(flag) {
          return flags & flag;
        }
      };

      return surf;
    },

    // Copy data from the C++-accessible storage to the canvas backing 
    // for surface with HWPALETTE flag(8bpp depth)
    copyIndexedColorData: function(surfData, rX, rY, rW, rH) {
      // HWPALETTE works with palette
      // setted by SDL_SetColors
      if (!surfData.colors) {
        return;
      }
      
      var fullWidth  = Module['canvas'].width;
      var fullHeight = Module['canvas'].height;

      var startX  = rX || 0;
      var startY  = rY || 0;
      var endX    = (rW || (fullWidth - startX)) + startX;
      var endY    = (rH || (fullHeight - startY)) + startY;
      
      var buffer  = surfData.buffer;
      var data    = surfData.image.data;
      var colors  = surfData.colors;

      for (var y = startY; y < endY; ++y) {
        var indexBase = y * fullWidth;
        var colorBase = indexBase * 4;
        for (var x = startX; x < endX; ++x) {
          // HWPALETTE have only 256 colors (not rgba)
          var index = {{{ makeGetValue('buffer + indexBase + x', '0', 'i8', null, true) }}} * 3;
          var colorOffset = colorBase + x * 4;

          data[colorOffset   ] = colors[index   ];
          data[colorOffset +1] = colors[index +1];
          data[colorOffset +2] = colors[index +2];
          //unused: data[colorOffset +3] = color[index +3];
        }
      }
    },

    freeSurface: function(surf) {
      var refcountPointer = surf + {{{ C_STRUCTS.SDL_Surface.refcount }}};
      var refcount = {{{ makeGetValue('refcountPointer', '0', 'i32') }}};
      if (refcount > 1) {
        {{{ makeSetValue('refcountPointer', '0', 'refcount - 1', 'i32') }}};
        return;
      }

      var info = SDL.surfaces[surf];
      if (!info.usePageCanvas && info.canvas) SDL.canvasPool.push(info.canvas);
      _free(info.buffer);
      _free(info.pixelFormat);
      _free(surf);
      SDL.surfaces[surf] = null;
    },

    touchX: 0, touchY: 0,
    savedKeydown: null,

    receiveEvent: function(event) {
      switch(event.type) {
        case 'touchstart':
          event.preventDefault();
          var touch = event.touches[0];
          touchX = touch.pageX;
          touchY = touch.pageY;
          var event = {
            type: 'mousedown',
            button: 0,
            pageX: touchX,
            pageY: touchY
          };
          SDL.DOMButtons[0] = 1;
          SDL.events.push(event);
          break;
        case 'touchmove':
          event.preventDefault();
          var touch = event.touches[0];
          touchX = touch.pageX;
          touchY = touch.pageY;
          event = {
            type: 'mousemove',
            button: 0,
            pageX: touchX,
            pageY: touchY
          };
          SDL.events.push(event);
          break;
        case 'touchend':
          event.preventDefault();
          event = {
            type: 'mouseup',
            button: 0,
            pageX: touchX,
            pageY: touchY
          };
          SDL.DOMButtons[0] = 0;
          SDL.events.push(event);
          break;
        case 'mousemove':
          if (Browser.pointerLock) {
            // workaround for firefox bug 750111
            if ('mozMovementX' in event) {
              event['movementX'] = event['mozMovementX'];
              event['movementY'] = event['mozMovementY'];
            }
            // workaround for Firefox bug 782777
            if (event['movementX'] == 0 && event['movementY'] == 0) {
              // ignore a mousemove event if it doesn't contain any movement info
              // (without pointer lock, we infer movement from pageX/pageY, so this check is unnecessary)
              event.preventDefault();
              return;
            }
          }
          // fall through
        case 'keydown': case 'keyup': case 'keypress': case 'mousedown': case 'mouseup': case 'DOMMouseScroll': case 'mousewheel':
          // If we preventDefault on keydown events, the subsequent keypress events
          // won't fire. However, it's fine (and in some cases necessary) to
          // preventDefault for keys that don't generate a character. Otherwise,
          // preventDefault is the right thing to do in general.
          if (event.type !== 'keydown' || (event.keyCode === 8 /* backspace */ || event.keyCode === 9 /* tab */)) {
            event.preventDefault();
          }

          if (event.type == 'DOMMouseScroll' || event.type == 'mousewheel') {
            var button = (event.type == 'DOMMouseScroll' ? event.detail : -event.wheelDelta) > 0 ? 4 : 3;
            var event2 = {
              type: 'mousedown',
              button: button,
              pageX: event.pageX,
              pageY: event.pageY
            };
            SDL.events.push(event2);
            event = {
              type: 'mouseup',
              button: button,
              pageX: event.pageX,
              pageY: event.pageY
            };
          } else if (event.type == 'mousedown') {
            SDL.DOMButtons[event.button] = 1;
          } else if (event.type == 'mouseup') {
            // ignore extra ups, can happen if we leave the canvas while pressing down, then return,
            // since we add a mouseup in that case
            if (!SDL.DOMButtons[event.button]) {
              return;
            }

            SDL.DOMButtons[event.button] = 0;
          }

          // We can only request fullscreen as the result of user input.
          // Due to this limitation, we toggle a boolean on keydown which
          // SDL_WM_ToggleFullScreen will check and subsequently set another
          // flag indicating for us to request fullscreen on the following
          // keyup. This isn't perfect, but it enables SDL_WM_ToggleFullScreen
          // to work as the result of a keypress (which is an extremely
          // common use case).
          if (event.type === 'keydown') {
            SDL.canRequestFullscreen = true;
          } else if (event.type === 'keyup') {
            if (SDL.isRequestingFullscreen) {
              Module['requestFullScreen'](true, true);
              SDL.isRequestingFullscreen = false;
            }
            SDL.canRequestFullscreen = false;
          }

          // SDL expects a unicode character to be passed to its keydown events.
          // Unfortunately, the browser APIs only provide a charCode property on
          // keypress events, so we must backfill in keydown events with their
          // subsequent keypress event's charCode.
          if (event.type === 'keypress' && SDL.savedKeydown) {
            // charCode is read-only
            SDL.savedKeydown.keypressCharCode = event.charCode;
            SDL.savedKeydown = null;
          } else if (event.type === 'keydown') {
            SDL.savedKeydown = event;
          }

          // Don't push keypress events unless SDL_StartTextInput has been called.
          if (event.type !== 'keypress' || SDL.textInput) {
            SDL.events.push(event);
          }
          break;
        case 'mouseout':
          // Un-press all pressed mouse buttons, because we might miss the release outside of the canvas
          for (var i = 0; i < 3; i++) {
            if (SDL.DOMButtons[i]) {
              SDL.events.push({
                type: 'mouseup',
                button: i,
                pageX: event.pageX,
                pageY: event.pageY
              });
              SDL.DOMButtons[i] = 0;
            }
          }
          event.preventDefault();
          break;
        case 'blur':
        case 'visibilitychange': {
          // Un-press all pressed keys: TODO
          for (var code in SDL.keyboardMap) {
            SDL.events.push({
              type: 'keyup',
              keyCode: SDL.keyboardMap[code]
            });
          }
          event.preventDefault();
          break;
        }
        case 'unload':
          if (Browser.mainLoop.runner) {
            SDL.events.push(event);
            // Force-run a main event loop, since otherwise this event will never be caught!
            Browser.mainLoop.runner();
          }
          return;
        case 'resize':
          SDL.events.push(event);
          // manually triggered resize event doesn't have a preventDefault member
          if (event.preventDefault) {
            event.preventDefault();
          }
          break;
      }
      if (SDL.events.length >= 10000) {
        Module.printErr('SDL event queue full, dropping events');
        SDL.events = SDL.events.slice(0, 10000);
      }
      return;
    },

    handleEvent: function(event) {
      if (event.handled) return;
      event.handled = true;

      switch (event.type) {
        case 'keydown': case 'keyup': {
          var down = event.type === 'keydown';
          var code = event.keyCode;
          if (code >= 65 && code <= 90) {
            code += 32; // make lowercase for SDL
          } else {
            code = SDL.keyCodes[event.keyCode] || event.keyCode;
          }

          {{{ makeSetValue('SDL.keyboardState', 'code', 'down', 'i8') }}};
          // TODO: lmeta, rmeta, numlock, capslock, KMOD_MODE, KMOD_RESERVED
          SDL.modState = ({{{ makeGetValue('SDL.keyboardState', '1248', 'i8') }}} ? 0x0040 | 0x0080 : 0) | // KMOD_LCTRL & KMOD_RCTRL
            ({{{ makeGetValue('SDL.keyboardState', '1249', 'i8') }}} ? 0x0001 | 0x0002 : 0) | // KMOD_LSHIFT & KMOD_RSHIFT
            ({{{ makeGetValue('SDL.keyboardState', '1250', 'i8') }}} ? 0x0100 | 0x0200 : 0); // KMOD_LALT & KMOD_RALT

          if (down) {
            SDL.keyboardMap[code] = event.keyCode; // save the DOM input, which we can use to unpress it during blur
          } else {
            delete SDL.keyboardMap[code];
          }

          break;
        }
        case 'mousedown': case 'mouseup':
          if (event.type == 'mousedown') {
            // SDL_BUTTON(x) is defined as (1 << ((x)-1)).  SDL buttons are 1-3,
            // and DOM buttons are 0-2, so this means that the below formula is
            // correct.
            SDL.buttonState |= 1 << event.button;
          } else if (event.type == 'mouseup') {
            SDL.buttonState &= ~(1 << event.button);
          }
          // fall through
        case 'mousemove': {
          Browser.calculateMouseEvent(event);
          break;
        }
      }
    },

    makeCEvent: function(event, ptr) {
      if (typeof event === 'number') {
        // This is a pointer to a native C event that was SDL_PushEvent'ed
        _memcpy(ptr, event, {{{ C_STRUCTS.SDL_KeyboardEvent.__size__ }}}); // XXX
        return;
      }

      SDL.handleEvent(event);

      switch (event.type) {
        case 'keydown': case 'keyup': {
          var down = event.type === 'keydown';
          //Module.print('Received key event: ' + event.keyCode);
          var key = event.keyCode;
          if (key >= 65 && key <= 90) {
            key += 32; // make lowercase for SDL
          } else {
            key = SDL.keyCodes[event.keyCode] || event.keyCode;
          }
          var scan;
          if (key >= 1024) {
            scan = key - 1024;
          } else {
            scan = SDL.scanCodes[key] || key;
          }

          {{{ makeSetValue('ptr', C_STRUCTS.SDL_KeyboardEvent.type, 'SDL.DOMEventToSDLEvent[event.type]', 'i32') }}}
          {{{ makeSetValue('ptr', C_STRUCTS.SDL_KeyboardEvent.state, 'down ? 1 : 0', 'i8') }}}
          {{{ makeSetValue('ptr', C_STRUCTS.SDL_KeyboardEvent.repeat, '0', 'i8') }}} // TODO
          {{{ makeSetValue('ptr', C_STRUCTS.SDL_KeyboardEvent.keysym + C_STRUCTS.SDL_Keysym.scancode, 'scan', 'i32') }}}
          {{{ makeSetValue('ptr', C_STRUCTS.SDL_KeyboardEvent.keysym + C_STRUCTS.SDL_Keysym.sym, 'key', 'i32') }}}
          {{{ makeSetValue('ptr', C_STRUCTS.SDL_KeyboardEvent.keysym + C_STRUCTS.SDL_Keysym.mod, 'SDL.modState', 'i16') }}}
          // some non-character keys (e.g. backspace and tab) won't have keypressCharCode set, fill in with the keyCode.
          {{{ makeSetValue('ptr', C_STRUCTS.SDL_KeyboardEvent.keysym + C_STRUCTS.SDL_Keysym.unicode, 'event.keypressCharCode || key', 'i32') }}}

          break;
        }
        case 'keypress': {
          {{{ makeSetValue('ptr', C_STRUCTS.SDL_TextInputEvent.type, 'SDL.DOMEventToSDLEvent[event.type]', 'i32') }}}
          // Not filling in windowID for now
          var cStr = intArrayFromString(String.fromCharCode(event.charCode));
          for (var i = 0; i < cStr.length; ++i) {
            {{{ makeSetValue('ptr', C_STRUCTS.SDL_TextInputEvent.text + ' + i', 'cStr[i]', 'i8') }}};
          }
          break;
        }
        case 'mousedown': case 'mouseup': case 'mousemove': {
          if (event.type != 'mousemove') {
            var down = event.type === 'mousedown';
            {{{ makeSetValue('ptr', C_STRUCTS.SDL_MouseButtonEvent.type, 'SDL.DOMEventToSDLEvent[event.type]', 'i32') }}};
            {{{ makeSetValue('ptr', C_STRUCTS.SDL_MouseButtonEvent.button, 'event.button+1', 'i8') }}}; // DOM buttons are 0-2, SDL 1-3
            {{{ makeSetValue('ptr', C_STRUCTS.SDL_MouseButtonEvent.state, 'down ? 1 : 0', 'i8') }}};
            {{{ makeSetValue('ptr', C_STRUCTS.SDL_MouseButtonEvent.x, 'Browser.mouseX', 'i32') }}};
            {{{ makeSetValue('ptr', C_STRUCTS.SDL_MouseButtonEvent.y, 'Browser.mouseY', 'i32') }}};
          } else {
            {{{ makeSetValue('ptr', C_STRUCTS.SDL_MouseMotionEvent.type, 'SDL.DOMEventToSDLEvent[event.type]', 'i32') }}};
            {{{ makeSetValue('ptr', C_STRUCTS.SDL_MouseMotionEvent.state, 'SDL.buttonState', 'i8') }}};
            {{{ makeSetValue('ptr', C_STRUCTS.SDL_MouseMotionEvent.x, 'Browser.mouseX', 'i32') }}};
            {{{ makeSetValue('ptr', C_STRUCTS.SDL_MouseMotionEvent.y, 'Browser.mouseY', 'i32') }}};
            {{{ makeSetValue('ptr', C_STRUCTS.SDL_MouseMotionEvent.xrel, 'Browser.mouseMovementX', 'i32') }}};
            {{{ makeSetValue('ptr', C_STRUCTS.SDL_MouseMotionEvent.yrel, 'Browser.mouseMovementY', 'i32') }}};
          }
          break;
        }
        case 'unload': {
          {{{ makeSetValue('ptr', C_STRUCTS.SDL_KeyboardEvent.type, 'SDL.DOMEventToSDLEvent[event.type]', 'i32') }}};
          break;
        }
        case 'resize': {
          {{{ makeSetValue('ptr', C_STRUCTS.SDL_KeyboardEvent.type, 'SDL.DOMEventToSDLEvent[event.type]', 'i32') }}};
          {{{ makeSetValue('ptr', C_STRUCTS.SDL_ResizeEvent.w, 'event.w', 'i32') }}};
          {{{ makeSetValue('ptr', C_STRUCTS.SDL_ResizeEvent.h, 'event.h', 'i32') }}};
          break;
        }
        default: throw 'Unhandled SDL event: ' + event.type;
      }
    },

    estimateTextWidth: function(fontData, text) {
      var h = fontData.size;
      var fontString = h + 'px ' + fontData.name;
      var tempCtx = SDL.ttfContext;
#if ASSERTIONS
      assert(tempCtx, 'TTF_Init must have been called');
#endif
      tempCtx.save();
      tempCtx.font = fontString;
      var ret = tempCtx.measureText(text).width | 0;
      tempCtx.restore();
      return ret;
    },

    // Sound

    // Channels are a SDL abstraction for allowing multiple sound tracks to be
    // played at the same time.  We don't need to actually implement the mixing
    // since the browser engine handles that for us.  Therefore, in JS we just
    // maintain a list of channels and return IDs for them to the SDL consumer.
    allocateChannels: function(num) { // called from Mix_AllocateChannels and init
      if (SDL.numChannels && SDL.numChannels >= num && num != 0) return;
      SDL.numChannels = num;
      SDL.channels = [];
      for (var i = 0; i < num; i++) {
        SDL.channels[i] = {
          audio: null,
          volume: 1.0
        };
      }
    },

    setGetVolume: function(info, volume) {
      if (!info) return 0;
      var ret = info.volume * 128; // MIX_MAX_VOLUME
      if (volume != -1) {
        info.volume = volume / 128;
        if (info.audio) info.audio.volume = info.volume;
      }
      return ret;
    },

    // Debugging

    debugSurface: function(surfData) {
      console.log('dumping surface ' + [surfData.surf, surfData.source, surfData.width, surfData.height]);
      var image = surfData.ctx.getImageData(0, 0, surfData.width, surfData.height);
      var data = image.data;
      var num = Math.min(surfData.width, surfData.height);
      for (var i = 0; i < num; i++) {
        console.log('   diagonal ' + i + ':' + [data[i*surfData.width*4 + i*4 + 0], data[i*surfData.width*4 + i*4 + 1], data[i*surfData.width*4 + i*4 + 2], data[i*surfData.width*4 + i*4 + 3]]);
      }
    }
  },

  SDL_Linked_Version: function() {
    if (SDL.version === null) {
      SDL.version = _malloc({{{ C_STRUCTS.SDL_version.__size__ }}});
      {{{ makeSetValue('SDL.version + ' + C_STRUCTS.SDL_version.major, '0', '1', 'i8') }}}
      {{{ makeSetValue('SDL.version + ' + C_STRUCTS.SDL_version.minor, '0', '3', 'i8') }}}
      {{{ makeSetValue('SDL.version + ' + C_STRUCTS.SDL_version.patch, '0', '0', 'i8') }}}
    }
    return SDL.version;
  },

  SDL_Init: function(what) {
    SDL.startTime = Date.now();
    // capture all key events. we just keep down and up, but also capture press to prevent default actions
    if (!Module['doNotCaptureKeyboard']) {
      document.addEventListener("keydown", SDL.receiveEvent);
      document.addEventListener("keyup", SDL.receiveEvent);
      document.addEventListener("keypress", SDL.receiveEvent);
      window.addEventListener("blur", SDL.receiveEvent);
      document.addEventListener("visibilitychange", SDL.receiveEvent);
    }
    window.addEventListener("unload", SDL.receiveEvent);
    SDL.keyboardState = _malloc(0x10000); // Our SDL needs 512, but 64K is safe for older SDLs
    _memset(SDL.keyboardState, 0, 0x10000);
    // Initialize this structure carefully for closure
    SDL.DOMEventToSDLEvent['keydown'] = 0x300 /* SDL_KEYDOWN */;
    SDL.DOMEventToSDLEvent['keyup'] = 0x301 /* SDL_KEYUP */;
    SDL.DOMEventToSDLEvent['keypress'] = 0x303 /* SDL_TEXTINPUT */;
    SDL.DOMEventToSDLEvent['mousedown'] = 0x401 /* SDL_MOUSEBUTTONDOWN */;
    SDL.DOMEventToSDLEvent['mouseup'] = 0x402 /* SDL_MOUSEBUTTONUP */;
    SDL.DOMEventToSDLEvent['mousemove'] = 0x400 /* SDL_MOUSEMOTION */;
    SDL.DOMEventToSDLEvent['unload'] = 0x100 /* SDL_QUIT */;
    SDL.DOMEventToSDLEvent['resize'] = 0x7001 /* SDL_VIDEORESIZE/SDL_EVENT_COMPAT2 */;
    return 0; // success
  },

  SDL_WasInit__deps: ['SDL_Init'],
  SDL_WasInit: function() {
    if (SDL.startTime === null) {
      _SDL_Init();
    }
    return 1;
  },

  SDL_GetVideoInfo: function() {
    // %struct.SDL_VideoInfo = type { i32, i32, %struct.SDL_PixelFormat*, i32, i32 } - 5 fields of quantum size
    var ret = _malloc(5*Runtime.QUANTUM_SIZE);
    {{{ makeSetValue('ret+Runtime.QUANTUM_SIZE*0', '0', '0', 'i32') }}} // TODO
    {{{ makeSetValue('ret+Runtime.QUANTUM_SIZE*1', '0', '0', 'i32') }}} // TODO
    {{{ makeSetValue('ret+Runtime.QUANTUM_SIZE*2', '0', '0', 'void*') }}}
    {{{ makeSetValue('ret+Runtime.QUANTUM_SIZE*3', '0', 'Module["canvas"].width', 'i32') }}}
    {{{ makeSetValue('ret+Runtime.QUANTUM_SIZE*4', '0', 'Module["canvas"].height', 'i32') }}}
    return ret;
  },

  SDL_ListModes: function(format, flags) {
    return -1; // -1 == all modes are ok. TODO
  },

  SDL_VideoModeOK: function(width, height, depth, flags) {
    // SDL_VideoModeOK returns 0 if the requested mode is not supported under any bit depth, or returns the 
    // bits-per-pixel of the closest available mode with the given width, height and requested surface flags
    return depth; // all modes are ok.
  },

  SDL_AudioDriverName__deps: ['SDL_VideoDriverName'],
  SDL_AudioDriverName: function(buf, max_size) {
    return _SDL_VideoDriverName(buf, max_size);
  },

  SDL_VideoDriverName: function(buf, max_size) {
    if (SDL.startTime === null) {
      return 0; //return NULL
    }
    //driverName - emscripten_sdl_driver
    var driverName = [101, 109, 115, 99, 114, 105, 112, 116, 101, 
      110, 95, 115, 100, 108, 95, 100, 114, 105, 118, 101, 114];

    var index = 0;
    var size  = driverName.length;

    if (max_size <= size) {
      size = max_size - 1; //-1 cause null-terminator
    }

    while (index < size) {
        var value = driverName[index];
        {{{ makeSetValue('buf', 'index', 'value', 'i8') }}};
        index++;
    }

    {{{ makeSetValue('buf', 'index', '0', 'i8') }}};
    return buf;
  },

  SDL_SetVideoMode: function(width, height, depth, flags) {
    ['mousedown', 'mouseup', 'mousemove', 'DOMMouseScroll', 'mousewheel', 'mouseout'].forEach(function(event) {
      Module['canvas'].addEventListener(event, SDL.receiveEvent, true);
    });
    Browser.setCanvasSize(width, height, true);
    // Free the old surface first.
    if (SDL.screen) {
      SDL.freeSurface(SDL.screen);
      SDL.screen = null;
    }
    SDL.screen = SDL.makeSurface(width, height, flags, true, 'screen');
    if (!SDL.addedResizeListener) {
      SDL.addedResizeListener = true;
      Browser.resizeListeners.push(function(w, h) {
        SDL.receiveEvent({
          type: 'resize',
          w: w,
          h: h
        });
      });
    }
    return SDL.screen;
  },

  SDL_GetVideoSurface: function() {
    return SDL.screen;
  },

  SDL_QuitSubSystem: function(flags) {
    Module.print('SDL_QuitSubSystem called (and ignored)');
  },

  SDL_Quit: function() {
    for (var i = 0; i < SDL.numChannels; ++i) {
      if (SDL.channels[i].audio) {
        SDL.channels[i].audio.pause();
      }
    }
    if (SDL.music.audio) {
      SDL.music.audio.pause();
    }
    Module.print('SDL_Quit called (and ignored)');
  },

  // Copy data from the canvas backing to a C++-accessible storage
  SDL_LockSurface: function(surf) {
    var surfData = SDL.surfaces[surf];

    surfData.locked++;
    if (surfData.locked > 1) return 0;

    // Mark in C/C++-accessible SDL structure
    // SDL_Surface has the following fields: Uint32 flags, SDL_PixelFormat *format; int w, h; Uint16 pitch; void *pixels; ...
    // So we have fields all of the same size, and 5 of them before us.
    // TODO: Use macros like in library.js
    {{{ makeSetValue('surf', C_STRUCTS.SDL_Surface.pixels, 'surfData.buffer', 'void*') }}};

    if (surf == SDL.screen && Module.screenIsReadOnly && surfData.image) return 0;

    surfData.image = surfData.ctx.getImageData(0, 0, surfData.width, surfData.height);
    if (surf == SDL.screen) {
      var data = surfData.image.data;
      var num = data.length;
      for (var i = 0; i < num/4; i++) {
        data[i*4+3] = 255; // opacity, as canvases blend alpha
      }
    }

    if (SDL.defaults.copyOnLock) {
      // Copy pixel data to somewhere accessible to 'C/C++'
      if (surfData.isFlagSet(0x00200000 /* SDL_HWPALETTE */)) {
        // If this is neaded then
        // we should compact the data from 32bpp to 8bpp index.
        // I think best way to implement this is use
        // additional colorMap hash (color->index).
        // Something like this:
        //
        // var size = surfData.width * surfData.height;
        // var data = '';
        // for (var i = 0; i<size; i++) {
        //   var color = SDL.translateRGBAToColor(
        //     surfData.image.data[i*4   ], 
        //     surfData.image.data[i*4 +1], 
        //     surfData.image.data[i*4 +2], 
        //     255);
        //   var index = surfData.colorMap[color];
        //   {{{ makeSetValue('surfData.buffer', 'i', 'index', 'i8') }}};
        // }
        throw 'CopyOnLock is not supported for SDL_LockSurface with SDL_HWPALETTE flag set' + new Error().stack;
      } else {
#if USE_TYPED_ARRAYS == 2
      HEAPU8.set(surfData.image.data, surfData.buffer);
#else
      var num2 = surfData.image.data.length;
      for (var i = 0; i < num2; i++) {
        {{{ makeSetValue('surfData.buffer', 'i', 'surfData.image.data[i]', 'i8') }}};
      }
#endif
      }
    }

    return 0;
  },

  // Copy data from the C++-accessible storage to the canvas backing
  SDL_UnlockSurface: function(surf) {
    assert(!SDL.GL); // in GL mode we do not keep around 2D canvases and contexts

    var surfData = SDL.surfaces[surf];

    surfData.locked--;
    if (surfData.locked > 0) return;

    // Copy pixel data to image
    if (surfData.isFlagSet(0x00200000 /* SDL_HWPALETTE */)) {
      SDL.copyIndexedColorData(surfData);
    } else if (!surfData.colors) {
      var data = surfData.image.data;
      var buffer = surfData.buffer;
#if USE_TYPED_ARRAYS == 2
      assert(buffer % 4 == 0, 'Invalid buffer offset: ' + buffer);
      var src = buffer >> 2;
      var dst = 0;
      var isScreen = surf == SDL.screen;
      var data32 = new Uint32Array(data.buffer);
      var num = data32.length;
      while (dst < num) {
        // HEAP32[src++] is an optimization. Instead, we could do {{{ makeGetValue('buffer', 'dst', 'i32') }}};
        data32[dst++] = HEAP32[src++] | (isScreen ? 0xff000000 : 0);
      }
#else
      var num = surfData.image.data.length;
      for (var i = 0; i < num; i++) {
        // We may need to correct signs here. Potentially you can hardcode a write of 255 to alpha, say, and
        // the compiler may decide to write -1 in the llvm bitcode...
        data[i] = {{{ makeGetValue('buffer', 'i', 'i8', null, true) }}};
        if (i % 4 == 3) data[i] = 0xff;
      }
#endif
    } else {
      var width = Module['canvas'].width;
      var height = Module['canvas'].height;
      var s = surfData.buffer;
      var data = surfData.image.data;
      var colors = surfData.colors;
      for (var y = 0; y < height; y++) {
        var base = y*width*4;
        for (var x = 0; x < width; x++) {
          // See comment above about signs
          var val = {{{ makeGetValue('s++', '0', 'i8', null, true) }}} * 3;
          var start = base + x*4;
          data[start]   = colors[val];
          data[start+1] = colors[val+1];
          data[start+2] = colors[val+2];
        }
        s += width*3;
      }
    }
    // Copy to canvas
    surfData.ctx.putImageData(surfData.image, 0, 0);
    // Note that we save the image, so future writes are fast. But, memory is not yet released
  },

  SDL_Flip: function(surf) {
    // We actually do this in Unlock, since the screen surface has as its canvas
    // backing the page canvas element
  },

  SDL_UpdateRect: function(surf, x, y, w, h) {
    // We actually do the whole screen in Unlock...
  },

  SDL_UpdateRects: function(surf, numrects, rects) {
    // We actually do the whole screen in Unlock...
  },

  SDL_Delay: function(delay) {
    if (!ENVIRONMENT_IS_WORKER) abort('SDL_Delay called on the main thread! Potential infinite loop, quitting.');
    // horrible busy-wait, but in a worker it at least does not block rendering
    var now = Date.now();
    while (Date.now() - now < delay) {}
  },

  SDL_WM_SetCaption: function(title, icon) {
    title = title && Pointer_stringify(title);
    icon = icon && Pointer_stringify(icon);
  },

  SDL_EnableKeyRepeat: function(delay, interval) {
    // TODO
  },

  SDL_GetKeyboardState: function(numKeys) {
    if (numKeys) {
      {{{ makeSetValue('numKeys', 0, 0x10000, 'i32') }}};
    }
    return SDL.keyboardState;
  },

  SDL_GetKeyState__deps: ['SDL_GetKeyboardState'],
  SDL_GetKeyState: function() {
    return _SDL_GetKeyboardState();
  },
  
  SDL_GetKeyName: function(key) {
    if (!SDL.keyName) {
      SDL.keyName = allocate(intArrayFromString('unknown key'), 'i8', ALLOC_NORMAL);
    }
    return SDL.keyName;
  },

  SDL_GetModState: function() {
    return SDL.modState;
  },

  SDL_GetMouseState: function(x, y) {
    if (x) {{{ makeSetValue('x', '0', 'Browser.mouseX', 'i32') }}};
    if (y) {{{ makeSetValue('y', '0', 'Browser.mouseY', 'i32') }}};
    return SDL.buttonState;
  },

  SDL_WarpMouse: function(x, y) {
    return; // TODO: implement this in a non-buggy way. Need to keep relative mouse movements correct after calling this
    var rect = Module["canvas"].getBoundingClientRect();
    SDL.events.push({
      type: 'mousemove',
      pageX: x + (window.scrollX + rect.left),
      pageY: y + (window.scrollY + rect.top)
    });
  },

  SDL_ShowCursor: function(toggle) {
    switch (toggle) {
      case 0: // SDL_DISABLE
        if (Browser.isFullScreen) { // only try to lock the pointer when in full screen mode
          Module['canvas'].requestPointerLock();
          return 0;
        } else { // else return SDL_ENABLE to indicate the failure
          return 1;
        }
        break;
      case 1: // SDL_ENABLE
        Module['canvas'].exitPointerLock();
        return 1;
        break;
      case -1: // SDL_QUERY
        return !Browser.pointerLock;
        break;
      default:
        console.log( "SDL_ShowCursor called with unknown toggle parameter value: " + toggle + "." );
        break;
    }
  },

  SDL_GetError: function() {
    if (!SDL.errorMessage) {
      SDL.errorMessage = allocate(intArrayFromString("unknown SDL-emscripten error"), 'i8', ALLOC_NORMAL);
    }
    return SDL.errorMessage;
  },

  SDL_CreateRGBSurface: function(flags, width, height, depth, rmask, gmask, bmask, amask) {
    return SDL.makeSurface(width, height, flags, false, 'CreateRGBSurface', rmask, gmask, bmask, amask);
  },

  SDL_CreateRGBSurfaceFrom: function(pixels, width, height, depth, pitch, rmask, gmask, bmask, amask) {
    // TODO: Actually fill pixel data to created surface.
    // TODO: Take into account depth and pitch parameters.
    console.log('TODO: Partially unimplemented SDL_CreateRGBSurfaceFrom called!');
    return SDL.makeSurface(width, height, 0, false, 'CreateRGBSurfaceFrom', rmask, gmask, bmask, amask);
  },

  SDL_DisplayFormatAlpha: function(surf) {
    var oldData = SDL.surfaces[surf];
    var ret = SDL.makeSurface(oldData.width, oldData.height, oldData.flags, false, 'copy:' + oldData.source);
    var newData = SDL.surfaces[ret];
    //newData.ctx.putImageData(oldData.ctx.getImageData(0, 0, oldData.width, oldData.height), 0, 0);
    newData.ctx.drawImage(oldData.canvas, 0, 0);
    return ret;
  },

  SDL_FreeSurface: function(surf) {
    if (surf) SDL.freeSurface(surf);
  },

  SDL_UpperBlit: function(src, srcrect, dst, dstrect) {
    var srcData = SDL.surfaces[src];
    var dstData = SDL.surfaces[dst];
    var sr, dr;
    if (srcrect) {
      sr = SDL.loadRect(srcrect);
    } else {
      sr = { x: 0, y: 0, w: srcData.width, h: srcData.height };
    }
    if (dstrect) {
      dr = SDL.loadRect(dstrect);
    } else {
      dr = { x: 0, y: 0, w: -1, h: -1 };
    }
    var oldAlpha = dstData.ctx.globalAlpha;
    dstData.ctx.globalAlpha = srcData.alpha/255;
    dstData.ctx.drawImage(srcData.canvas, sr.x, sr.y, sr.w, sr.h, dr.x, dr.y, sr.w, sr.h);
    dstData.ctx.globalAlpha = oldAlpha;
    if (dst != SDL.screen) {
      // XXX As in IMG_Load, for compatibility we write out |pixels|
      console.log('WARNING: copying canvas data to memory for compatibility');
      _SDL_LockSurface(dst);
      dstData.locked--; // The surface is not actually locked in this hack
    }
    return 0;
  },

  SDL_FillRect: function(surf, rect, color) {
    var surfData = SDL.surfaces[surf];
    assert(!surfData.locked); // but we could unlock and re-lock if we must..
    
    if (surfData.isFlagSet(0x00200000 /* SDL_HWPALETTE */)) {
      //in SDL_HWPALETTE color is index (0..255)
      //so we should translate 1 byte value to
      //32 bit canvas
      var index = color * 3;
      color = SDL.translateRGBAToColor(surfData.colors[index], surfData.colors[index +1], surfData.colors[index +2], 255);
    }

    var r = rect ? SDL.loadRect(rect) : { x: 0, y: 0, w: surfData.width, h: surfData.height };
    surfData.ctx.save();
    surfData.ctx.fillStyle = SDL.translateColorToCSSRGBA(color);
    surfData.ctx.fillRect(r.x, r.y, r.w, r.h);
    surfData.ctx.restore();
    return 0;
  },

  SDL_BlitSurface__deps: ['SDL_UpperBlit'],
  SDL_BlitSurface: function(src, srcrect, dst, dstrect) {
    return _SDL_UpperBlit(src, srcrect, dst, dstrect);
  },

  zoomSurface: function(src, x, y, smooth) {
    var srcData = SDL.surfaces[src];
    var w = srcData.width * x;
    var h = srcData.height * y;
    var ret = SDL.makeSurface(Math.abs(w), Math.abs(h), srcData.flags, false, 'zoomSurface');
    var dstData = SDL.surfaces[ret];
    if (x >= 0 && y >= 0) dstData.ctx.drawImage(srcData.canvas, 0, 0, w, h);
    else {
      dstData.ctx.save();
      dstData.ctx.scale(x < 0 ? -1 : 1, y < 0 ? -1 : 1);
      dstData.ctx.drawImage(srcData.canvas, w < 0 ? w : 0, h < 0 ? h : 0, Math.abs(w), Math.abs(h));
      // XXX I think this should work according to the spec, but currently
      // fails on FF: dstData.ctx.drawImage(srcData.canvas, 0, 0, w, h);
      dstData.ctx.restore();
    }
    return ret;
  },

  rotozoomSurface__deps: ['zoomSurface'],
  rotozoomSurface: function(src, angle, zoom, smooth) {
    if (angle % 360 === 0) {
      return _zoomSurface(src, zoom, zoom, smooth);
    }
    var srcData = SDL.surfaces[src];
    var w = srcData.width * zoom;
    var h = srcData.height * zoom;
    var diagonal = Math.ceil(Math.sqrt(Math.pow(w, 2) + Math.pow(h, 2)));
    var ret = SDL.makeSurface(diagonal, diagonal, srcData.flags, false, 'rotozoomSurface');
    var dstData = SDL.surfaces[ret];
    dstData.ctx.translate(diagonal / 2, diagonal / 2);
    dstData.ctx.rotate(angle * Math.PI / 180);
    dstData.ctx.drawImage(srcData.canvas, -w / 2, -h / 2, w, h);
    return ret;
  },

  SDL_SetAlpha: function(surf, flag, alpha) {
    SDL.surfaces[surf].alpha = alpha;
  },

  SDL_SetColorKey: function(surf, flag, key) {
    // SetColorKey assigns one color to be rendered as transparent. I don't
    // think the canvas API allows for anything like this, and iterating through
    // each pixel to replace that color seems prohibitively expensive.
    Runtime.warnOnce('SDL_SetColorKey is a no-op for performance reasons');
    return 0;
  },

  SDL_GetTicks: function() {
    return Math.floor(Date.now() - SDL.startTime);
  },

  SDL_PollEvent: function(ptr) {
    if (SDL.events.length === 0) return 0;
    if (ptr) {
      SDL.makeCEvent(SDL.events.shift(), ptr);
    }
    return 1;
  },

  SDL_PushEvent: function(ptr) {
    SDL.events.push(ptr); // XXX Should we copy it? Not clear from API
    return 0;
  },

  SDL_PeepEvents: function(events, numEvents, action, from, to) {
    switch(action) {
      case 2: { // SDL_GETEVENT
        assert(numEvents == 1);
        var got = 0;
        while (SDL.events.length > 0 && numEvents > 0) {
          var type = SDL.DOMEventToSDLEvent[SDL.events[0].type];
          if (type < from || type > to) break;
          SDL.makeCEvent(SDL.events.shift(), events);
          got++;
          numEvents--;
          // events += sizeof(..)
        }
        return got;
      }
      default: throw 'SDL_PeepEvents does not yet support that action: ' + action;
    }
  },

  SDL_PumpEvents: function(){
    SDL.events.forEach(function(event) {
      SDL.handleEvent(event);
    });
  },

  SDL_SetColors: function(surf, colors, firstColor, nColors) {
    var surfData = SDL.surfaces[surf];

    // we should create colors array
    // only once cause client code
    // often wants to change portion 
    // of palette not all palette.
    if (!surfData.colors) {
      surfData.colors = new Uint8Array(256 * 3); //256 RGB colors
    } 

    for (var i = firstColor; i < firstColor + nColors; i++) {
      var index = i *3;
      surfData.colors[index] = {{{ makeGetValue('colors', 'i*4', 'i8', null, true) }}};
      surfData.colors[index +1] = {{{ makeGetValue('colors', 'i*4 +1', 'i8', null, true) }}};
      surfData.colors[index +2] = {{{ makeGetValue('colors', 'i*4 +2', 'i8', null, true) }}};
    }

    return 1;
  },

  SDL_SetPalette__deps: ['SDL_SetColors'],
  SDL_SetPalette: function(surf, flags, colors, firstColor, nColors) {
    return _SDL_SetColors(surf, colors, firstColor, nColors);
  },

  SDL_MapRGB: function(fmt, r, g, b) {
    // Canvas screens are always RGBA. We assume the machine is little-endian.
    return r&0xff|(g&0xff)<<8|(b&0xff)<<16|0xff000000;
  },

  SDL_MapRGBA: function(fmt, r, g, b, a) {
    // Canvas screens are always RGBA. We assume the machine is little-endian.
    return r&0xff|(g&0xff)<<8|(b&0xff)<<16|(a&0xff)<<24;
  },

  SDL_GetAppState: function() {
    var state = 0;

    if (Browser.pointerLock) {
      state |= 0x01;  // SDL_APPMOUSEFOCUS
    }
    if (document.hasFocus()) {
      state |= 0x02;  // SDL_APPINPUTFOCUS
    }
    state |= 0x04;  // SDL_APPACTIVE

    return state;
  },

  SDL_WM_GrabInput: function() {},
  
  SDL_WM_ToggleFullScreen: function(surf) {
    if (Browser.isFullScreen) {
      Module['canvas'].cancelFullScreen();
      return 1;
    } else {
      if (!SDL.canRequestFullscreen) {
        return 0;
      }
      SDL.isRequestingFullscreen = true;
      return 1;
    }
  },

  // SDL_Image

  IMG_Init: function(flags) {
    return flags; // We support JPG, PNG, TIF because browsers do
  },

  IMG_Load_RW__deps: ['SDL_LockSurface', 'SDL_FreeRW'],
  IMG_Load_RW: function(rwopsID, freeSrc) {
    try {
      // stb_image integration support
      var cleanup = function() {
        if (rwops && freeSrc) _SDL_FreeRW(rwopsID);
      };
      function addCleanup(func) {
        var old = cleanup;
        cleanup = function() {
          old();
          func();
        }
      }
      function callStbImage(func, params) {
        var x = Module['_malloc']({{{ QUANTUM_SIZE }}});
        var y = Module['_malloc']({{{ QUANTUM_SIZE }}});
        var comp = Module['_malloc']({{{ QUANTUM_SIZE }}});
        addCleanup(function() {
          Module['_free'](x);
          Module['_free'](y);
          Module['_free'](comp);
          if (data) Module['_stbi_image_free'](data);
        });
        var data = Module['_' + func].apply(null, params.concat([x, y, comp, 0]));
        if (!data) return null;
        return {
          rawData: true,
          data: data,
          width: {{{ makeGetValue('x', 0, 'i32') }}},
          height: {{{ makeGetValue('y', 0, 'i32') }}},
          size: {{{ makeGetValue('x', 0, 'i32') }}} * {{{ makeGetValue('y', 0, 'i32') }}} * {{{ makeGetValue('comp', 0, 'i32') }}},
          bpp: {{{ makeGetValue('comp', 0, 'i32') }}}
        };
      }

      var rwops = SDL.rwops[rwopsID];
      if (rwops === undefined) {
        return 0;
      }

      var filename = rwops.filename;
      if (filename === undefined) {
#if STB_IMAGE
        var raw = callStbImage('stbi_load_from_memory', [rwops.bytes, rwops.count]);
        if (!raw) return 0;
#else
        Runtime.warnOnce('Only file names that have been preloaded are supported for IMG_Load_RW. Consider using STB_IMAGE=1 if you want synchronous image decoding (see settings.js)');
        return 0;
#endif
      }

      if (!raw) {
        filename = PATH.resolve(filename);
        var raw = Module["preloadedImages"][filename];
        if (!raw) {
          if (raw === null) Module.printErr('Trying to reuse preloaded image, but freePreloadedMediaOnUse is set!');
#if STB_IMAGE
          var name = Module['_malloc'](filename.length+1);
          writeStringToMemory(filename, name);
          addCleanup(function() {
            Module['_free'](name);
          });
          var raw = callStbImage('stbi_load', [name]);
          if (!raw) return 0;
#else
          Runtime.warnOnce('Cannot find preloaded image ' + filename);
          Runtime.warnOnce('Cannot find preloaded image ' + filename + '. Consider using STB_IMAGE=1 if you want synchronous image decoding (see settings.js)');
          return 0;
#endif
        } else if (Module['freePreloadedMediaOnUse']) {
          Module["preloadedImages"][filename] = null;
        }
      }

      var surf = SDL.makeSurface(raw.width, raw.height, 0, false, 'load:' + filename);
      var surfData = SDL.surfaces[surf];
      surfData.ctx.globalCompositeOperation = "copy";
      if (!raw.rawData) {
        surfData.ctx.drawImage(raw, 0, 0, raw.width, raw.height, 0, 0, raw.width, raw.height);
      } else {
        var imageData = surfData.ctx.getImageData(0, 0, surfData.width, surfData.height);
        if (raw.bpp == 4) {
          imageData.data.set({{{ makeHEAPView('U8', 'raw.data', 'raw.data+raw.size') }}});
        } else if (raw.bpp == 3) {
          var pixels = raw.size/3;
          var data = imageData.data;
          var sourcePtr = raw.data;
          var destPtr = 0;
          for (var i = 0; i < pixels; i++) {
            data[destPtr++] = {{{ makeGetValue('sourcePtr++', 0, 'i8', null, 1) }}};
            data[destPtr++] = {{{ makeGetValue('sourcePtr++', 0, 'i8', null, 1) }}};
            data[destPtr++] = {{{ makeGetValue('sourcePtr++', 0, 'i8', null, 1) }}};
            data[destPtr++] = 255;
          }
        } else {
          Module.printErr('cannot handle bpp ' + raw.bpp);
          return 0;
        }
        surfData.ctx.putImageData(imageData, 0, 0);
      }
      surfData.ctx.globalCompositeOperation = "source-over";
      // XXX SDL does not specify that loaded images must have available pixel data, in fact
      //     there are cases where you just want to blit them, so you just need the hardware
      //     accelerated version. However, code everywhere seems to assume that the pixels
      //     are in fact available, so we retrieve it here. This does add overhead though.
      _SDL_LockSurface(surf);
      surfData.locked--; // The surface is not actually locked in this hack
      if (SDL.GL) {
        // After getting the pixel data, we can free the canvas and context if we do not need to do 2D canvas blitting
        surfData.canvas = surfData.ctx = null;
      }
      return surf;
    } finally {
      cleanup();
    }
  },
  SDL_LoadBMP: 'IMG_Load',
  SDL_LoadBMP_RW: 'IMG_Load_RW',
  IMG_Load__deps: ['IMG_Load_RW', 'SDL_RWFromFile'],
  IMG_Load: function(filename){
    var rwops = _SDL_RWFromFile(filename);
    var result = _IMG_Load_RW(rwops, 1);
    return result;
  },

  // SDL_Audio

  SDL_OpenAudio: function(desired, obtained) {
<<<<<<< HEAD
=======
    SDL.allocateChannels(32);

    SDL.audio = {
      freq: {{{ makeGetValue('desired', C_STRUCTS.SDL_AudioSpec.freq, 'i32', 0, 1) }}},
      format: {{{ makeGetValue('desired', C_STRUCTS.SDL_AudioSpec.format, 'i16', 0, 1) }}},
      channels: {{{ makeGetValue('desired', C_STRUCTS.SDL_AudioSpec.channels, 'i8', 0, 1) }}},
      samples: {{{ makeGetValue('desired', C_STRUCTS.SDL_AudioSpec.samples, 'i16', 0, 1) }}},
      callback: {{{ makeGetValue('desired', C_STRUCTS.SDL_AudioSpec.callback, 'void*', 0, 1) }}},
      userdata: {{{ makeGetValue('desired', C_STRUCTS.SDL_AudioSpec.userdata, 'void*', 0, 1) }}},
      paused: true,
      timer: null
    };

    if (obtained) {
      {{{ makeSetValue('obtained', C_STRUCTS.SDL_AudioSpec.freq, 'SDL.audio.freq', 'i32') }}}; // no good way for us to know if the browser can really handle this
      {{{ makeSetValue('obtained', C_STRUCTS.SDL_AudioSpec.format, 33040, 'i16') }}}; // float, signed, 16-bit
      {{{ makeSetValue('obtained', C_STRUCTS.SDL_AudioSpec.channels, 'SDL.audio.channels', 'i8') }}};
      {{{ makeSetValue('obtained', C_STRUCTS.SDL_AudioSpec.silence, makeGetValue('desired', C_STRUCTS.SDL_AudioSpec.silence, 'i8', 0, 1), 'i8') }}}; // unclear if browsers can provide this
      {{{ makeSetValue('obtained', C_STRUCTS.SDL_AudioSpec.samples, 'SDL.audio.samples', 'i16') }}};
      {{{ makeSetValue('obtained', C_STRUCTS.SDL_AudioSpec.callback, 'SDL.audio.callback', '*') }}};
      {{{ makeSetValue('obtained', C_STRUCTS.SDL_AudioSpec.userdata, 'SDL.audio.userdata', '*') }}};
    }

    var totalSamples = SDL.audio.samples*SDL.audio.channels;
    SDL.audio.bufferSize = totalSamples*2; // hardcoded 16-bit audio
    SDL.audio.buffer = _malloc(SDL.audio.bufferSize);
    SDL.audio.caller = function() {
      Runtime.dynCall('viii', SDL.audio.callback, [SDL.audio.userdata, SDL.audio.buffer, SDL.audio.bufferSize]);
      SDL.audio.pushAudio(SDL.audio.buffer, SDL.audio.bufferSize);
    };
    // Mozilla Audio API. TODO: Other audio APIs
>>>>>>> 2370dd4b
    try {
      SDL.audio = {
        freq: {{{ makeGetValue('desired', 'SDL.structs.AudioSpec.freq', 'i32', 0, 1) }}},
        format: {{{ makeGetValue('desired', 'SDL.structs.AudioSpec.format', 'i16', 0, 1) }}},
        channels: {{{ makeGetValue('desired', 'SDL.structs.AudioSpec.channels', 'i8', 0, 1) }}},
        samples: {{{ makeGetValue('desired', 'SDL.structs.AudioSpec.samples', 'i16', 0, 1) }}}, // Samples in the CB buffer per single sound channel.
        callback: {{{ makeGetValue('desired', 'SDL.structs.AudioSpec.callback', 'void*', 0, 1) }}},
        userdata: {{{ makeGetValue('desired', 'SDL.structs.AudioSpec.userdata', 'void*', 0, 1) }}},
        paused: true,
        timer: null
      };
      // The .silence field tells the constant sample value that corresponds to the safe un-skewed silence value for the wave data.
      if (SDL.audio.format == 0x0008 /*AUDIO_U8*/) {
        SDL.audio.silence = 128; // Audio ranges in [0, 255], so silence is half-way in between.
      } else if (SDL.audio.format == 0x8010 /*AUDIO_S16LSB*/) {
        SDL.audio.silence = 0; // Signed data in range [-32768, 32767], silence is 0.
      } else {
        throw 'Invalid SDL audio format ' + SDL.audio.format + '!';
      }
      // Round the desired audio frequency up to the next 'common' frequency value.
      // Web Audio API spec states 'An implementation must support sample-rates in at least the range 22050 to 96000.'
      if (SDL.audio.freq <= 0) {
        throw 'Unsupported sound frequency ' + SDL.audio.freq + '!';
      } else if (SDL.audio.freq <= 22050) {
        SDL.audio.freq = 22050; // Take it safe and clamp everything lower than 22kHz to that.
      } else if (SDL.audio.freq <= 32000) {
        SDL.audio.freq = 32000;
      } else if (SDL.audio.freq <= 44100) {
        SDL.audio.freq = 44100;
      } else if (SDL.audio.freq <= 48000) {
        SDL.audio.freq = 48000;
      } else if (SDL.audio.freq <= 96000) {
        SDL.audio.freq = 96000;
      } else {
        throw 'Unsupported sound frequency ' + SDL.audio.freq + '!';
      }
      if (SDL.audio.channels == 0) {
        SDL.audio.channels = 1; // In SDL both 0 and 1 mean mono.
      } else if (SDL.audio.channels < 0 || SDL.audio.channels > 32) {
        throw 'Unsupported number of audio channels for SDL audio: ' + SDL.audio.channels + '!';
      } else if (SDL.audio.channels != 1 && SDL.audio.channels != 2) { // Unsure what SDL audio spec supports. Web Audio spec supports up to 32 channels.
        console.log('Warning: Using untested number of audio channels ' + SDL.audio.channels);
      }
      if (SDL.audio.samples < 1024 || SDL.audio.samples > 524288 /* arbitrary cap */) {
        throw 'Unsupported audio callback buffer size ' + SDL.audio.samples + '!';
      } else if ((SDL.audio.samples & (SDL.audio.samples-1)) != 0) {
        throw 'Audio callback buffer size ' + SDL.audio.samples + ' must be a power-of-two!';
      }
      
      var totalSamples = SDL.audio.samples*SDL.audio.channels;
      SDL.audio.bytesPerSample = (SDL.audio.format == 0x0008 /*AUDIO_U8*/ || SDL.audio.format == 0x8008 /*AUDIO_S8*/) ? 1 : 2;
      SDL.audio.bufferSize = totalSamples*SDL.audio.bytesPerSample;
      SDL.audio.buffer = _malloc(SDL.audio.bufferSize);
      
      // Create a callback function that will be routinely called to ask more audio data from the user application.
      SDL.audio.caller = function() {
        if (!SDL.audio) {
          return;
        }
        Runtime.dynCall('viii', SDL.audio.callback, [SDL.audio.userdata, SDL.audio.buffer, SDL.audio.bufferSize]);
        SDL.audio.pushAudio(SDL.audio.buffer, SDL.audio.bufferSize);
      };
      
      SDL.audio.audioOutput = new Audio();
      // As a workaround use Mozilla Audio Data API on Firefox until it ships with Web Audio and sound quality issues are fixed.
      if (typeof(SDL.audio.audioOutput['mozSetup'])==='function') {
        SDL.audio.audioOutput['mozSetup'](SDL.audio.channels, SDL.audio.freq); // use string attributes on mozOutput for closure compiler
        SDL.audio.mozBuffer = new Float32Array(totalSamples);
        SDL.audio.nextPlayTime = 0;
        SDL.audio.pushAudio = function(ptr, size) {
          var mozBuffer = SDL.audio.mozBuffer;
          // The input audio data for SDL audio is either 8-bit or 16-bit interleaved across channels, output for Mozilla Audio Data API
          // needs to be Float32 interleaved, so perform a sample conversion.
          if (SDL.audio.format == 0x8010 /*AUDIO_S16LSB*/) {
            for (var i = 0; i < totalSamples; i++) {
              mozBuffer[i] = ({{{ makeGetValue('ptr', 'i*2', 'i16', 0, 0) }}}) / 0x8000;
            }
          } else if (SDL.audio.format == 0x0008 /*AUDIO_U8*/) {
            for (var i = 0; i < totalSamples; i++) {
              var v = ({{{ makeGetValue('ptr', 'i', 'i8', 0, 0) }}});
              mozBuffer[i] = ((v >= 0) ? v-128 : v+128) /128;
            }
          }
          // Submit the audio data to audio device.
          SDL.audio.audioOutput['mozWriteAudio'](mozBuffer);
          
          // Compute when the next audio callback should be called.
          var curtime = Date.now() / 1000.0 - SDL.audio.startTime;
          if (curtime > SDL.audio.nextPlayTime && SDL.audio.nextPlayTime != 0) {
            console.log('warning: Audio callback had starved sending audio by ' + (curtime - SDL.audio.nextPlayTime) + ' seconds.');
          }
          var playtime = Math.max(curtime, SDL.audio.nextPlayTime);
          var buffer_duration = SDL.audio.samples / SDL.audio.freq;
          SDL.audio.nextPlayTime = playtime + buffer_duration;
          // Schedule the next audio callback call.
          SDL.audio.timer = Browser.safeSetTimeout(SDL.audio.caller, 1000.0 * (playtime-curtime));
        }
      } else {
        // Initialize Web Audio API if we haven't done so yet. Note: Only initialize Web Audio context ever once on the web page,
        // since initializing multiple times fails on Chrome saying 'audio resources have been exhausted'.
        if (!SDL.audioContext) {
          if (typeof(AudioContext) === 'function') {
            SDL.audioContext = new AudioContext();
          } else if (typeof(webkitAudioContext) === 'function') {
            SDL.audioContext = new webkitAudioContext();
          } else {
            throw 'Web Audio API is not available!';
          }
        }
        SDL.audio.soundSource = new Array(); // Use an array of sound sources as a ring buffer to queue blocks of synthesized audio to Web Audio API.
        SDL.audio.nextSoundSource = 0; // Index of the next sound buffer in the ring buffer queue to play.
        SDL.audio.nextPlayTime = 0; // Time in seconds when the next audio block is due to start.
        
        // The pushAudio function with a new audio buffer whenever there is new audio data to schedule to be played back on the device.
        SDL.audio.pushAudio=function(ptr,sizeBytes) {
          try {
            --SDL.audio.numAudioTimersPending;

            var sizeSamples = sizeBytes / SDL.audio.bytesPerSample; // How many samples fit in the callback buffer?
            var sizeSamplesPerChannel = sizeSamples / SDL.audio.channels; // How many samples per a single channel fit in the cb buffer?
            if (sizeSamplesPerChannel != SDL.audio.samples) {
              throw 'Received mismatching audio buffer size!';
            }
            // Allocate new sound buffer to be played.
            var source = SDL.audioContext['createBufferSource']();
            if (SDL.audio.soundSource[SDL.audio.nextSoundSource]) {
              SDL.audio.soundSource[SDL.audio.nextSoundSource]['disconnect'](); // Explicitly disconnect old source, since we know it shouldn't be running anymore.
            }
            SDL.audio.soundSource[SDL.audio.nextSoundSource] = source;
            var soundBuffer = SDL.audioContext['createBuffer'](SDL.audio.channels,sizeSamplesPerChannel,SDL.audio.freq);
            SDL.audio.soundSource[SDL.audio.nextSoundSource]['connect'](SDL.audioContext['destination']);

            // The input audio data is interleaved across the channels, i.e. [L, R, L, R, L, R, ...] and is either 8-bit or 16-bit as
            // supported by the SDL API. The output audio wave data for Web Audio API must be in planar buffers of [-1,1]-normalized Float32 data,
            // so perform a buffer conversion for the data.
            var numChannels = SDL.audio.channels;
            for(var i = 0; i < numChannels; ++i) {
              var channelData = soundBuffer['getChannelData'](i);
              if (channelData.length != sizeSamplesPerChannel) {
                throw 'Web Audio output buffer length mismatch! Destination size: ' + channelData.length + ' samples vs expected ' + sizeSamplesPerChannel + ' samples!';
              }
              if (SDL.audio.format == 0x8010 /*AUDIO_S16LSB*/) {
                for(var j = 0; j < sizeSamplesPerChannel; ++j) {
                  channelData[j] = ({{{ makeGetValue('ptr', '(j*numChannels + i)*2', 'i16', 0, 0) }}}) / 0x8000;
                }
              } else if (SDL.audio.format == 0x0008 /*AUDIO_U8*/) {
                for(var j = 0; j < sizeSamplesPerChannel; ++j) {
                  var v = ({{{ makeGetValue('ptr', 'j*numChannels + i', 'i8', 0, 0) }}});
                  channelData[j] = ((v >= 0) ? v-128 : v+128) /128;
                }
              }
            }
            // Workaround https://bugzilla.mozilla.org/show_bug.cgi?id=883675 by setting the buffer only after filling. The order is important here!
            source['buffer'] = soundBuffer;
            
            // Schedule the generated sample buffer to be played out at the correct time right after the previously scheduled
            // sample buffer has finished.
            var curtime = SDL.audioContext['currentTime'];
//            if (curtime > SDL.audio.nextPlayTime && SDL.audio.nextPlayTime != 0) {
//              console.log('warning: Audio callback had starved sending audio by ' + (curtime - SDL.audio.nextPlayTime) + ' seconds.');
//            }
            var playtime = Math.max(curtime, SDL.audio.nextPlayTime);
            SDL.audio.soundSource[SDL.audio.nextSoundSource]['start'](playtime);
            var buffer_duration = sizeSamplesPerChannel / SDL.audio.freq;
            SDL.audio.nextPlayTime = playtime + buffer_duration;
            SDL.audio.nextSoundSource = (SDL.audio.nextSoundSource + 1) % 4;
            var secsUntilNextCall = playtime-curtime;
            
            // Queue the next audio frame push to be performed when the previously queued buffer has finished playing.
            if (SDL.audio.numAudioTimersPending == 0) {
              var preemptBufferFeedMSecs = buffer_duration/2.0;
              SDL.audio.timer = Browser.safeSetTimeout(SDL.audio.caller, Math.max(0.0, 1000.0*secsUntilNextCall-preemptBufferFeedMSecs));
              ++SDL.audio.numAudioTimersPending;
            }

            // If we are risking starving, immediately queue an extra second buffer.
            if (secsUntilNextCall <= buffer_duration && SDL.audio.numAudioTimersPending <= 1) {
              ++SDL.audio.numAudioTimersPending;
              Browser.safeSetTimeout(SDL.audio.caller, 1.0);
            }
          } catch(e) {
            console.log('Web Audio API error playing back audio: ' + e.toString());
          }
        }
      }

      if (obtained) {
        // Report back the initialized audio parameters.
        {{{ makeSetValue('obtained', 'SDL.structs.AudioSpec.freq', 'SDL.audio.freq', 'i32') }}};
        {{{ makeSetValue('obtained', 'SDL.structs.AudioSpec.format', 'SDL.audio.format', 'i16') }}};
        {{{ makeSetValue('obtained', 'SDL.structs.AudioSpec.channels', 'SDL.audio.channels', 'i8') }}};
        {{{ makeSetValue('obtained', 'SDL.structs.AudioSpec.silence', 'SDL.audio.silence', 'i8') }}};
        {{{ makeSetValue('obtained', 'SDL.structs.AudioSpec.samples', 'SDL.audio.samples', 'i16') }}};
        {{{ makeSetValue('obtained', 'SDL.structs.AudioSpec.callback', 'SDL.audio.callback', '*') }}};
        {{{ makeSetValue('obtained', 'SDL.structs.AudioSpec.userdata', 'SDL.audio.userdata', '*') }}};
      }
      SDL.allocateChannels(32);

    } catch(e) {
      console.log('Initializing SDL audio threw an exception: "' + e.toString() + '"! Continuing without audio.');
      SDL.audio = null;
      SDL.allocateChannels(0);
      if (obtained) {
        {{{ makeSetValue('obtained', 'SDL.structs.AudioSpec.freq', 0, 'i32') }}};
        {{{ makeSetValue('obtained', 'SDL.structs.AudioSpec.format', 0, 'i16') }}};
        {{{ makeSetValue('obtained', 'SDL.structs.AudioSpec.channels', 0, 'i8') }}};
        {{{ makeSetValue('obtained', 'SDL.structs.AudioSpec.silence', 0, 'i8') }}};
        {{{ makeSetValue('obtained', 'SDL.structs.AudioSpec.samples', 0, 'i16') }}};
        {{{ makeSetValue('obtained', 'SDL.structs.AudioSpec.callback', 0, '*') }}};
        {{{ makeSetValue('obtained', 'SDL.structs.AudioSpec.userdata', 0, '*') }}};
      }
    }
    if (!SDL.audio) {
      return -1;
    }
    return 0;
  },

  SDL_PauseAudio: function(pauseOn) {
    if (!SDL.audio) {
      return;
    }
    if (pauseOn) {
      if (SDL.audio.timer !== undefined) {
        clearTimeout(SDL.audio.timer);
        SDL.audio.numAudioTimersPending = 0;
        SDL.audio.timer = undefined;
      }
    } else if (!SDL.audio.timer) {
      // Start the audio playback timer callback loop.
      SDL.audio.numAudioTimersPending = 1;
      SDL.audio.timer = Browser.safeSetTimeout(SDL.audio.caller, 1);
      SDL.audio.startTime = Date.now() / 1000.0; // Only used for Mozilla Audio Data API. Not needed for Web Audio API.
    }
    SDL.audio.paused = pauseOn;
  },

  SDL_CloseAudio__deps: ['SDL_PauseAudio', 'free'],
  SDL_CloseAudio: function() {
    if (SDL.audio) {
      try{
        for(var i = 0; i < SDL.audio.soundSource.length; ++i) {
          if (!(typeof(SDL.audio.soundSource[i]==='undefined'))) {
            SDL.audio.soundSource[i].stop(0);
          }
        }
      } catch(e) {}
      SDL.audio.soundSource = null;
      _SDL_PauseAudio(1);
      _free(SDL.audio.buffer);
      SDL.audio = null;
      SDL.allocateChannels(0);
    }
  },

  SDL_LockAudio: function() {},
  SDL_UnlockAudio: function() {},

  SDL_CreateMutex: function() { return 0 },
  SDL_LockMutex: function() {},
  SDL_UnlockMutex: function() {},
  SDL_mutexP: function() { return 0 },
  SDL_mutexV: function() { return 0 },
  SDL_DestroyMutex: function() {},

  SDL_CreateCond: function() { return 0 },
  SDL_CondSignal: function() {},
  SDL_CondWait: function() {},
  SDL_DestroyCond: function() {},

  SDL_StartTextInput: function() {
    SDL.textInput = true;
  },
  SDL_StopTextInput: function() {
    SDL.textInput = false;
  },

  // SDL Mixer

  Mix_Init: function(flags) {
    if (!flags) return 0;
    return 8; /* MIX_INIT_OGG */
  },
  Mix_Quit: function(){},

  Mix_OpenAudio: function(frequency, format, channels, chunksize) {
    SDL.allocateChannels(32);
    // Just record the values for a later call to Mix_QuickLoad_RAW
    SDL.mixerFrequency = frequency;
    SDL.mixerFormat = format;
    SDL.mixerNumChannels = channels;
    SDL.mixerChunkSize = chunksize;
    return 0;
  },

  Mix_CloseAudio: 'SDL_CloseAudio',

  Mix_AllocateChannels: function(num) {
    SDL.allocateChannels(num);
    return num;
  },

  Mix_ChannelFinished: function(func) {
    SDL.channelFinished = func;
  },

  Mix_Volume: function(channel, volume) {
    if (channel == -1) {
      for (var i = 0; i < SDL.numChannels-1; i++) {
        _Mix_Volume(i, volume);
      }
      return _Mix_Volume(SDL.numChannels-1, volume);
    }
    return SDL.setGetVolume(SDL.channels[channel], volume);
  },

  Mix_SetPanning: function() {
    return 0; // error
  },

  Mix_LoadWAV_RW: function(rwopsID, freesrc) {
    var rwops = SDL.rwops[rwopsID];

    if (rwops === undefined)
      return 0;

    var filename = '';
    var audio;
    var bytes;
    
    if (rwops.filename !== undefined) {
      filename = PATH.resolve(rwops.filename);
      var raw = Module["preloadedAudios"][filename];
      if (!raw) {
        if (raw === null) Module.printErr('Trying to reuse preloaded audio, but freePreloadedMediaOnUse is set!');
        Runtime.warnOnce('Cannot find preloaded audio ' + filename);
        
        // see if we can read the file-contents from the in-memory FS
        var fileObject = FS.findObject(filename);
        
        if (fileObject === null) Module.printErr('Couldn\'t find file for: ' + filename);
        
        // We found the file. Load the contents
        if (fileObject && !fileObject.isFolder && fileObject.read) {
          bytes = fileObject.contents;
        } else {
          return 0;
        }
      }
      if (Module['freePreloadedMediaOnUse']) {
        Module["preloadedAudios"][filename] = null;
      }
      audio = raw;
    }
    else if (rwops.bytes !== undefined) {
      bytes = HEAPU8.subarray(rwops.bytes, rwops.bytes + rwops.count);
    }
    else {
      return 0;
    }
    
    // Here, we didn't find a preloaded audio but we either were passed a filepath for
    // which we loaded bytes, or we were passed some bytes
    if (audio === undefined && bytes) {
      var blob = new Blob([new Uint8Array(bytes)], {type: rwops.mimetype});
      var url = URL.createObjectURL(blob);
      audio = new Audio();
      audio.src = url;
    }
    
    var id = SDL.audios.length;
    // Keep the loaded audio in the audio arrays, ready for playback
    SDL.audios.push({
      source: filename,
      audio: audio
    });
    return id;
  },

  Mix_QuickLoad_RAW: function(mem, len) {
    var audio = new Audio();
    // Record the number of channels and frequency for later usage
    audio.numChannels = SDL.mixerNumChannels;
    audio.frequency = SDL.mixerFrequency;
    var numSamples = len >> 1; // len is the length in bytes, and the array contains 16-bit PCM values
    var buffer = new Float32Array(numSamples);
    for (var i = 0; i < numSamples; ++i) {
      buffer[i] = ({{{ makeGetValue('mem', 'i*2', 'i16', 0, 0) }}}) / 0x8000; // hardcoded 16-bit audio, signed (TODO: reSign if not ta2?)
    }
    // FIXME: doesn't make sense to keep the audio element in the buffer
    var id = SDL.audios.length;
    SDL.audios.push({
      source: '',
      audio: audio,
      buffer: buffer
    });
    return id;
  },

  Mix_FreeChunk: function(id) {
    SDL.audios[id] = null;
  },
  Mix_ReserveChannels: function(num) {
    SDL.channelMinimumNumber = num;
  },
  Mix_PlayChannel: function(channel, id, loops) {
    // TODO: handle loops

    // Get the audio element associated with the ID
    var info = SDL.audios[id];
    if (!info) return -1;
    var audio = info.audio;
    if (!audio) return -1;

    // If the user asks us to allocate a channel automatically, get the first
    // free one.
    if (channel == -1) {
      for (var i = SDL.channelMinimumNumber; i < SDL.numChannels; i++) {
        if (!SDL.channels[i].audio) {
          channel = i;
          break;
        }
      }
      if (channel == -1) {
        Module.printErr('All ' + SDL.numChannels + ' channels in use!');
        return -1;
      }
    }
    // We clone the audio node to utilize the preloaded audio buffer, since
    // the browser has already preloaded the audio file.
    var channelInfo = SDL.channels[channel];
    channelInfo.audio = audio = audio.cloneNode(true);
    audio.numChannels = info.audio.numChannels;
    audio.frequency = info.audio.frequency;
    // TODO: handle N loops. Behavior matches Mix_PlayMusic
    audio.loop = loops != 0; 
    audio['onended'] = function() { // TODO: cache these
      channelInfo.audio = null;
      if (SDL.channelFinished) {
        Runtime.getFuncWrapper(SDL.channelFinished, 'vi')(channel);
      }
    }
    // Either play the element, or load the dynamic data into it
    if (info.buffer) {
      var contextCtor = null;
      if (audio && ('mozSetup' in audio)) { // Audio Data API
        try {
          audio['mozSetup'](audio.numChannels, audio.frequency);
          audio["mozWriteAudio"](info.buffer);
        } catch (e) {
          // Workaround for Firefox bug 783052
          // ignore this exception!
        }
      /*
      } else if (contextCtor = (window.AudioContext || // WebAudio API
                                window.webkitAudioContext)) {
        var currentIndex = 0;
        var numChannels = parseInt(audio.numChannels);
        var context = new contextCtor();
        var source = context.createBufferSource();
        source.loop = false;
        source.buffer = context.createBuffer(numChannels, 1, audio.frequency);
        var jsNode = context.createJavaScriptNode(2048, numChannels, numChannels);
        jsNode.onaudioprocess = function(event) {
          var buffers = new Array(numChannels);
          for (var i = 0; i < numChannels; ++i) {
            buffers[i] = event.outputBuffer.getChannelData(i);
          }
          var remaining = info.buffer.length - currentIndex;
          if (remaining > 2048) {
            remaining = 2048;
          }
          for (var i = 0; i < remaining;) {
            for (var j = 0; j < numChannels; ++j) {
              buffers[j][i] = info.buffer[currentIndex + i + j] * audio.volume;
            }
            i += j;
          }
          currentIndex += remaining * numChannels;
          for (var i = remaining; i < 2048;) {
            for (var j = 0; j < numChannels; ++j) {
              buffers[j][i] = 0; // silence
            }
            i += j;
          }
        };
        source.connect(jsNode);
        jsNode.connect(context.destination);
        source.noteOn(0);
      */
      }
    } else {
      audio.play();
    }
    audio.volume = channelInfo.volume;
    return channel;
  },
  Mix_PlayChannelTimed: 'Mix_PlayChannel', // XXX ignore Timing

  Mix_FadingChannel: function(channel) {
    return 0; // MIX_NO_FADING, TODO
  },

  Mix_HaltChannel: function(channel) {
    function halt(channel) {
      var info = SDL.channels[channel];
      if (info.audio) {
        info.audio.pause();
        info.audio = null;
      }
      if (SDL.channelFinished) {
        Runtime.getFuncWrapper(SDL.channelFinished, 'vi')(channel);
      }
    }
    if (channel != -1) {
      halt(channel);
    } else {
      for (var i = 0; i < SDL.channels.length; ++i) halt(i);
    }
    return 0;
  },

  Mix_HookMusicFinished__deps: ['Mix_HaltMusic'],
  Mix_HookMusicFinished: function(func) {
    SDL.hookMusicFinished = func;
    if (SDL.music.audio) { // ensure the callback will be called, if a music is already playing
      SDL.music.audio['onended'] = _Mix_HaltMusic;
    }
  },

  Mix_VolumeMusic: function(volume) {
    return SDL.setGetVolume(SDL.music, volume);
  },

  Mix_LoadMUS_RW: 'Mix_LoadWAV_RW',
  Mix_LoadMUS__deps: ['Mix_LoadMUS_RW', 'SDL_RWFromFile', 'SDL_FreeRW'],
  Mix_LoadMUS: function(filename) {
    var rwops = _SDL_RWFromFile(filename);
    var result = _Mix_LoadMUS_RW(rwops);
    _SDL_FreeRW(rwops);
    return result;
  },

  Mix_FreeMusic: 'Mix_FreeChunk',

  Mix_PlayMusic__deps: ['Mix_HaltMusic'],
  Mix_PlayMusic: function(id, loops) {
    loops = Math.max(loops, 1);
    var audio = SDL.audios[id].audio;
    if (!audio) return 0;
    audio.loop = loops != 0; // TODO: handle N loops for finite N
    if (SDL.audios[id].buffer) {
      audio["mozWriteAudio"](SDL.audios[id].buffer);
    } else {
      audio.play();
    }
    audio.volume = SDL.music.volume;
    audio['onended'] = _Mix_HaltMusic; // will send callback
    if (SDL.music.audio) {
      if (!SDL.music.audio.paused) {
        Module.printErr('Music is already playing. ' + SDL.music.source);
      }
      SDL.music.audio.pause();
    }
    SDL.music.audio = audio;
    return 0;
  },

  Mix_PauseMusic: function() {
    var audio = SDL.music.audio;
    if (!audio) return 0;
    audio.pause();
    return 0;
  },

  Mix_ResumeMusic: function() {
    var audio = SDL.music.audio;
    if (!audio) return 0;
    audio.play();
    return 0;
  },

  Mix_HaltMusic: function() {
    var audio = SDL.music.audio;
    if (!audio) return 0;
    audio.src = audio.src; // rewind
    audio.pause();
    SDL.music.audio = null;
    if (SDL.hookMusicFinished) {
      Runtime.dynCall('v', SDL.hookMusicFinished);
    }
    return 0;
  },

  Mix_FadeInMusicPos: 'Mix_PlayMusic', // XXX ignore fading in effect

  Mix_FadeOutMusic: 'Mix_HaltMusic', // XXX ignore fading out effect

  Mix_PlayingMusic: function() {
    return (SDL.music.audio && !SDL.music.audio.paused) ? 1 : 0;
  },

  // http://www.libsdl.org/projects/SDL_mixer/docs/SDL_mixer_38.html#SEC38
  // "Note: Does not check if the channel has been paused."
  Mix_Playing: function(channel) {
    if (channel === -1) {
      var count = 0;
      for (var i = 0; i < SDL.channels.length; i++) {
        count += _Mix_Playing(i);
      }
      return count;
    }
    var info = SDL.channels[channel];
    if (info && info.audio && !info.audio.paused) {
      return 1;
    }
    return 0;
  },
  
  Mix_Pause: function(channel) {
    if (channel === -1) {
      for (var i = 0; i<SDL.channels.length;i++) {
        _Mix_Pause(i);
      }
      return;
    }
    var info = SDL.channels[channel];
    if (info && info.audio) {
      info.audio.pause();
    } else {
      Module.printErr('Mix_Pause: no sound found for channel: ' + channel);
    }
  },
  
  // http://www.libsdl.org/projects/SDL_mixer/docs/SDL_mixer_39.html#SEC39
  Mix_Paused: function(channel) {
    if (channel === -1) {
      var pausedCount = 0;
      for (var i = 0; i<SDL.channels.length;i++) {
        pausedCount += _Mix_Paused(i);
      }
      return pausedCount;
    }
    var info = SDL.channels[channel];
    if (info && info.audio && info.audio.paused) {
      return 1;
    }
    return 0;
  },

  Mix_PausedMusic: function() {
    return (SDL.music.audio && SDL.music.audio.paused) ? 1 : 0;
  },

  // http://www.libsdl.org/projects/SDL_mixer/docs/SDL_mixer_33.html#SEC33
  Mix_Resume: function(channel) {
    if (channel === -1) {
      for (var i = 0; i<SDL.channels.length;i++) {
        _Mix_Resume(i);
      }
      return;
    }
    var info = SDL.channels[channel];
    if (info && info.audio) {
      info.audio.play();
    }
  },

  // SDL TTF

  TTF_Init: function() {
    var canvas = document.createElement('canvas');
    SDL.ttfContext = canvas.getContext('2d');
    return 0;
  },

  TTF_OpenFont: function(filename, size) {
    filename = FS.standardizePath(Pointer_stringify(filename));
    var id = SDL.fonts.length;
    SDL.fonts.push({
      name: filename, // but we don't actually do anything with it..
      size: size
    });
    return id;
  },

  TTF_CloseFont: function(font) {
    SDL.fonts[font] = null;
  },

  TTF_RenderText_Solid: function(font, text, color) {
    // XXX the font and color are ignored
    text = Pointer_stringify(text) || ' '; // if given an empty string, still return a valid surface
    var fontData = SDL.fonts[font];
    var w = SDL.estimateTextWidth(fontData, text);
    var h = fontData.size;
    var color = SDL.loadColorToCSSRGB(color); // XXX alpha breaks fonts?
    var fontString = h + 'px ' + fontData.name;
    var surf = SDL.makeSurface(w, h, 0, false, 'text:' + text); // bogus numbers..
    var surfData = SDL.surfaces[surf];
    surfData.ctx.save();
    surfData.ctx.fillStyle = color;
    surfData.ctx.font = fontString;
    surfData.ctx.textBaseline = 'top';
    surfData.ctx.fillText(text, 0, 0);
    surfData.ctx.restore();
    return surf;
  },
  TTF_RenderText_Blended: 'TTF_RenderText_Solid', // XXX ignore blending vs. solid
  TTF_RenderText_Shaded: 'TTF_RenderText_Solid', // XXX ignore blending vs. solid
  TTF_RenderUTF8_Solid: 'TTF_RenderText_Solid',

  TTF_SizeText: function(font, text, w, h) {
    var fontData = SDL.fonts[font];
    if (w) {
      {{{ makeSetValue('w', '0', 'SDL.estimateTextWidth(fontData, Pointer_stringify(text))', 'i32') }}};
    }
    if (h) {
      {{{ makeSetValue('h', '0', 'fontData.size', 'i32') }}};
    }
    return 0;
  },

  TTF_FontAscent: function(font) {
    var fontData = SDL.fonts[font];
    return Math.floor(fontData.size*0.98); // XXX
  },

  TTF_FontDescent: function(font) {
    var fontData = SDL.fonts[font];
    return Math.floor(fontData.size*0.02); // XXX
  },

  TTF_FontHeight: function(font) {
    var fontData = SDL.fonts[font];
    return fontData.size;
  },

  // SDL gfx

  $SDL_gfx: {
    drawRectangle: function(surf, x1, y1, x2, y2, action, cssColor) {
      x1 = x1 << 16 >> 16;
      y1 = y1 << 16 >> 16;
      x2 = x2 << 16 >> 16;
      y2 = y2 << 16 >> 16;
      var surfData = SDL.surfaces[surf];
      assert(!surfData.locked); // but we could unlock and re-lock if we must..
      // TODO: if ctx does not change, leave as is, and also do not re-set xStyle etc.
      var x = x1 < x2 ? x1 : x2;
      var y = y1 < y2 ? y1 : y2;
      var w = Math.abs(x2 - x1);
      var h = Math.abs(y2 - y1);
      surfData.ctx.save();
      surfData.ctx[action + 'Style'] = cssColor;
      surfData.ctx[action + 'Rect'](x, y, w, h);
      surfData.ctx.restore();
    },
    drawLine: function(surf, x1, y1, x2, y2, cssColor) {
      x1 = x1 << 16 >> 16;
      y1 = y1 << 16 >> 16;
      x2 = x2 << 16 >> 16;
      y2 = y2 << 16 >> 16;
      var surfData = SDL.surfaces[surf];
      assert(!surfData.locked); // but we could unlock and re-lock if we must..
      surfData.ctx.save();
      surfData.ctx.strokeStyle = cssColor;
      surfData.ctx.beginPath();
      surfData.ctx.moveTo(x1, y1);
      surfData.ctx.lineTo(x2, y2);
      surfData.ctx.stroke();
      surfData.ctx.restore();
    },
    // See http://stackoverflow.com/questions/2172798/how-to-draw-an-oval-in-html5-canvas
    drawEllipse: function(surf, x, y, rx, ry, action, cssColor) {
      x = x << 16 >> 16;
      y = y << 16 >> 16;
      rx = rx << 16 >> 16;
      ry = ry << 16 >> 16;
      var surfData = SDL.surfaces[surf];
      assert(!surfData.locked); // but we could unlock and re-lock if we must..

      surfData.ctx.save();
      surfData.ctx.beginPath();
      surfData.ctx.translate(x, y);
      surfData.ctx.scale(rx, ry);
      surfData.ctx.arc(0, 0, 1, 0, 2 * Math.PI);
      surfData.ctx.restore();

      surfData.ctx.save();
      surfData.ctx[action + 'Style'] = cssColor;
      surfData.ctx[action]();
      surfData.ctx.restore();
    },
    // the gfx library uses something different from the rest of SDL...
    translateColorToCSSRGBA: function(rgba) {
      return 'rgba(' + (rgba>>>24) + ',' + (rgba>>16 & 0xff) + ',' + (rgba>>8 & 0xff) + ',' + (rgba&0xff) + ')';
    }
  },

  boxColor__deps: ['$SDL_gfx'],
  boxColor: function(surf, x1, y1, x2, y2, color) {
    return SDL_gfx.drawRectangle(surf, x1, y1, x2, y2, 'fill', SDL_gfx.translateColorToCSSRGBA(color));
  },

  boxRGBA__deps: ['$SDL_gfx'],
  boxRGBA: function(surf, x1, y1, x2, y2, r, g, b, a) {
    return SDL_gfx.drawRectangle(surf, x1, y1, x2, y2, 'fill', SDL.translateRGBAToCSSRGBA(r, g, b, a));
  },

  rectangleColor__deps: ['$SDL_gfx'],
  rectangleColor: function(surf, x1, y1, x2, y2, color) {
    return SDL_gfx.drawRectangle(surf, x1, y1, x2, y2, 'stroke', SDL_gfx.translateColorToCSSRGBA(color));
  },

  rectangleRGBA__deps: ['$SDL_gfx'],
  rectangleRGBA: function(surf, x1, y1, x2, y2, r, g, b, a) {
    return SDL_gfx.drawRectangle(surf, x1, y1, x2, y2, 'stroke', SDL.translateRGBAToCSSRGBA(r, g, b, a));
  },

  ellipseColor__deps: ['$SDL_gfx'],
  ellipseColor: function(surf, x, y, rx, ry, color) {
    return SDL_gfx.drawEllipse(surf, x, y, rx, ry, 'stroke', SDL_gfx.translateColorToCSSRGBA(color));
  },

  ellipseRGBA__deps: ['$SDL_gfx'],
  ellipseRGBA: function(surf, x, y, rx, ry, r, g, b, a) {
    return SDL_gfx.drawEllipse(surf, x, y, rx, ry, 'stroke', SDL.translateRGBAToCSSRGBA(r, g, b, a));
  },

  filledEllipseColor__deps: ['$SDL_gfx'],
  filledEllipseColor: function(surf, x, y, rx, ry, color) {
    return SDL_gfx.drawEllipse(surf, x, y, rx, ry, 'fill', SDL_gfx.translateColorToCSSRGBA(color));
  },

  filledEllipseRGBA__deps: ['$SDL_gfx'],
  filledEllipseRGBA: function(surf, x, y, rx, ry, r, g, b, a) {
    return SDL_gfx.drawEllipse(surf, x, y, rx, ry, 'fill', SDL.translateRGBAToCSSRGBA(r, g, b, a));
  },

  lineColor__deps: ['$SDL_gfx'],
  lineColor: function(surf, x1, y1, x2, y2, color) {
    return SDL_gfx.drawLine(surf, x1, y1, x2, y2, SDL_gfx.translateColorToCSSRGBA(color));
  },

  lineRGBA__deps: ['$SDL_gfx'],
  lineRGBA: function(surf, x1, y1, x2, y2, r, g, b, a) {
    return SDL_gfx.drawLine(surf, x1, y1, x2, y2, SDL.translateRGBAToCSSRGBA(r, g, b, a));
  },

  pixelRGBA__deps: ['boxRGBA'],
  pixelRGBA: function(surf, x1, y1, r, g, b, a) {
    // This cannot be fast, to render many pixels this way!
    _boxRGBA(surf, x1, y1, x1, y1, r, g, b, a);
  },

  // GL

  SDL_GL_SetAttribute: function(attr, value) {
    console.log('TODO: SDL_GL_SetAttribute');
  },

  SDL_GL_GetProcAddress__deps: ['emscripten_GetProcAddress'],
  SDL_GL_GetProcAddress: function(name_) {
    return _emscripten_GetProcAddress(Pointer_stringify(name_));
  },

  SDL_GL_SwapBuffers: function() {},

  // SDL 2

  SDL_GL_ExtensionSupported: function(extension) {
    return Module.ctx.getExtension(extension) | 0;
  },

  SDL_DestroyWindow: function(window) {},

  SDL_DestroyRenderer: function(renderer) {},

  SDL_GetWindowFlags: function(x, y) {
    if (Browser.isFullScreen) {
       return 1;
    }

    return 0;
  },

  SDL_GL_SwapWindow: function(window) {},

  SDL_GL_MakeCurrent: function(window, context) {},

  SDL_GL_DeleteContext: function(context) {},

  SDL_GL_SetSwapInterval: function(state) {},

  SDL_SetWindowTitle: function(window, title) {
    if (title) document.title = Pointer_stringify(title);
  },

  SDL_GetWindowSize: function(window, width, height){
    var w = Module['canvas'].width;
    var h = Module['canvas'].height;
    if (width) {{{ makeSetValue('width', '0', 'w', 'i32') }}};
    if (height) {{{ makeSetValue('height', '0', 'h', 'i32') }}};
  },

  SDL_LogSetOutputFunction: function(callback, userdata) {},

  SDL_SetWindowFullscreen: function(window, fullscreen) {
    if (Browser.isFullScreen) {
      Module['canvas'].cancelFullScreen();
      return 1;
    } else {
      return 0;
    }
  },

  SDL_GetWindowFlags: function() {},

  SDL_ClearError: function() {},

  SDL_getenv: 'getenv',

  // TODO

  SDL_SetGamma: function(r, g, b) {
    return -1;
  },

  SDL_SetGammaRamp: function(redTable, greenTable, blueTable) {
    return -1;
  },

  // Joysticks

  SDL_NumJoysticks: function() { return 0; },

  SDL_JoystickName: function(deviceIndex) { return 0; },

  SDL_JoystickOpen: function(deviceIndex) { return 0; },

  SDL_JoystickOpened: function(deviceIndex) { return 0; },

  SDL_JoystickIndex: function(joystick) { return 0; },

  SDL_JoystickNumAxes: function(joystick) { return 0; },

  SDL_JoystickNumBalls: function(joystick) { return 0; },

  SDL_JoystickNumHats: function(joystick) { return 0; },

  SDL_JoystickNumButtons: function(joystick) { return 0; },

  SDL_JoystickUpdate: function() {},

  SDL_JoystickEventState: function(state) { return 0; },

  SDL_JoystickGetAxis: function(joystick, axis) { return 0; },

  SDL_JoystickGetHat: function(joystick, hat) { return 0; },

  SDL_JoystickGetBall: function(joystick, ball, dxptr, dyptr) { return -1; },

  SDL_JoystickGetButton: function(joystick, button) { return 0; },

  SDL_JoystickClose: function(joystick) {},

  // Misc

  SDL_InitSubSystem: function(flags) { return 0 },

  SDL_RWFromConstMem: function(mem, size) {
    var id = SDL.rwops.length; // TODO: recycle ids when they are null
    SDL.rwops.push({ bytes: mem, count: size });
    return id;
  },
  SDL_RWFromMem: 'SDL_RWFromConstMem',

  SDL_RWFromFile: function(_name, mode) {
    var id = SDL.rwops.length; // TODO: recycle ids when they are null
    var name = Pointer_stringify(_name)
    SDL.rwops.push({ filename: name, mimetype: Browser.getMimetype(name) });
    return id;
  },
  
  SDL_FreeRW: function(rwopsID) {
    SDL.rwops[rwopsID] = null;
    while (SDL.rwops.length > 0 && SDL.rwops[SDL.rwops.length-1] === null) {
      SDL.rwops.pop();
    }
  },

  SDL_EnableUNICODE: function(on) {
    var ret = SDL.unicode || 0;
    SDL.unicode = on;
    return ret;
  },

  SDL_AddTimer: function(interval, callback, param) {
    return window.setTimeout(function() {
      Runtime.dynCall('iii', callback, [interval, param]);
    }, interval);
  },
  SDL_RemoveTimer: function(id) {
    window.clearTimeout(id);
    return true;
  },

  SDL_CreateThread: function() {
    throw 'SDL threads cannot be supported in the web platform because they assume shared state. See emscripten_create_worker etc. for a message-passing concurrency model that does let you run code in another thread.'
  },

  SDL_WaitThread: function() { throw 'SDL_WaitThread' },
  SDL_GetThreadID: function() { throw 'SDL_GetThreadID' },
  SDL_ThreadID: function() { throw 'SDL_ThreadID' },
  SDL_AllocRW: function() { throw 'SDL_AllocRW: TODO' },
  SDL_CondBroadcast: function() { throw 'SDL_CondBroadcast: TODO' },
  SDL_CondWaitTimeout: function() { throw 'SDL_CondWaitTimeout: TODO' },
  SDL_WM_IconifyWindow: function() { throw 'SDL_WM_IconifyWindow TODO' },

  Mix_SetPostMix: function() { Runtime.warnOnce('Mix_SetPostMix: TODO') },
  Mix_QuerySpec: function() { throw 'Mix_QuerySpec: TODO' },
  Mix_FadeInChannelTimed: function() { throw 'Mix_FadeInChannelTimed' },
  Mix_FadeOutChannel: function() { throw 'Mix_FadeOutChannel' },

  Mix_Linked_Version: function() { throw 'Mix_Linked_Version: TODO' },
  SDL_SaveBMP_RW: function() { throw 'SDL_SaveBMP_RW: TODO' },

  SDL_WM_SetIcon: function() { /* This function would set the application window icon surface, which doesn't apply for web canvases, so a no-op. */ },
  SDL_HasRDTSC: function() { return 0; },
  SDL_HasMMX: function() { return 0; },
  SDL_HasMMXExt: function() { return 0; },
  SDL_Has3DNow: function() { return 0; },
  SDL_Has3DNowExt: function() { return 0; },
  SDL_HasSSE: function() { return 0; },
  SDL_HasSSE2: function() { return 0; },
  SDL_HasAltiVec: function() { return 0; }
};

autoAddDeps(LibrarySDL, '$SDL');
mergeInto(LibraryManager.library, LibrarySDL);
<|MERGE_RESOLUTION|>--- conflicted
+++ resolved
@@ -1381,48 +1381,14 @@
   // SDL_Audio
 
   SDL_OpenAudio: function(desired, obtained) {
-<<<<<<< HEAD
-=======
-    SDL.allocateChannels(32);
-
-    SDL.audio = {
-      freq: {{{ makeGetValue('desired', C_STRUCTS.SDL_AudioSpec.freq, 'i32', 0, 1) }}},
-      format: {{{ makeGetValue('desired', C_STRUCTS.SDL_AudioSpec.format, 'i16', 0, 1) }}},
-      channels: {{{ makeGetValue('desired', C_STRUCTS.SDL_AudioSpec.channels, 'i8', 0, 1) }}},
-      samples: {{{ makeGetValue('desired', C_STRUCTS.SDL_AudioSpec.samples, 'i16', 0, 1) }}},
-      callback: {{{ makeGetValue('desired', C_STRUCTS.SDL_AudioSpec.callback, 'void*', 0, 1) }}},
-      userdata: {{{ makeGetValue('desired', C_STRUCTS.SDL_AudioSpec.userdata, 'void*', 0, 1) }}},
-      paused: true,
-      timer: null
-    };
-
-    if (obtained) {
-      {{{ makeSetValue('obtained', C_STRUCTS.SDL_AudioSpec.freq, 'SDL.audio.freq', 'i32') }}}; // no good way for us to know if the browser can really handle this
-      {{{ makeSetValue('obtained', C_STRUCTS.SDL_AudioSpec.format, 33040, 'i16') }}}; // float, signed, 16-bit
-      {{{ makeSetValue('obtained', C_STRUCTS.SDL_AudioSpec.channels, 'SDL.audio.channels', 'i8') }}};
-      {{{ makeSetValue('obtained', C_STRUCTS.SDL_AudioSpec.silence, makeGetValue('desired', C_STRUCTS.SDL_AudioSpec.silence, 'i8', 0, 1), 'i8') }}}; // unclear if browsers can provide this
-      {{{ makeSetValue('obtained', C_STRUCTS.SDL_AudioSpec.samples, 'SDL.audio.samples', 'i16') }}};
-      {{{ makeSetValue('obtained', C_STRUCTS.SDL_AudioSpec.callback, 'SDL.audio.callback', '*') }}};
-      {{{ makeSetValue('obtained', C_STRUCTS.SDL_AudioSpec.userdata, 'SDL.audio.userdata', '*') }}};
-    }
-
-    var totalSamples = SDL.audio.samples*SDL.audio.channels;
-    SDL.audio.bufferSize = totalSamples*2; // hardcoded 16-bit audio
-    SDL.audio.buffer = _malloc(SDL.audio.bufferSize);
-    SDL.audio.caller = function() {
-      Runtime.dynCall('viii', SDL.audio.callback, [SDL.audio.userdata, SDL.audio.buffer, SDL.audio.bufferSize]);
-      SDL.audio.pushAudio(SDL.audio.buffer, SDL.audio.bufferSize);
-    };
-    // Mozilla Audio API. TODO: Other audio APIs
->>>>>>> 2370dd4b
     try {
       SDL.audio = {
-        freq: {{{ makeGetValue('desired', 'SDL.structs.AudioSpec.freq', 'i32', 0, 1) }}},
-        format: {{{ makeGetValue('desired', 'SDL.structs.AudioSpec.format', 'i16', 0, 1) }}},
-        channels: {{{ makeGetValue('desired', 'SDL.structs.AudioSpec.channels', 'i8', 0, 1) }}},
-        samples: {{{ makeGetValue('desired', 'SDL.structs.AudioSpec.samples', 'i16', 0, 1) }}}, // Samples in the CB buffer per single sound channel.
-        callback: {{{ makeGetValue('desired', 'SDL.structs.AudioSpec.callback', 'void*', 0, 1) }}},
-        userdata: {{{ makeGetValue('desired', 'SDL.structs.AudioSpec.userdata', 'void*', 0, 1) }}},
+        freq: {{{ makeGetValue('desired', 'C_STRUCTS.SDL_AudioSpec.freq', 'i32', 0, 1) }}},
+        format: {{{ makeGetValue('desired', 'C_STRUCTS.SDL_AudioSpec.format', 'i16', 0, 1) }}},
+        channels: {{{ makeGetValue('desired', 'C_STRUCTS.SDL_AudioSpec.channels', 'i8', 0, 1) }}},
+        samples: {{{ makeGetValue('desired', 'C_STRUCTS.SDL_AudioSpec.samples', 'i16', 0, 1) }}}, // Samples in the CB buffer per single sound channel.
+        callback: {{{ makeGetValue('desired', 'C_STRUCTS.SDL_AudioSpec.callback', 'void*', 0, 1) }}},
+        userdata: {{{ makeGetValue('desired', 'C_STRUCTS.SDL_AudioSpec.userdata', 'void*', 0, 1) }}},
         paused: true,
         timer: null
       };
@@ -1603,13 +1569,13 @@
 
       if (obtained) {
         // Report back the initialized audio parameters.
-        {{{ makeSetValue('obtained', 'SDL.structs.AudioSpec.freq', 'SDL.audio.freq', 'i32') }}};
-        {{{ makeSetValue('obtained', 'SDL.structs.AudioSpec.format', 'SDL.audio.format', 'i16') }}};
-        {{{ makeSetValue('obtained', 'SDL.structs.AudioSpec.channels', 'SDL.audio.channels', 'i8') }}};
-        {{{ makeSetValue('obtained', 'SDL.structs.AudioSpec.silence', 'SDL.audio.silence', 'i8') }}};
-        {{{ makeSetValue('obtained', 'SDL.structs.AudioSpec.samples', 'SDL.audio.samples', 'i16') }}};
-        {{{ makeSetValue('obtained', 'SDL.structs.AudioSpec.callback', 'SDL.audio.callback', '*') }}};
-        {{{ makeSetValue('obtained', 'SDL.structs.AudioSpec.userdata', 'SDL.audio.userdata', '*') }}};
+        {{{ makeSetValue('obtained', 'C_STRUCTS.SDL_AudioSpec.freq', 'SDL.audio.freq', 'i32') }}};
+        {{{ makeSetValue('obtained', 'C_STRUCTS.SDL_AudioSpec.format', 'SDL.audio.format', 'i16') }}};
+        {{{ makeSetValue('obtained', 'C_STRUCTS.SDL_AudioSpec.channels', 'SDL.audio.channels', 'i8') }}};
+        {{{ makeSetValue('obtained', 'C_STRUCTS.SDL_AudioSpec.silence', 'SDL.audio.silence', 'i8') }}};
+        {{{ makeSetValue('obtained', 'C_STRUCTS.SDL_AudioSpec.samples', 'SDL.audio.samples', 'i16') }}};
+        {{{ makeSetValue('obtained', 'C_STRUCTS.SDL_AudioSpec.callback', 'SDL.audio.callback', '*') }}};
+        {{{ makeSetValue('obtained', 'C_STRUCTS.SDL_AudioSpec.userdata', 'SDL.audio.userdata', '*') }}};
       }
       SDL.allocateChannels(32);
 
@@ -1618,13 +1584,13 @@
       SDL.audio = null;
       SDL.allocateChannels(0);
       if (obtained) {
-        {{{ makeSetValue('obtained', 'SDL.structs.AudioSpec.freq', 0, 'i32') }}};
-        {{{ makeSetValue('obtained', 'SDL.structs.AudioSpec.format', 0, 'i16') }}};
-        {{{ makeSetValue('obtained', 'SDL.structs.AudioSpec.channels', 0, 'i8') }}};
-        {{{ makeSetValue('obtained', 'SDL.structs.AudioSpec.silence', 0, 'i8') }}};
-        {{{ makeSetValue('obtained', 'SDL.structs.AudioSpec.samples', 0, 'i16') }}};
-        {{{ makeSetValue('obtained', 'SDL.structs.AudioSpec.callback', 0, '*') }}};
-        {{{ makeSetValue('obtained', 'SDL.structs.AudioSpec.userdata', 0, '*') }}};
+        {{{ makeSetValue('obtained', 'C_STRUCTS.SDL_AudioSpec.freq', 0, 'i32') }}};
+        {{{ makeSetValue('obtained', 'C_STRUCTS.SDL_AudioSpec.format', 0, 'i16') }}};
+        {{{ makeSetValue('obtained', 'C_STRUCTS.SDL_AudioSpec.channels', 0, 'i8') }}};
+        {{{ makeSetValue('obtained', 'C_STRUCTS.SDL_AudioSpec.silence', 0, 'i8') }}};
+        {{{ makeSetValue('obtained', 'C_STRUCTS.SDL_AudioSpec.samples', 0, 'i16') }}};
+        {{{ makeSetValue('obtained', 'C_STRUCTS.SDL_AudioSpec.callback', 0, '*') }}};
+        {{{ makeSetValue('obtained', 'C_STRUCTS.SDL_AudioSpec.userdata', 0, '*') }}};
       }
     }
     if (!SDL.audio) {
