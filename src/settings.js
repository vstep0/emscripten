--- conflicted
+++ resolved
@@ -1599,7 +1599,6 @@
 // in a custom location.
 var SEPARATE_DWARF_URL = '';
 
-<<<<<<< HEAD
 // Emscripten runs wasm-ld to link, and in some cases will do further changes to
 // the wasm afterwards, like running wasm-opt to optimize the binary in
 // optimized builds. However, in some builds no wasm changes are necessary after
@@ -1610,7 +1609,7 @@
 // When this flag is turned on, we error at link time if the build requires any
 // changes to the wasm after link. This can be useful in testing, for example.
 var ERROR_ON_WASM_CHANGES_AFTER_LINK = 0;
-=======
+
 // Whether the program should abort when an unhandled WASM exception is encountered.
 // This makes the Emscripten program behave more like a native program where the OS
 // would terminate the process and no further code can be executed when an unhandled
@@ -1624,7 +1623,6 @@
 // Enable this if you want Emscripten to handle unhandled exceptions nicely at the
 // cost of a few bytes extra.
 var ABORT_ON_WASM_EXCEPTIONS = 0;
->>>>>>> bf07fdab
 
 //===========================================
 // Internal, used for testing only, from here
